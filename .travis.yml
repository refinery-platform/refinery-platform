sudo: required

language: python
addons:
  apt:
    packages:
      - xvfb
cache:
  directories:
    - /home/travis/.cache/pip
    - /home/travis/.cypress/Cypress

python:
  - 2.7
<<<<<<< HEAD
addons:
  # sauce_connect: true
  # username and access_key provided as environment variables in travis config
=======

>>>>>>> 8a96555e
services:
  - postgresql
  - neo4j
  - docker

install:
  - node --version
  - NODE_VERSION=6.11.0
  - nvm install $NODE_VERSION
  - nvm use $NODE_VERSION
  - node --version

  - npm --version
  - npm install -g npm@3.10.10
  - npm --version

  - pip install -r requirements.txt --quiet

env:
  global:
    # These env vars are available to every build
    - PYTHONPATH=$PYTHONPATH:../refinery:../refinery/config
    - DJANGO_SETTINGS_MODULE=config.settings.prod
    # CYPRESS_RECORD_KEY:
    - secure: oGdTYh3rnPdG7qVGYq3TgVESypir1btO2kmafumtKR6o+FYmMtb09pe+HtiT6Qfv4pDwnYZ2RTYqsTY4h6POigU5j7qQPSsZ5WkhHt9ybFyt/vfo2B95GaAIFt+8LVjTX5TItyw0/PPUCCUluQ1n8k/NCtSfMb0kIT/CuLrg7N8=

before_script:
  # Vagrant is not used on travis: This user is just for the database.
  - createuser --createdb --no-superuser --no-createrole vagrant
  - createdb -O vagrant refinery

  - sudo mkdir /data # In vagrant, this is created by puppet; In production, this is an EBS mount.
  - sudo chown $USER /data

  - cd refinery
# See http://www.stuartellis.eu/articles/erb/#running-erb-from-the-command-line
  - erb config/config.json.erb > config/config.json
  - python manage.py migrate --noinput --fake-initial
  - npm install -g grunt-cli@0.1.13 bower@1.8.2 --progress false --quiet || ( cat npm-debug.log && false )
  - cd ui
  - npm install --progress false --quiet || ( cat npm-debug.log && false )
  - bower install --config.interactive=false --quiet
  - cd ../

  # Required for cypress tests; TODO: Move to puppet.
  # TODO: Start up solr (and neo4j?)
  - python manage.py loaddata guest.json
  - python manage.py activate_user guest
  - python manage.py add_users_to_public_group
  - pushd ui && grunt make && popd
  - python manage.py collectstatic --noinput -v 0
  - python manage.py runserver --insecure --settings config.settings.dev 2>&1 | grep -v 200 &
script:
  - set -e # Any error will cause travis to exit early and report a failure.

  # TODO: Not the same behavior as pre-commit hook.
  # https://github.com/refinery-platform/refinery-platform/issues/1851
  - flake8 ..

  - echo 'travis_fold:start:grunt'
  - pushd ui && grunt test && popd
  - echo 'travis_fold:end:grunt'

  - echo 'travis_fold:start:django-tests'
  - coverage run manage.py test
  - echo 'travis_fold:end:django-tests'

  - echo 'travis_fold:start:cypress'
  - pushd ui && node_modules/.bin/cypress run --record && popd
  - echo 'travis_fold:end:cypress'

  - set +e # Currently, codecov does not always exit with 0, but that should not cause travis to fail.

after_success:
  - echo 'travis_fold:start:codecov'
  - codecov
  - npm run codecov
  - echo 'travis_fold:end:codecov'
notifications:
  slack:
    secure: nDs9Oj08nRizuD0edl6WcrSgaTPMyITQjZc4qPZpt+yOxUehWbrAmVhqYypfyvdj4qSi1E72rPTXftuBB1E1IZBgX4CCkrCkWGLgIxHaaValTd64oOX66eC3BbSehQxuJB7w1DWw54xBUkTy6+ufjAqiwhLpoEUeE296urAWYHU=<|MERGE_RESOLUTION|>--- conflicted
+++ resolved
@@ -12,13 +12,7 @@
 
 python:
   - 2.7
-<<<<<<< HEAD
-addons:
-  # sauce_connect: true
-  # username and access_key provided as environment variables in travis config
-=======
 
->>>>>>> 8a96555e
 services:
   - postgresql
   - neo4j
