# Notes
#
# To add a CIDR block to your VPC, the following rules apply:
# The CIDR block must not be the same or larger than the CIDR range of a route
# in any of the VPC route tables. For example, if you have a route with a
# destination of 10.0.0.0/24 to a virtual private gateway, you cannot associate
# a CIDR block of the same range or larger. However, you can associate a CIDR
# block of 10.0.0.0/25 or smaller.
# https://docs.aws.amazon.com/AmazonVPC/latest/UserGuide/VPC_Subnets.html#vpc-subnet-basics
#
# Email addresses for Django settings
# to successfully send email these addresses must be verified for Amazon SES
# and the AWS account should be out of the sandbox
# http://docs.aws.amazon.com/ses/latest/DeveloperGuide/verify-addresses-and-domains.html

variable "region" {
  description = "The AWS region to use"
  default     = "us-east-1"
}

variable "availability_zone_a" {
  default = "us-east-1a"
}

variable "availability_zone_b" {
  default = "us-east-1b"
}

variable "vpc_cidr_block" {
  type    = "string"
  default = "10.0.0.0/24"
}

variable "public_cidr_block" {
  type    = "string"
  default = "10.0.0.128/25"
}

variable "private_cidr_block_a" {
  type    = "string"
  default = "10.0.0.64/26"
}

variable "private_cidr_block_b" {
  type    = "string"
  default = "10.0.0.0/26"
}

variable "tags" {
  type        = "map"
  description = "Resource tags"
  default     = {}
}

variable "rds_snapshot_id" {
  description = "Name of the DB snapshot that's used to restore the DB instance"
  default     = ""
}

variable "rds_master_user_password" {
  description = "Password for the master DB user"
  default     = ""  # will be autogenerated if left blank
}

variable "app_server_instance_type" {
  description = "EC2 instance type of the main host"
  default     = "m3.medium"
}

variable "app_server_key_pair_name" {
  description = "Name of the SSH key pair to use for the app server instance"
  default     = ""
}

variable "app_server_ssh_users" {
  type        = "list"
  description = "Github usernames to be allowed SSH access to the app server instance"
  default     = []
}

variable "git_commit" {
  description = "Github repo code commit to use for deployment"
  default     = ""
}

variable "django_admin_password" {
  description = "Password for Django superuser"
  default     = ""  # will be autogenerated if left blank
}

variable "django_default_from_email" {
  description = "Default email address to use for various automated correspondence from the site manager(s)"
  default     = "webmaster@localhost"
}

variable "django_server_email" {
  description = "Email address that error messages come from"
  default     = "root@localhost"
}

variable "django_admin_email" {
  description = "Email address for code error notifications (full exception information)"
  default     = ""
}

variable "site_name" {
  description = "Name of the site (cannot contain apostrophes)"
  default     = "Refinery Platform"
}

variable "site_domain" {
  description = "Host name of the site (for example: www.example.org)"
}

variable "ssl_certificate_id" {
  description = "ARN of an SSL certificate you have uploaded to AWS IAM"
  default     = ""
}

variable "django_email_subject_prefix" {
  description = "Subject-line prefix for email messages"
  default     = "[Refinery] "
}

variable "refinery_banner" {
  description = "Message to display near the top of every page (HTML allowed)"
  default     = ""
}

variable "refinery_banner_anonymous_only" {
  description = "Whether to display refinery_banner to anonymous users only or everyone"
  default = "false"
}

variable "refinery_custom_navbar_item" {
  description = "HTML-safe item to be displayed to the right of the `About` link in the navbar"
  default     = "<a href=\"http://example.org/\">Sample Entry</a>"
}

variable "refinery_welcome_email_subject" {
  description = "Subject of email message sent to new users after their account is activated"
  default     = "Welcome to Refinery"
}

variable "refinery_welcome_email_message" {
  description = "Email message sent to new users after their account is activated"
  default     = "Please fill out your user profile"
}

variable "refinery_google_analytics_id" {
  description = "Google Analytics ID for the site"
  default     = ""
}

variable "refinery_google_recaptcha_site_key" {
  description = "Google ReCAPTCHA site key"
  default     = ""
}

variable "refinery_google_recaptcha_secret_key" {
  description = "Google ReCAPTCHA secret key"
  default     = ""
}

variable "refinery_intro" {
  description = "Mark-down to be displayed in the intro paragraph on the landing page."
<<<<<<< HEAD
  default = "The refinery platform is for managing, analyzing, and visualizing data.\s\s Users can upload various types of files, annotated with pertinent metadata, and can choose to share those files with their own lab and collaborators. Users can also run common analyses via customizable [Galaxy](https://galaxyproject.org/) workflows and explore subsequent results with interactive visualization tools.\s\s Watch feature-specific tutorial videos below to get started. Once you have registered an account, log in, and click [My Dashboard](/dashboard) to start managing your own workspace."
=======
  default = "The refinery platform is for managing, analyzing, and visualizing data."
>>>>>>> 9b4e40da
}

variable "refinery_s3_user_data" {
  description = "Whether or not to use S3 as user data file storage backend"
  default     = "false"
}

<<<<<<< HEAD
=======
variable "refinery_twitter" {
  description = "Twitter account to stream on intro page."
  default     = ""
}

variable "refinery_videos" {
  description = "Introduction and tutorial youtube video ids seperated by a comma."
  default     = ""
}

>>>>>>> 9b4e40da
variable "refinery_user_files_columns" {
  default = "name,filetype,sample_name,organism,technology,genotype,cell_type,antibody,experimenter,date_submitted"
}

variable "data_volume_size" {
  description = "Size of the EBS data volume in GB"
  default     = 500
}

variable "data_volume_type" {
  description = "Type of the EBS data volume"
  default     = "st1"
}

variable "data_volume_snapshot_id" {
  description = "A snapshot to base the EBS data volume off of"
  default     = ""
}<|MERGE_RESOLUTION|>--- conflicted
+++ resolved
@@ -164,11 +164,7 @@
 
 variable "refinery_intro" {
   description = "Mark-down to be displayed in the intro paragraph on the landing page."
-<<<<<<< HEAD
-  default = "The refinery platform is for managing, analyzing, and visualizing data.\s\s Users can upload various types of files, annotated with pertinent metadata, and can choose to share those files with their own lab and collaborators. Users can also run common analyses via customizable [Galaxy](https://galaxyproject.org/) workflows and explore subsequent results with interactive visualization tools.\s\s Watch feature-specific tutorial videos below to get started. Once you have registered an account, log in, and click [My Dashboard](/dashboard) to start managing your own workspace."
-=======
   default = "The refinery platform is for managing, analyzing, and visualizing data."
->>>>>>> 9b4e40da
 }
 
 variable "refinery_s3_user_data" {
@@ -176,8 +172,6 @@
   default     = "false"
 }
 
-<<<<<<< HEAD
-=======
 variable "refinery_twitter" {
   description = "Twitter account to stream on intro page."
   default     = ""
@@ -188,7 +182,6 @@
   default     = ""
 }
 
->>>>>>> 9b4e40da
 variable "refinery_user_files_columns" {
   default = "name,filetype,sample_name,organism,technology,genotype,cell_type,antibody,experimenter,date_submitted"
 }
