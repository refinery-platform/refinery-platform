--- conflicted
+++ resolved
@@ -10,21 +10,14 @@
   value = "${module.vpc.public_subnet_id}"
 }
 
-<<<<<<< HEAD
 output "docker_hostname" {
   value = "${module.docker_host.docker_hostname}"
 }
 
-=======
->>>>>>> 7d3b0f7f
 output "rds_db_subnet_group_name" {
   value = "${module.rds.rds_db_subnet_group_name}"
 }
 
 output "s3_bucket_name_base" {
-<<<<<<< HEAD
-  value = "${module.object_storage.bucket_name_base}"
-=======
   value = "${local.s3_bucket_name_base}"
->>>>>>> 7d3b0f7f
 }