resource "aws_vpc" "vpc" {
  cidr_block           = "${var.vpc_cidr_block}"
  enable_dns_support   = true
  enable_dns_hostnames = true
<<<<<<< HEAD
  tags                 = "${merge(var.tags, map("Name", terraform.workspace))}"
=======
  tags                 = "${merge(var.tags, map("Name", var.resource_name_prefix))}"
>>>>>>> 406e63a2
}

resource "aws_subnet" "public_subnet" {
  vpc_id                  = "${aws_vpc.vpc.id}"
  cidr_block              = "${var.public_cidr_block}"
  availability_zone       = "${var.availability_zone_a}"
  map_public_ip_on_launch = true
  tags                    = "${merge(
<<<<<<< HEAD
    var.tags, map("Name", "${terraform.workspace} public subnet")
=======
    var.tags, map("Name", "${var.resource_name_prefix} public subnet")
>>>>>>> 406e63a2
  )}"
}

resource "aws_subnet" "private_subnet_a" {
  vpc_id            = "${aws_vpc.vpc.id}"
  cidr_block        = "${var.private_cidr_block_a}"
  availability_zone = "${var.availability_zone_a}"
  tags              = "${merge(
<<<<<<< HEAD
    var.tags, map("Name", "${terraform.workspace} private subnet a")
=======
    var.tags, map("Name", "${var.resource_name_prefix} private subnet a")
>>>>>>> 406e63a2
  )}"
}

/*
This subnet currently isn't utilized other than to satisfy the
requirements of module.rds.aws_db_subnet_group. It will be utilized once
we have a multi-AZ RDS instance
*/
resource "aws_subnet" "private_subnet_b" {
  vpc_id            = "${aws_vpc.vpc.id}"
  cidr_block        = "${var.private_cidr_block_b}"
  availability_zone = "${var.availability_zone_b}"
  tags              = "${merge(
<<<<<<< HEAD
    var.tags, map("Name", "${terraform.workspace} private subnet b")
=======
    var.tags, map("Name", "${var.resource_name_prefix} private subnet b")
>>>>>>> 406e63a2
  )}"
}

resource "aws_internet_gateway" "public_gateway" {
  vpc_id = "${aws_vpc.vpc.id}"
<<<<<<< HEAD
  tags   = "${merge(var.tags, map("Name", terraform.workspace))}"
=======
  tags   = "${merge(var.tags, map("Name", var.resource_name_prefix))}"
>>>>>>> 406e63a2
}

resource "aws_route_table" "public_route_table" {
  vpc_id = "${aws_vpc.vpc.id}"
<<<<<<< HEAD
  tags   = "${merge(var.tags, map("Name", "${terraform.workspace} public"))}"
=======
  tags   = "${merge(var.tags, map("Name", "${var.resource_name_prefix} public"))}"
>>>>>>> 406e63a2
  route {
    cidr_block = "0.0.0.0/0"
    gateway_id = "${aws_internet_gateway.public_gateway.id}"
  }
}

resource "aws_route_table_association" "public_subnet" {
  subnet_id      = "${aws_subnet.public_subnet.id}"
  route_table_id = "${aws_route_table.public_route_table.id}"
}

resource "aws_eip" "docker_nat" {
  vpc  = true
<<<<<<< HEAD
  tags = "${merge(var.tags, map("Name", terraform.workspace))}"
=======
  tags = "${merge(var.tags, map("Name", var.resource_name_prefix))}"
>>>>>>> 406e63a2
}

resource "aws_nat_gateway" "docker_nat" {
  allocation_id = "${aws_eip.docker_nat.id}"
  subnet_id     = "${aws_subnet.public_subnet.id}"
  depends_on    = ["aws_internet_gateway.public_gateway"]
<<<<<<< HEAD
  tags = "${merge(var.tags, map("Name", terraform.workspace))}"
=======
  tags = "${merge(var.tags, map("Name", var.resource_name_prefix))}"
>>>>>>> 406e63a2
}

resource "aws_route_table" "private_route_table" {
  vpc_id = "${aws_vpc.vpc.id}"
<<<<<<< HEAD
  tags   = "${merge(var.tags, map("Name", "${terraform.workspace} nat"))}"
=======
  tags   = "${merge(var.tags, map("Name", "${var.resource_name_prefix} nat"))}"
>>>>>>> 406e63a2
  route {
    cidr_block     = "0.0.0.0/0"
    nat_gateway_id = "${aws_nat_gateway.docker_nat.id}"
  }
}

resource "aws_route_table_association" "private_subnet" {
  subnet_id      = "${aws_subnet.private_subnet_a.id}"
  route_table_id = "${aws_route_table.private_route_table.id}"
}

resource "aws_security_group" "elb" {
  # using standalone security group rule resources to avoid cycle errors
  description = "Refinery: allow HTTP/S ingress and HTTP egress"
  name        = "${var.resource_name_prefix}-elb"
  tags        = "${var.tags}"
  vpc_id      = "${aws_vpc.vpc.id}"
}

resource "aws_security_group_rule" "http_ingress" {
  description       = "Refinery: allow HTTP ingress from Internet to ELB"
  type              = "ingress"
  cidr_blocks       = ["0.0.0.0/0"]
  from_port         = 80
  to_port           = 80
  protocol          = "tcp"
  security_group_id = "${aws_security_group.elb.id}"
}

resource "aws_security_group_rule" "https_ingress" {
  description       = "Refinery: allow HTTPS ingress from Internet to ELB"
  type              = "ingress"
  cidr_blocks       = ["0.0.0.0/0"]
  from_port         = 443
  to_port           = 443
  protocol          = "tcp"
  security_group_id = "${aws_security_group.elb.id}"
}

resource "aws_security_group_rule" "http_egress" {
  description              = "Refinery: allow HTTP egress from ELB to app server"
  type                     = "egress"
  from_port                = 80
  to_port                  = 80
  protocol                 = "tcp"
  security_group_id        = "${aws_security_group.elb.id}"
  source_security_group_id = "${aws_security_group.app_server.id}"
}

resource "aws_security_group" "app_server" {
  description = "Refinery: allow HTTP and SSH access to app server instance"
  name        = "${var.resource_name_prefix}-appserver"
  tags        = "${var.tags}"
  vpc_id      = "${aws_vpc.vpc.id}"

  ingress {
    from_port       = 80
    to_port         = 80
    protocol        = "tcp"
    security_groups = ["${aws_security_group.elb.id}"]
  }

  ingress {
    cidr_blocks = ["0.0.0.0/0"]
    from_port   = 22
    to_port     = 22
    protocol    = "tcp"
  }

  egress {
    # implicit with AWS but Terraform requires this to be explicit
    from_port   = 0
    to_port     = 0
    protocol    = "-1"
    cidr_blocks = ["0.0.0.0/0"]
  }
}<|MERGE_RESOLUTION|>--- conflicted
+++ resolved
@@ -2,11 +2,7 @@
   cidr_block           = "${var.vpc_cidr_block}"
   enable_dns_support   = true
   enable_dns_hostnames = true
-<<<<<<< HEAD
-  tags                 = "${merge(var.tags, map("Name", terraform.workspace))}"
-=======
   tags                 = "${merge(var.tags, map("Name", var.resource_name_prefix))}"
->>>>>>> 406e63a2
 }
 
 resource "aws_subnet" "public_subnet" {
@@ -15,11 +11,7 @@
   availability_zone       = "${var.availability_zone_a}"
   map_public_ip_on_launch = true
   tags                    = "${merge(
-<<<<<<< HEAD
-    var.tags, map("Name", "${terraform.workspace} public subnet")
-=======
     var.tags, map("Name", "${var.resource_name_prefix} public subnet")
->>>>>>> 406e63a2
   )}"
 }
 
@@ -28,11 +20,7 @@
   cidr_block        = "${var.private_cidr_block_a}"
   availability_zone = "${var.availability_zone_a}"
   tags              = "${merge(
-<<<<<<< HEAD
-    var.tags, map("Name", "${terraform.workspace} private subnet a")
-=======
     var.tags, map("Name", "${var.resource_name_prefix} private subnet a")
->>>>>>> 406e63a2
   )}"
 }
 
@@ -46,30 +34,18 @@
   cidr_block        = "${var.private_cidr_block_b}"
   availability_zone = "${var.availability_zone_b}"
   tags              = "${merge(
-<<<<<<< HEAD
-    var.tags, map("Name", "${terraform.workspace} private subnet b")
-=======
     var.tags, map("Name", "${var.resource_name_prefix} private subnet b")
->>>>>>> 406e63a2
   )}"
 }
 
 resource "aws_internet_gateway" "public_gateway" {
   vpc_id = "${aws_vpc.vpc.id}"
-<<<<<<< HEAD
-  tags   = "${merge(var.tags, map("Name", terraform.workspace))}"
-=======
   tags   = "${merge(var.tags, map("Name", var.resource_name_prefix))}"
->>>>>>> 406e63a2
 }
 
 resource "aws_route_table" "public_route_table" {
   vpc_id = "${aws_vpc.vpc.id}"
-<<<<<<< HEAD
-  tags   = "${merge(var.tags, map("Name", "${terraform.workspace} public"))}"
-=======
   tags   = "${merge(var.tags, map("Name", "${var.resource_name_prefix} public"))}"
->>>>>>> 406e63a2
   route {
     cidr_block = "0.0.0.0/0"
     gateway_id = "${aws_internet_gateway.public_gateway.id}"
@@ -83,31 +59,19 @@
 
 resource "aws_eip" "docker_nat" {
   vpc  = true
-<<<<<<< HEAD
-  tags = "${merge(var.tags, map("Name", terraform.workspace))}"
-=======
   tags = "${merge(var.tags, map("Name", var.resource_name_prefix))}"
->>>>>>> 406e63a2
 }
 
 resource "aws_nat_gateway" "docker_nat" {
   allocation_id = "${aws_eip.docker_nat.id}"
   subnet_id     = "${aws_subnet.public_subnet.id}"
   depends_on    = ["aws_internet_gateway.public_gateway"]
-<<<<<<< HEAD
-  tags = "${merge(var.tags, map("Name", terraform.workspace))}"
-=======
   tags = "${merge(var.tags, map("Name", var.resource_name_prefix))}"
->>>>>>> 406e63a2
 }
 
 resource "aws_route_table" "private_route_table" {
   vpc_id = "${aws_vpc.vpc.id}"
-<<<<<<< HEAD
-  tags   = "${merge(var.tags, map("Name", "${terraform.workspace} nat"))}"
-=======
   tags   = "${merge(var.tags, map("Name", "${var.resource_name_prefix} nat"))}"
->>>>>>> 406e63a2
   route {
     cidr_block     = "0.0.0.0/0"
     nat_gateway_id = "${aws_nat_gateway.docker_nat.id}"
