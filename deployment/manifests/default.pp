--- conflicted
+++ resolved
@@ -13,387 +13,5 @@
   timezone => 'America/New_York',
 }
 
-<<<<<<< HEAD
-# for better performance
-sysctl { 'vm.swappiness': value => '10' }
-
-# to avoid empty ident name not allowed error when using git
-user { $app_user: comment => $app_user }
-
-file { "/home/${app_user}/.ssh/config":
-  ensure => file,
-  source => "${deployment_root}/ssh-config",
-  owner  => $app_user,
-  group  => $app_group,
-}
-
-class { 'postgresql::globals':
-  version  => '9.3',
-  encoding => 'UTF8',
-  locale   => 'en_US.utf8',
-}
-
-class { 'postgresql::server':
-}
-
-class { 'postgresql::lib::devel':
-}
-
-postgresql::server::role { $app_user:
-  createdb => true,
-}
-->
-postgresql::server::db { 'refinery':
-  user     => $app_user,
-  password => '',
-  owner    => $app_user,
-}
-
-class { 'python':
-  version    => 'system',
-  pip        => true,
-  dev        => true,
-  virtualenv => true,
-  gunicorn   => false,
-}
-
-class venvdeps {
-  package { 'build-essential': }
-  package { 'libncurses5-dev': }
-  package { 'libldap2-dev': }
-  package { 'libsasl2-dev': }
-  package { 'libffi-dev': }  # for SSL modules
-}
-include venvdeps
-
-file { "/home/${app_user}/.virtualenvs":
-  # workaround for parent directory /home/vagrant/.virtualenvs does not exist error
-  ensure => directory,
-  owner  => $app_user,
-  group  => $app_group,
-}
-->
-python::virtualenv { $virtualenv:
-  ensure  => present,
-  owner   => $app_user,
-  group   => $app_group,
-  require => [ Class['venvdeps'], Class['postgresql::lib::devel'] ],
-}
-~>
-python::requirements { $requirements:
-  virtualenv => $virtualenv,
-  owner      => $app_user,
-  group      => $app_group,
-}
-
-package { 'virtualenvwrapper': }
-->
-file_line { "virtualenvwrapper_config":
-  path    => "/home/${app_user}/.profile",
-  line    => "source /etc/bash_completion.d/virtualenvwrapper",
-  require => Python::Virtualenv[$virtualenv],
-}
-->
-file { "virtualenvwrapper_project":
-  # workaround for setvirtualenvproject command not found
-  ensure  => file,
-  path    => "${virtualenv}/.project",
-  content => "${django_root}",
-  owner   => $app_user,
-  group   => $app_group,
-}
-
-file { ["${project_root}/isa-tab", "${project_root}/import", "${project_root}/static"]:
-  ensure => directory,
-  owner  => $app_user,
-  group  => $app_group,
-}
-
-file_line { "django_settings_module":
-  path => "/home/${app_user}/.profile",
-  line => "export DJANGO_SETTINGS_MODULE=${django_settings_module}",
-}
-->
-file { "${django_root}/config/config.json":
-  ensure  => file,
-  source  => "${django_root}/config/config.json.sample",
-  owner   => $app_user,
-  group   => $app_group,
-  replace => false,
-}
-->
-exec { "syncdb":
-  command     => "${virtualenv}/bin/python ${django_root}/manage.py syncdb --migrate --noinput",
-  environment => ["DJANGO_SETTINGS_MODULE=${django_settings_module}"],
-  user        => $app_user,
-  group       => $app_group,
-  require     => [
-    Python::Requirements[$requirements],
-    Postgresql::Server::Db["refinery"]
-  ],
-}
-->
-exec { "create_superuser":
-  command     => "${virtualenv}/bin/python ${django_root}/manage.py loaddata superuser.json",
-  environment => ["DJANGO_SETTINGS_MODULE=${django_settings_module}"],
-  user        => $app_user,
-  group       => $app_group,
-}
-->
-exec { "init_refinery":
-  command     => "${virtualenv}/bin/python ${django_root}/manage.py init_refinery 'Refinery' '192.168.50.50:8000'",
-  environment => ["DJANGO_SETTINGS_MODULE=${django_settings_module}"],
-  user        => $app_user,
-  group       => $app_group,
-}
-->
-exec { "create_user":
-  command     => "${virtualenv}/bin/python ${django_root}/manage.py create_user 'guest' 'guest' 'guest@example.com' 'Guest' '' ''",
-  environment => ["DJANGO_SETTINGS_MODULE=${django_settings_module}"],
-  user        => $app_user,
-  group       => $app_group,
-}
-
-file { "/opt":
-  ensure => directory,
-}
-
-class solr {
-  $solr_version = "5.3.1"
-  $solr_archive = "solr-${solr_version}.tgz"
-  $solr_url = "http://archive.apache.org/dist/lucene/solr/${solr_version}/${solr_archive}"
-
-  package { 'java':
-    name => 'openjdk-7-jdk',
-  }
-  exec { "solr_download":
-    command => "wget ${solr_url} -O ${solr_archive}",
-    cwd     => "/usr/local/src",
-    creates => "/usr/local/src/${solr_archive}",
-    path    => "/usr/bin",
-    timeout => 600,  # downloading can take a long time
-  }
-  ->
-  exec { "solr_extract_installer":
-    command => "tar -xzf ${solr_archive} solr-${solr_version}/bin/install_solr_service.sh --strip-components=2",
-    cwd     => "/usr/local/src",
-    creates => "/usr/local/src/install_solr_service.sh",
-    path    => "/bin",
-  }
-  ->
-  exec { "solr_install":  # also starts the service
-    command => "sudo bash ./install_solr_service.sh ${solr_archive} -u ${app_user}",
-    cwd     => "/usr/local/src",
-    creates => "/opt/solr-${solr_version}",
-    path    => "/usr/bin:/bin",
-    require => [ File["/opt"], Package['java'] ],
-  }
-  ->
-  file_line { "solr_config_home":
-    path  => "/var/solr/solr.in.sh",
-    line  => "SOLR_HOME=${django_root}/solr",
-    match => "^SOLR_HOME",
-  }
-  ->
-  file_line { "solr_config_log":
-    path  => "/var/solr/log4j.properties",
-    line  => "solr.log=${django_root}/log",
-    match => "^solr.log",
-  }
-  ~>
-  service { 'solr':
-    ensure     => running,
-    hasrestart => true,
-  }
-}
-include solr
-
-class neo4j {
-  $neo4j_config_file = '/etc/neo4j/neo4j-server.properties'
-  include apt
-
-  apt::source { 'neo4j':
-    ensure      => 'present',
-    comment     => 'Neo Technology Neo4j repo',
-    location    => 'http://debian.neo4j.org/repo',
-    release     => 'stable/',
-    repos       => '',
-    key         => '66D34E951A8C53D90242132B26C95CF201182252',
-    key_source  => 'https://debian.neo4j.org/neotechnology.gpg.key',
-    include_src => false,
-  }
-  ->
-  package { 'neo4j':
-    ensure => '2.3.1',
-  }
-  ->
-  limits::fragment {
-    "neo4j/soft/nofile":
-      value => "40000";
-    "neo4j/hard/nofile":
-      value => "40000";
-  }
-  ->
-  file_line {
-    'neo4j_no_authentication':
-      path  => $neo4j_config_file,
-      line  => 'dbms.security.auth_enabled=false',
-      match => 'dbms.security.auth_enabled=';
-    'neo4j_all_ips':
-      path  => $neo4j_config_file,
-      line  => 'org.neo4j.server.webserver.address=0.0.0.0',
-      match => 'org.neo4j.server.webserver.address=';
-    'neo4j_increase_transaction_timeout':
-      path  => $neo4j_config_file,
-      line  => 'org.neo4j.server.transaction.timeout=300';
-  }
-  ~>
-  service { 'neo4j-service':
-    ensure     => running,
-    hasrestart => true,
-  }
-}
-include neo4j
-
-class owl2neo4j {
-  $owl2neo4j_version = "0.4.0"
-  $owl2neo4j_url = "https://github.com/flekschas/owl2neo4j/releases/download/v${owl2neo4j_version}/owl2neo4j.jar"
-
-  # Need to remove the old file manually as wget throws a weird
-  # `HTTP request sent, awaiting response... 403 Forbidden` error when the file
-  # already exists.
-
-  exec { "owl2neo4j_wget":
-    command => "rm -f /opt/owl2neo4j.jar && wget -P /opt/ ${owl2neo4j_url}",
-    creates => "/opt/owl2neo4j",
-    path    => "/usr/bin:/bin",
-    timeout => 120,  # downloading can take some time
-  }
-}
-include owl2neo4j
-
-class rabbit {
-  package { 'curl': }
-  ->
-  class { '::rabbitmq':
-    package_ensure => installed,
-    service_ensure => running,
-    port           => '5672',
-  }
-}
-include rabbit
-
-class ui {
-  include apt
-
-  apt::source { 'nodejs':
-    ensure      => 'present',
-    comment     => 'Nodesource NodeJS repo.',
-    location    => 'https://deb.nodesource.com/node_4.x',
-    release     => 'trusty',
-    repos       => 'main',
-    key         => '9FD3B784BC1C6FC31A8A0A1C1655A0AB68576280',
-    key_server  => 'keyserver.ubuntu.com',
-    include_src => true,
-    include_deb => true
-  }
-
-  package { 'nodejs':
-    name    => 'nodejs',
-    ensure  => latest,
-    require => Apt::Source['nodejs']
-  }
-  ->
-  package {
-    'bower': ensure => '1.7.1', provider => 'npm';
-    'grunt-cli': ensure => '0.1.13', provider => 'npm';
-  }
-  ->
-  exec { "npm_local_modules":
-    command   => "/usr/bin/npm prune && /usr/bin/npm install",
-    cwd       => $ui_app_root,
-    logoutput => on_failure,
-    user      => $app_user,
-    group     => $app_group,
-  }
-  ->
-  exec { "bower_modules":
-    command     => "/bin/rm -rf ${ui_app_root}/bower_components && /usr/bin/bower install --config.interactive=false",
-    cwd         => $ui_app_root,
-    logoutput   => on_failure,
-    user        => $app_user,
-    group       => $app_group,
-    environment => ["HOME=/home/${app_user}"],
-  }
-  ->
-  exec { "grunt":
-    command   => "/usr/bin/grunt build && /usr/bin/grunt compile",
-    cwd       => $ui_app_root,
-    logoutput => on_failure,
-    user      => $app_user,
-    group     => $app_group,
-  }
-  ->
-  exec { "collectstatic":
-    command     => "${virtualenv}/bin/python ${django_root}/manage.py collectstatic --clear --noinput",
-    environment => ["DJANGO_SETTINGS_MODULE=${django_settings_module}"],
-    user        => $app_user,
-    group       => $app_group,
-    require     => Python::Requirements[$requirements],
-  }
-}
-include ui
-
-package { 'memcached': }
-->
-service { 'memcached':
-  ensure => running,
-}
-
-file { "${django_root}/supervisord.conf":
-  ensure => file,
-  source => "${django_root}/supervisord.conf.sample",
-  owner  => $app_user,
-  group  => $app_group,
-}
-->
-exec { "supervisord":
-  command     => "${virtualenv}/bin/supervisord",
-  environment => ["DJANGO_SETTINGS_MODULE=${django_settings_module}"],
-  cwd         => $django_root,
-  creates     => "/tmp/supervisord.pid",
-  user        => $app_user,
-  group       => $app_group,
-  require     => [
-    Class["ui"],
-    Class["solr"],
-    Class["neo4j"],
-    Class["rabbit"],
-    Service["memcached"],
-  ],
-}
-
-package { 'libapache2-mod-wsgi': }
-package { 'apache2': }
-exec { 'apache2-wsgi':
-  command   => '/usr/sbin/a2enmod wsgi',
-  subscribe => [ Package['apache2'], Package['libapache2-mod-wsgi'] ],
-}
-->
-file { "/etc/apache2/sites-available/001-refinery.conf":
-  ensure  => file,
-  content => template("${deployment_root}/apache.conf"),
-}
-~>
-exec { 'refinery-apache2':
-  command => '/usr/sbin/a2ensite 001-refinery',
-}
-~>
-service { 'apache2':
-  ensure     => running,
-  hasrestart => true,
-}
-=======
 # See code in refinery-modules/refinery/...
-include refinery
->>>>>>> 8c6faae7
+include refinery