class refinery::neo4j {

  class neo4jFetch {
    $neo4j_config_file = '/etc/neo4j/neo4j-server.properties'

    apt::source { 'neo4j':
      ensure      => 'present',
      comment     => 'Neo Technology Neo4j repo',
      location    => 'http://debian.neo4j.org/repo',
      release     => 'stable/',
      repos       => '',
      key         => {
        'id'     => '1EEFB8767D4924B86EAD08A459D700E4D37F5F19',
        'source' => 'https://debian.neo4j.org/neotechnology.gpg.key',
      },
    }
    ->
    package { 'neo4j':
      ensure  => '2.3.1',
      # https://forge.puppet.com/puppetlabs/apt/readme#adding-new-sources-or-ppas
      require => Class['apt::update'],
    }
    ->
    limits::fragment {
      "${app_user}/soft/nofile":
        value => "40000";
      "${app_user}/hard/nofile":
        value => "40000";
    }
    ->
    file_line {
      'neo4j_no_authentication':
        path  => $neo4j_config_file,
        line  => 'dbms.security.auth_enabled=false',
        match => 'dbms.security.auth_enabled=';
      'neo4j_all_ips':
        path  => $neo4j_config_file,
        line  => 'org.neo4j.server.webserver.address=0.0.0.0',
        match => 'org.neo4j.server.webserver.address=';
      'neo4j_increase_transaction_timeout':
        path  => $neo4j_config_file,
        line  => 'org.neo4j.server.transaction.timeout=600';
    }
    ~>
    service { 'neo4j-service':
      ensure     => running,
      hasrestart => true,
    }
  }
  include neo4jFetch

  class neo4jOntology {
    $neo4j_config = '/etc/neo4j/neo4j-server.properties'
    $version = "0.5.0"
    $url = "https://github.com/refinery-platform/neo4j-ontology/releases/download/v${version}/ontology.jar"

    # Need to remove the old file manually as wget throws a weird
    # `HTTP request sent, awaiting response... 403 Forbidden` error when the file
    # already exists.

    exec { "neo4j-ontology-plugin-download":
      command => "rm -f /var/lib/neo4j/plugins/ontology.jar && wget -P /var/lib/neo4j/plugins/ ${url}",
      creates => "/var/lib/neo4j/plugins/ontology.jar",
      path    => "/usr/bin:/bin",
      timeout => 120,  # downloading can take some time
      notify => Service['neo4j-service'],
    }
    ->
    file_line {
      'org.neo4j.server.thirdparty_jaxrs_classes':
        path  => $neo4j_config,
        line  => 'org.neo4j.server.thirdparty_jaxrs_classes=org.neo4j.ontology.server.unmanaged=/ontology/unmanaged',
        notify => Service['neo4j-service'],
        require => Package['neo4j'],
    }
  }
  include neo4jOntology

  class owl2neo4j {
    $owl2neo4j_version = "0.6.1"
    $owl2neo4j_url = "https://github.com/flekschas/owl2neo4j/releases/download/v${owl2neo4j_version}/owl2neo4j.jar"

    # Need to remove the old file manually as wget throws a weird
    # `HTTP request sent, awaiting response... 403 Forbidden` error when the file
    # already exists.

    exec { "owl2neo4j_wget":
      command => "rm -f /opt/owl2neo4j.jar && wget -P /opt/ ${owl2neo4j_url}",
      creates => "/opt/owl2neo4j",
      path    => "/usr/bin:/bin",
      timeout => 120,  # downloading can take some time
    }
  }
  include owl2neo4j

  class neo4jPrePopulatedDB {
    $neo4j_user = "neo4j"
    $neo4j_group = "nogroup"
    $dirname = "graph.db"
    $filename = "${dirname}.zip"
    $install_path = "/var/lib/neo4j/data/"

    package{"unzip":
      ensure   => 'installed',
    }

    exec { "stop neo4j service":
      command     => "sudo service neo4j-service stop",
      user        => $app_user,
      group       => $app_group,
      path        => ['/usr/bin/'],
      require     => Service["neo4j-service"],
    }
    ->
    exec { "remove old db":
      command     => "sudo rm -rf graph.db",
      cwd         => "/var/lib/neo4j/data/",
      user        => $app_user,
      group       => $app_group,
      path        => ['/usr/bin/'],
    }
    ->
    archive { "fetch pre-generated db":
      path        => "/tmp/${filename}",
      source      => "http://data.cloud.refinery-platform.org.s3.amazonaws.com/data/stem-cell-commons/neo4j/2015/${filename}",
      extract       => true,
      extract_path  => "${install_path}",
      creates       => "${install_path}/${dirname}",
      cleanup       => true,
      user        => 'root',
      group       => 'root',
      require     => [
        Package['unzip'],
        Class['neo4jFetch'],
      ],
    }
    ->
    exec { 'neo4j permissions':
      command   => "sudo chown -R $neo4j_user:$neo4j_group $install_path/$dirname",
      path        => ['/usr/bin/'],
    }
    ->
    exec { "start neo4j service":
      command     => "sudo service neo4j-service start",
      user        => $app_user,
      group       => $app_group,
      path        => ['/usr/bin/'],
      require     => Service["neo4j-service"],
    }
    ->
    exec { "install neo4j annotations":
      command     => "${virtualenv}/bin/python manage.py import_annotations -c",
      environment => ["DJANGO_SETTINGS_MODULE=${django_settings_module}"],
      cwd         => $django_root,
      user        => $app_user,
      group       => $app_group,
      require     => Exec['migrate'],
<<<<<<< HEAD
=======
    }
    ->
    exec { "remove neo4j fixture":
      command     => "rm -rf django-fixure-stemcellcommons.json",
      cwd         => $django_root,
      user        => $app_user,
      group       => $app_group,
      path        => ['/bin/'],
>>>>>>> 2fc77f86
    }
  }
  include neo4jPrePopulatedDB
}<|MERGE_RESOLUTION|>--- conflicted
+++ resolved
@@ -155,17 +155,6 @@
       user        => $app_user,
       group       => $app_group,
       require     => Exec['migrate'],
-<<<<<<< HEAD
-=======
-    }
-    ->
-    exec { "remove neo4j fixture":
-      command     => "rm -rf django-fixure-stemcellcommons.json",
-      cwd         => $django_root,
-      user        => $app_user,
-      group       => $app_group,
-      path        => ['/bin/'],
->>>>>>> 2fc77f86
     }
   }
   include neo4jPrePopulatedDB
