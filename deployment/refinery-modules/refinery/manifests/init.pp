--- conflicted
+++ resolved
@@ -167,13 +167,8 @@
 exec { "supervisord":
   command     => "${virtualenv}/bin/supervisord",
   environment => [
-<<<<<<< HEAD
-    "DJANGO_SETTINGS_MODULE=${django_settings_module}",
-    "DOCKER_HOST=${docker_host}"
-=======
     "DJANGO_SETTINGS_MODULE=${::django_settings_module}",
     "DOCKER_HOST=${::docker_host}"
->>>>>>> b49b822d
   ],
   cwd         => $django_root,
   creates     => "/tmp/supervisord.pid",
