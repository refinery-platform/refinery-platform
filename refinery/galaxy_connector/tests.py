--- conflicted
+++ resolved
@@ -16,18 +16,6 @@
         self.MISCELLANEOUS_STRING = "Coffee is tasty"
 
         self.galaxy_instance = Instance.objects.create(
-<<<<<<< HEAD
-            base_url="www.example.com",
-            api_key=str(uuid.uuid4()),
-        )
-        self.show_history_mock = mock.patch.object(
-            galaxy.histories.HistoryClient,
-            "show_history"
-        ).start()
-        self.show_dataset_mock = mock.patch.object(
-            galaxy.histories.HistoryClient,
-            "show_dataset"
-=======
             base_url="www.example.com", api_key=str(uuid.uuid4()),
         )
         self.show_history_mock = mock.patch.object(
@@ -35,7 +23,6 @@
         ).start()
         self.show_dataset_mock = mock.patch.object(
             galaxy.histories.HistoryClient, "show_dataset"
->>>>>>> 47880d5b
         ).start()
 
         self.history_content_entry = {
