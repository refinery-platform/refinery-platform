--- conflicted
+++ resolved
@@ -15,13 +15,6 @@
     def add_arguments(self, parser):
         parser.add_argument('base_url')
         parser.add_argument('api_key')
-<<<<<<< HEAD
-        parser.add_argument(
-            '--file_name',
-            action='store'
-        )
-=======
->>>>>>> 68422624
         parser.add_argument(
             '--description',
             action='store',
