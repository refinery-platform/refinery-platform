from celery.task import task
from galaxy_connector.models import DataFile
from galaxy_connector.galaxy_workflow import createBaseWorkflow, createSteps, createStepsAnnot
from datetime import datetime

def searchInput(input_string):
    """
    Searches to test if its a chip-seq input file
    """
    ret_string = input_string.lower();
    ret_status = ret_string.find('input');
    return ret_status;


def getInputExp(input1, exp1):
    ret_dict = {};
    ret_dict['input'] = {};
    ret_dict['input']['id'] = input1['file_id'];
    input_name = input1['path'].split( '/');
    input_name = input_name[len(input_name)-1]
    ret_dict['input']['filename'] = str(input_name);
    
    ret_dict['exp'] = {};
    ret_dict['exp']['id'] = exp1['file_id'];
    exp_name = exp1['path'].split('/');
    exp_name = exp_name[len(exp_name)-1]
    ret_dict['exp']['filename'] = str(exp_name);
        
    return ret_dict;
    

def configWorkflowInput(in_list):
    """
    
    TODO:: Need to figure out generic way of matching input to experiment for chip-seq pipeline
    
    """
    
    ret_list = [];
    ret_list.append(getInputExp(in_list[0], in_list[1]));
    ret_list.append(getInputExp(in_list[2], in_list[3]));
    
    return ret_list;
    
    """
    ret_list = [];
    cur_dict = {};
    for j in range(len(in_list)):
        print j;
        if (in_list[j]['input']):
            print "I AM INPUT FILE"
            cur_dict['input'] = file_id;
    """

#@task()
#def monitor_history( connection, history_id ):
#    return

@task()
def run_workflow( instance, connection ):
    # TO DEBUG PYTHON WEBAPPS ##
    #import pdb; pdb.set_trace()
    
    #Getting working version of library 
<<<<<<< HEAD
    library_id = connection.create_library( "Refinery Test Library - " + str( datetime.now() ) );
    # debug library id
    #library_id = "bf60fd5f5f7f44bf";
    
    history_id = connection.create_history( "Refinery Test History - " + str( datetime.now() ) )
    run_workflow.update_state( state="PROGRESS", meta={ "history_id": history_id, "library_id": library_id } )
=======
    library_id = connection.create_library( "TEST MY Library API" );
    # debug library id
    #library_id = "bf60fd5f5f7f44bf";
>>>>>>> dc491cf5
    
    #monitor_task = monitor_history.delay( connection, history_id )
    
    #------------ IMPORT FILES -------------------------- #   
    # get all data file entries from the database
    all_data_files = DataFile.objects.all()
    current_path = all_data_files[0].path;
    annot = []; # remembers associated meta data with each file to determine if file is an chip-seq input file
    
    if len( all_data_files ) < 1:
        return 'No data files available in database. Create at least one data file object using the admin interface.'
    else:
        for i in range(len(all_data_files)):
            print "i: " + str(i);
            # Importing file into galaxy library
            file_id = connection.put_into_library( library_id, instance.staging_path + "/" + all_data_files[i].path )
            print( "file id: " + file_id);
            
            a_dict = {};
            a_dict['path'] = all_data_files[i].path;
            a_dict['kind'] = all_data_files[i].kind;
            a_dict['description'] = all_data_files[i].description;
            a_dict['file_id'] = file_id;
            
            test_path = searchInput(all_data_files[i].path);
            test_kind = searchInput(all_data_files[i].kind);
            test_descr = searchInput(all_data_files[i].description);
            
            if (test_path > 0 or test_kind > 0 or test_descr > 0):
                a_dict['input'] = True;
            else:
                a_dict['input'] = False;
            
            annot.append(a_dict);
    
    #------------ WORKFLOWS -------------------------- #   
    ret_list = configWorkflowInput(annot);
    
    #workflow_id = connection.get_workflow_id("Workflow: spp + bam")[0];
    workflow_id = connection.get_workflow_id("Workflow: spp + bam2")[0];
    
    workflow_dict = connection.get_workflow_dict(workflow_id);
    
    # creating base workflow to replicate input workflow
    new_workflow = createBaseWorkflow(workflow_dict["name"])
        
    # Updating steps in imported workflow X number of times
    new_workflow["steps"] = createStepsAnnot(ret_list, workflow_dict);
    
    # import newly generated workflow 
    new_workflow_info = connection.import_workflow(new_workflow);
    
    
    # Running workflow 
    result = connection.run_workflow2(new_workflow_info['id'], ret_list, history_id )    
    
    #------------ DELETE WORKFLOW -------------------------- #   
    del_workflow_id = connection.delete_workflow(new_workflow_info['id']);<|MERGE_RESOLUTION|>--- conflicted
+++ resolved
@@ -62,18 +62,12 @@
     #import pdb; pdb.set_trace()
     
     #Getting working version of library 
-<<<<<<< HEAD
     library_id = connection.create_library( "Refinery Test Library - " + str( datetime.now() ) );
     # debug library id
     #library_id = "bf60fd5f5f7f44bf";
     
     history_id = connection.create_history( "Refinery Test History - " + str( datetime.now() ) )
     run_workflow.update_state( state="PROGRESS", meta={ "history_id": history_id, "library_id": library_id } )
-=======
-    library_id = connection.create_library( "TEST MY Library API" );
-    # debug library id
-    #library_id = "bf60fd5f5f7f44bf";
->>>>>>> dc491cf5
     
     #monitor_task = monitor_history.delay( connection, history_id )
     
@@ -131,4 +125,4 @@
     result = connection.run_workflow2(new_workflow_info['id'], ret_list, history_id )    
     
     #------------ DELETE WORKFLOW -------------------------- #   
-    del_workflow_id = connection.delete_workflow(new_workflow_info['id']);+    #del_workflow_id = connection.delete_workflow(new_workflow_info['id']);