--- conflicted
+++ resolved
@@ -29,15 +29,11 @@
       debug: {{ DEBUG|yesno:"true,false,undefined" }},
       userId: '{{ user.id }}',
       userName: '{{ user.username }}',
-<<<<<<< HEAD
       userprofileUUID: '{{ user.userprofile.uuid|escapejs }}',
       launchpad_tut_viewed: `{{ user.userprofile.has_viewed_launchpad_tut }}`,
       collaboration_tut_viewed: `{{ user.userprofile.has_viewed_collaboration_tut}}`,
       data_upload_tut_viewed: `{{ user.userprofile.has_viewed_data_upload_tut}}`,
-      admins: '{{ ADMINS|safe }}',
-=======
       admins: '{{ ADMIN_EMAIL|safe }}',
->>>>>>> 31249b2b
       repositoryMode: {{ REFINERY_REPOSITORY_MODE|yesno:"true,false,undefined" }},
       solrSynonymSearch: {{ SOLR_SYNONYM_SEARCH|lower }},
       refineryTutorialSteps: '{{  REFINERY_TUTORIAL_STEPS|escapejs }}'
