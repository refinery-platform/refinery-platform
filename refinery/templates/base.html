--- conflicted
+++ resolved
@@ -5,7 +5,6 @@
 
 <html lang="en">
 <head>
-<<<<<<< HEAD
     <meta content="text/html">
     <meta name="viewport" content="width=device-width, initial-scale=1.0">
     <meta name="description" content="">
@@ -23,34 +22,13 @@
     {% for css_file in REFINERY_CSS %}
     <link href="{% static css_file %}" rel="stylesheet">
     {% endfor %}
-=======
-  <meta content="text/html">
-  <meta name="viewport" content="width=device-width, initial-scale=1.0">
-  <meta name="description" content="">
-  <meta name="author" content="">
-
-  <!-- http://www.jonathantneal.com/blog/understand-the-favicon/ -->
-  <link rel="apple-touch-icon" href="{% static "images/touchicon.png" %}">
-  <link rel="icon" href="{% static "images/favicon.png" %}">
-  <!--[if IE]>
-    <link rel="shortcut icon" href="{% static "images/favicon.ico" %}">
-  <![endif]-->
-  <!-- IE10 Win 8 -->
-  <meta name="msapplication-TileColor" content="#FFFFFF">
-  <meta name="msapplication-TileImage" content="{% static "images/tileicon.png" %}">
-
-  <!-- Le styles -->
-  {% for css_file in REFINERY_CSS %}
-    <link href="{% static css_file %}" rel="stylesheet">
-  {% endfor %}
->>>>>>> c0985948
-
-  {% block head_html %}
-  {% endblock %}
-
-  <title>{{ REFINERY_INSTANCE_NAME }}{% block title %}{% endblock %}</title>
-
-  {% block tracking %}
+
+    {% block head_html %}
+    {% endblock %}
+
+    <title>{{ REFINERY_INSTANCE_NAME }}{% block title %}{% endblock %}</title>
+
+    {% block tracking %}
 
     {% if REFINERY_GOOGLE_ANALYTICS_ID != "" %}
       <script>
@@ -63,20 +41,7 @@
       </script>
     {% endif %}
 
-<<<<<<< HEAD
-
-        (function() {
-          var ga = document.createElement('script'); ga.type = 'text/javascript'; ga.async = true;
-          ga.src = ('https:' == document.location.protocol ? 'https://ssl' : 'http://www') + '.google-analytics.com/ga.js';
-          var s = document.getElementsByTagName('script')[0]; s.parentNode.insertBefore(ga, s);
-        })();
-      </script>
-    {% endif %}
-
     {% endblock %}
-=======
-  {% endblock %}
->>>>>>> c0985948
 </head>
 
 <body ng-app="{% block ng_app %}refineryApp{% endblock %}" ng-controller="AppCtrl as app" ng-click="app.globalClick($event)">
