--- conflicted
+++ resolved
@@ -38,12 +38,9 @@
       repositoryModeHomePageHtml: '{{ REFINERY_REPOSITORY_MODE_HOME_PAGE_HTML.strip|safe }}',
       solrSynonymSearch: {{ SOLR_SYNONYM_SEARCH|lower }},
       refineryTutorialSteps: '{{  REFINERY_TUTORIAL_STEPS|escapejs }}',
-<<<<<<< HEAD
       refineryInstanceName: '{{ REFINERY_INSTANCE_NAME }}',
-      satoriDemo: {{ SATORI_DEMO|yesno:"true,false,false" }}
-=======
+      satoriDemo: {{ SATORI_DEMO|yesno:"true,false,false" }},
       staticUrl: '{{ STATIC_URL|escapejs }}'
->>>>>>> a7bc02aa
     };
 
     if (window.djangoApp.userId === 'None' || window.djangoApp.userName === 'None') {
