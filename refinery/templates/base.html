--- conflicted
+++ resolved
@@ -41,9 +41,6 @@
       solrSynonymSearch: {{ SOLR_SYNONYM_SEARCH|lower }},
       refineryTutorialSteps: '{{  REFINERY_TUTORIAL_STEPS|escapejs }}',
       refineryInstanceName: '{{ REFINERY_INSTANCE_NAME }}',
-<<<<<<< HEAD
-      satoriDemo: {{ SATORI_DEMO|yesno:"true,false,false" }}
-=======
       satoriDemo: {{ SATORI_DEMO|yesno:"true,false,false" }},
       staticUrl: '{{ STATIC_URL|escapejs }}',
       userFilesColumns: '{{ USER_FILES_COLUMNS }}'.split(','),
@@ -51,7 +48,6 @@
       mediaBucket: '{{ MEDIA_BUCKET }}',
       uploadBucket: '{{ UPLOAD_BUCKET }}',
       deploymentPlatform: '{{ REFINERY_DEPLOYMENT_PLATFORM }}'
->>>>>>> 8a96555e
     };
 
     if (window.djangoApp.userId === 'None' || window.djangoApp.userName === 'None') {
@@ -82,10 +78,7 @@
 
 <body
   class="{{ SATORI_DEMO|yesno:"is-screenshot-ready,," }}"
-<<<<<<< HEAD
   style="min-width: 1000px"
-=======
->>>>>>> 8a96555e
   ng-app="{% block ng_app %}refineryApp{% endblock %}"
   ng-controller="AppCtrl as app"
   ng-class="{ 'repo-mode': app.repoMode }"
@@ -272,10 +265,7 @@
   <!-- 3rd party libraries -->
   <script src="{% static "vendor/jquery/dist/jquery.min.js" %}"></script>
   <script src="{% static "vendor/bootstrap/dist/js/bootstrap.min.js" %}"></script>
-<<<<<<< HEAD
-=======
   <script src="{% static "vendor/bootbox/bootbox.js" %}"></script>
->>>>>>> 8a96555e
   <script src="{% static "vendor/intro-js/minified/intro.min.js" %}"></script>
   <script src="{% static "vendor/angular/angular.min.js" %}"></script>
   <script src="{% static "vendor/angular-intro-js/build/angular-intro.min.js" %}"></script>
