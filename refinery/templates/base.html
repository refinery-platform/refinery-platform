--- conflicted
+++ resolved
@@ -38,17 +38,13 @@
       repositoryModeHomePageHtml: '{{ REFINERY_REPOSITORY_MODE_HOME_PAGE_HTML.strip|safe }}',
       solrSynonymSearch: {{ SOLR_SYNONYM_SEARCH|lower }},
       refineryTutorialSteps: '{{  REFINERY_TUTORIAL_STEPS|escapejs }}',
-<<<<<<< HEAD
       refineryInstanceName: '{{ REFINERY_INSTANCE_NAME }}',
       satoriDemo: {{ SATORI_DEMO|yesno:"true,false,false" }},
-      staticUrl: '{{ STATIC_URL|escapejs }}'
-=======
       staticUrl: '{{ STATIC_URL|escapejs }}',
       userFilesColumns: '{{ USER_FILES_COLUMNS }}'.split(','),
       userFilesFilters: '{{ USER_FILES_FILTERS }}'.split(','),
       mediaBucket: '{{ MEDIA_BUCKET }}',
       deploymentPlatform: '{{ DEPLOYMENT_PLATFORM }}'
->>>>>>> d53ee010
     };
 
     if (window.djangoApp.userId === 'None' || window.djangoApp.userName === 'None') {
