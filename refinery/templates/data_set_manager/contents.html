{% extends "base.html" %}

{% block head_html %}
	<!-- 3rd party libraries -->
    <script type="text/javascript" src="{{ STATIC_URL }}js/bootstrap/js/bootstrap-collapse.js"></script>

	<script type="text/javascript" src="{{ STATIC_URL }}js/bootstrap/js/bootstrap.js"></script>
    <script type="text/javascript" src="{{ STATIC_URL }}js/datatables/js/jquery.dataTables.js"></script>		
    <script type="text/javascript" src="{{ STATIC_URL }}js/datatables/js/DT_bootstrap.js"></script>		
    
	<!-- Refinery libraries -->
	<script type="text/javascript" src="{{ STATIC_URL }}js/refinery/contents_workflow.js"></script>
    <script type="text/javascript" src="{{ STATIC_URL }}js/refinery/contents.js"></script>
    
    <style type="text/css">
 	.facet-title {
 		cursor:pointer; 		
 	} 	

 	.facet-value {
 		cursor:pointer; 		
 	}

 	tr th {
 		cursor:pointer;
 	}
 	 
 	.field-name {
 		cursor:pointer;
 	} 
 	 	
 	.active {
 		cursor:pointer; 
 		background-color: #3A87AD;
 		color: #fff;
 		font-weight: bold;
 	} 	
 	
 	#pager-view {
 		text-align:right;
 	}

 	#statistics-view {
 		text-align:right;
 	}
 	#url-view {
 		text-align:right;
 	}

 	.facet-value-list td {
 		padding: 2px; 		
 	}
 	.facet-value-list tr {
 		padding: 2px; 		
 	}
 	
 	.facet-value-list.selected {
 	}
 	
 	.facet-title {
 		margin-top: 10px;
 	}
    </style>
{% endblock %}

{% block title %}

{{ block.super }} - Contents
{% endblock %}

{% block subheader %}
<div class="page-header">
  	<h1>Assay <small>Files</small></h1>
</div>
{% endblock %}

{% block content %}

				<form id="sampleForm" method="post" class="form-inline">
    			{% csrf_token %}
 
<div class="row-fluid">
 	<div class="span2">
 				<!-- <form class="form-search form-inline" id="search_form"> -->
  					<input type="text" class="input-medium search-query" placeholder="Search">
 		 			<button type="submit" class="btn" onclick="AddSearchTerm(); return false;">Search</button>
				<!-- </form> -->
 	</div>	
 	
 	<div class="span8">
 		
 			
 	
 			<div class="row-fluid">
			<div class="btn-group">
 			
					Choose Workflow
				

 				
				<select class="combobox" name="workflow_choice" id="workflow_choice">
					<option></option>
					{% for work in workflows %}
						<option value="{{work.uuid}}">{{work.name}}</option>
					{% endfor %}
				</select>
				
				<!-- <button class="btn btn-primary" id="submitSamplesBtn"><i class="icon-road"></i>Run</button> -->
				<button class="btn" id="submitSamplesBtn">Apply</button>

			</div>
			

    			    		
    	</div>	
 	</div>	
 	<div class="span2">
		<div id="statistics-view"></div> 		
 	</div>	
</div>

<div class="row-fluid">
 	<div class="span2">
		<div id="facet-view"></div>
 	</div>	
 	<div class="span10"> 			
 		<div class="row-fluid">	 			 	    		
    	</div>
    	<div class="row-fluid">
		</div>
		<div class="row-fluid">
			<div id="table-view"></div>
		</div>
		<div class="row-fluid">
			<div id="pager-view"></div>
			<div id="field-view"></div>
		</div>
	 </div>
</div>

<!--
<div class="row-fluid">
 	<div class="span12">
	 	<div id="url-view"></div>
 	</div>		 
</div>
<<<<<<< HEAD
	<form></form>
=======
-->
>>>>>>> 96333a2e

{% endblock %}<|MERGE_RESOLUTION|>--- conflicted
+++ resolved
@@ -138,16 +138,11 @@
 	 </div>
 </div>
 
-<!--
 <div class="row-fluid">
  	<div class="span12">
 	 	<div id="url-view"></div>
  	</div>		 
 </div>
-<<<<<<< HEAD
 	<form></form>
-=======
--->
->>>>>>> 96333a2e
 
 {% endblock %}