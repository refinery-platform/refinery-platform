--- conflicted
+++ resolved
@@ -27,12 +27,7 @@
 
 {% block subheader %}
 <div class="page-header">
-<<<<<<< HEAD
-  <h1>Data Set Import&nbsp;
-  </h1>
-=======
   <h1>Data Set Import</h1>
->>>>>>> 1d34725c
 </div>
 
 {% endblock %}
