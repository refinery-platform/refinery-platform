{% extends "base.html" %}

{% load humanize %}
{% load markup %}
{% load static %}


{% block head_html %}
  <link rel="stylesheet" href="{% static "vendor/spectrum/spectrum.css" %}" />
  <link rel="stylesheet" href="{% static "styles/css/provenance-visualization.css" %}" />
  <link rel="stylesheet" href="{% static "vendor/tipsy/src/stylesheets/tipsy.css" %}" />
  <link rel="stylesheet" href="{% static "vendor/select2/select2.css" %}" />

  <style type="text/css">
    /*svg {
      background-color: none;
      padding: 5px;
      margin-top: 15px;
      margin-bottom: 15px;
    }*/

    .background {
      fill: #FD0;
    }

    line {
    /* stroke : #eee;*/
    }

    text.active {
      fill: red;
    }

    text.matrix-label {
      fill: #222222;
    }

    text.matrix-label-selected {
      fill: #136382;
      font-weight: bold;
    }
    th.field-header-sort{
       white-space: nowrap;
       min-width: 70px;
    }
    rect.frame {
      stroke: #f0f0f0;
    }

    rect.active {
      fill: red;
    }

    .pivot-matrix {
    //background-color: #f00;
    }

    .facet-title {
      cursor:pointer;
    }

    .facet-value {
      cursor:pointer;
    }

    tr th {
      cursor:pointer;
    }

    .field-name {
      cursor:pointer;
    }

    #facet-view .active {
      cursor:pointer;
      background-color: #3A87AD;
      color: #fff;
      font-weight: bold;
    }

    #pager-view {
      text-align:right;
    }

    #statistics-view {
    //text-align:right;
    }
    #url-view {
      text-align:right;
    }

    .facet-value-list td {
      padding: 2px;
    }
    .facet-value-list tr {
      padding: 2px;
    }

    .facet-value-list.selected {
    }

    .facet-title {
      margin-top: 10px;
    }
  </style>
{% endblock head_html %}

{% block title %} - Data Set {{ data_set.name }}{% endblock %}

{% block subheader %}
  <div class="page-header">
    <h1>Data Set <small>{{ data_set.name }}</small></h1>
  </div>

{% endblock %}

{% block content %}
  <!-- tab headers -->

  <!-- analysis status messages -->
  {% if analysis_uuid and messages %}
    {% for message in messages %}
      <p {% if message.tags %} class="alert alert-{{ message.tags }} text-center"{% endif %}>
        {{ message }}
      </p>
    {% endfor %}
  {% endif %}


  <span ng-controller="AnalysisMonitorCtrl">
    <div ng-if="checkAnalysesViewFlag()">
      <span rp-analysis-monitor-alert-msg></span>
    </div>
  </span>

<div ng-controller="DataSetNavCtrl" ng-cloak>
  <div ng-controller="DataSetUiModeCtrl">

    <div class="refinery-panel-tabs">

      <div class="row-fluid">

        <div class="span2">
          <div class="btn-group">
          <!-- ng-hide if the file tab is not selected -->
            <a type="button" class="btn btn-warning data-set-view-tabs"
              ng-class="{active: $root.mode==='browse'}" ui-sref="browse"
              ui-sref-active="active">
              Browse
            </a>
            {% if has_change_dataset_permission %}
              <a type="button" class="btn btn-warning data-set-view-tabs"
                ng-class="{active:$root.mode==='analyze'}"
                ui-sref="analyze" ui-sref-active="active">
                Analyze
              </a>
            {% endif %}
            <a type="button" id="visualizeTab" class="btn btn-warning data-set-view-tabs"
              ng-class="{active:$root.mode==='visualize'}" ui-sref="visualize"
              ui-sref-active="active">
              Visualize
            </a>
          </div>
        </div>

        <div class="span10">
          <ul class="nav nav-tabs" id="tabs" style="float: right;">
            <li ui-sref-active="active" id="filesTab">
              <a ui-sref="files" class="dataSetTabs">
                Files
              </a>
            </li>
            {% if has_change_dataset_permission %}
              <li ui-sref-active="active"><a
              ui-sref="attributes" class="dataSetTabs">Attributes</a></li>
            {% endif %}
            <li ui-sref-active="active">
              <a ui-sref="analyses" id="analyze-tab" class="dataSetTabs">
                <span ng-controller="AnalysisMonitorCtrl">
                  <span rp-analysis-monitor-running-tab-icon></span>
                </span>
                Analyses
              </a>
            </li>
            <li ui-sref-active="active">
              <a ui-sref="details" class="dataSetTabs" >
                Details
              </a>
            </li>
            <li ui-sref-active="active">
              <a ui-sref="sharing" class="dataSetTabs">
                Sharing
              </a>
            </li>
          </ul>
        </div>

      </div>

    </div>


    <div class="refinery-panel refinery-panel-content jquery-full-height handle-overflow">
      {% if data_set %}
        <!-- tabs -->
        <form id="sampleForm" method="post" class="form-inline" hidden>
          {% csrf_token %}
          <!-- pass study information into the receiving view when posting -->
          <input type="hidden" name="study_uuid" value="{{ study_uuid }}"/>
        </form>

          <div class="dataSetTabContent ng-cloak" id="files">
            <!-- <div ng-controller="FileMappingCtrl"> -->
            <div class="row-fluid">

              {% verbatim %}
              <div class="{{ $root.ctrlTabSpanSize }}"
                   ng-init="$root.ctrlTabSpanSize='span2'"
                   ng-show="showCtrlTab" ng-cloak
                   style="background-color: #eaeaea; padding: 10px;">
                <!-- <div ui-view="data-set-ui-mode-controls"></div> -->
                <div ui-view></div>
              </div>
              {% endverbatim %}

              {% verbatim %}
                <div class="{{ $root.mainTabSpanSize }}"
                     ng-init="$root.mainTabSpanSize='span12'" ng-cloak>
              {% endverbatim %}

                  <div class="row-fluid" ng-if="$root.mode==='analyze'">
                    <div ng-include="'/static/partials/data-set-ui-node-mapping.html'"></div>
                    <div ui-view="data-set-ui-mapping-controls"></div>
                    <!-- <div ui-view></div> -->
                  </div>

                  <div class="row-fluid">
                    <div class="span2">
                      {% if not REFINERY_REPOSITORY_MODE %}
                        <div class="row-fluid" style="margin-bottom: 5px;">
                          <div class="span12">
                              <span id="node-set-manager-panel">
                                <!-- <label class="control-label"
                                style="font-size: large; margin-left: 15px;
                                margin-right: 5px; position: relative; top: 3px;">
                                Selection
                                </label> -->
                                <span id="node-set-manager-controls"></span>
                              </span>
                          </div>
                        </div>
                        <div class="row-fluid" style="margin-bottom: 5px;">
                          <div class="span12">
                            <div style="width: 100%;">
                              <div id="node-set-save-button" class="btn btn-mini">
                                Save
                              </div>
                              <div id="clear-facets" class="btn btn-mini">
                                Reset
                              </div>
                              <!-- <div id="" class="btn btn-mini">Download</div> -->
                            </div>
                          </div>
                        </div>
                      {% endif %}

                    <!--
                    <ul class="nav nav-pills" id="navigation-tabs">
                        <li class="active"><a href="#solr-facet-view" data-toggle="pill">Facets</a></li>
                    </ul>
                    -->
                      <div class="row-fluid y-scrollable">
                        <div class="span12">
                          <span style="font-style: italic; color: darkgray;">
                            Attribute Filter
                          </span>
                          <div id="solr-facet-view" class="accordion"></div>
                        </div>
                        <div class="span12">
                          <span style="font-style: italic; color: darkgray;">
                            Analysis Filter
                          </span>
                          <div id="solr-analysis-view" class="accordion"></div>
                        </div>
                      </div>
                    </div>

                  {% verbatim %}
                    <div class="span10" id="main-area">
                  {% endverbatim %}

                    <div class="row-fluid" style="margin-bottom: 5px;">
                      <div class="span3">
                        <span class="control-label"
                          id="solr-document-count-view" style="float: left;
                          margin-top: 3px;"></span>
                        <a href="#" id="help-selection-button" style="height: 20px; width: 20px;"><i class="icon-question-sign" style="font-size: 20px; margin-left: 5px; margin-right: 5px; position: relative; top: 5px;"></i></a>
                      </div>

                      <div class="span9">
                        <!--
                        <a id="igv-multi-species" href="#" role="button" style="margin-left: 5px" class="btn btn-warning" data-toggle="modal" rel="tooltip" data-placement="bottom" data-html="true" title="Launch IGV with<br>current selection."><i class="icon-bar-chart"></i>&nbsp;&nbsp;View in IGV</a>
                        <a href="#" id="help-igv-button" style="height: 20px; width: 20px;"><i class="icon-question-sign" style="font-size: 20px; margin-left: 5px; margin-right: 5px; position: relative; top: 5px;"></i></a>
                        -->

                        {% if REFINERY_REPOSITORY_MODE %}
                          <!-- CHECK BOXES FOR SELECTING SAMPLES -->
                          {% for work in workflows %}
                            <a id="submitReposBtn" data-workflow_id="{{work.uuid}}" role="button" style="margin-left: 5px" class="btn  btn-warning disabled" rel="tooltip" data-placement="bottom" data-html="true" title=""><i class="icon-download"></i>&nbsp;&nbsp;Download as Archive</a>
                            <a href="#" id="help-download-button" style="height: 20px; width: 20px;"><i class="icon-question-sign" style="font-size: 20px; margin-left: 5px; margin-right: 5px; position: relative; top: 5px;"></i></a>
                          {% endfor %}
                        {% endif %}

                        <div id="view-selector-div">
                          <label id="label-display" for="s2id_autogen1">Display</label>
                          <select id="view-selector">
                            <option value="table-view-tab">Table</option>
                            <option value="pivot-view-tab">Matrix</option>
                            <option value="provenance-view-tab">Provenance</option>
                          </select>
                          <a href="#" id="help-view-selector-button">
                            <i class="icon-question-sign"></i>
                          </a>
                        </div>

                        <!-- the original tab pills: now remote controlled by the select2 -->
                        <div class="tabbable" hidden>
                          <ul class="nav nav-pills" id="navigation-tabs">
                            <li class="active">
                              <a href="#table-view-tab" data-toggle="pill">List</a>
                            </li>
                            <li>
                              <a href="#pivot-view-tab" data-toggle="pill">Matrix</a>
                            </li>
                            <li>
                              <a href="#provenance-view-tab" data-toggle="pill">Provenance</a>
                            </li>
                          </ul>
                        </div>

                        <!-- Prepared for future use! Do not remove. -->
                        <!--
                        <div style="float:right; display: block;">
                            <label style="dispaly: inline; float:left; margin-top: 3px; margin-right: 5px;">View </label>

                            <div class="btn-group annotation-buttons" data-toggle="buttons-radio" >
                                <button type="button" id="data-button" data-toggle="button" class="btn active"  rel="tooltip" data-placement="bottom" data-html="true" title="View (primary) data files<br>included in this data set.">Data</button>
                                <button type="button" id="annotation-button" data-toggle="button" class="btn" rel="tooltip" data-placement="bottom" data-html="true" title="View annotation files<br>associated with this data set.">Annotation</button>
                            </div>
                            <a href="#" id="help-data-annotation-button" style="height: 20px; width: 20px;"><i class="icon-question-sign" style="font-size: 20px; margin-left: 5px; margin-right: 15px; position: relative; top: 5px;"></i></a>
                        </div>
                        -->

                        <!--
                                    {% if user.is_authenticated %}
                                    <span id="p1p">
                                        <span class="controls">
                                            <label class="control-label" style="font-size: large; margin-left: 15px; margin-right: 5px; position: relative; top: 3px;">Workflow</label>
                                            <span id="process_1" class=""></span>
                                        </span>
                                    </span>
                                    {% endif %}
                                    -->
                      </div>
                    </div>

                    <div class="row-fluid">
                      <div class="tabbable">
                        <div class="tab-content">
                          <div class="tab-pane active fade in" id="table-view-tab">
                            <dynamic>
                              <div class="refinery-panel-content">
                                <div id="solr-table-view" class="scrollable scrollable-floatThead jquery-full-height"></div>
                              </div>
                            </dynamic>
                          </div>
                          <div class="tab-pane fade in" id="pivot-view-tab">
                            <div id="pivot-view"></div>
                            <div id="solr-pivot-matrix">
                              <!-- the matrix -->
                            </div>
                          </div>
                          <div class="tab-pane fade in" id="provenance-view-tab">
                              <div class="refinery-panel-content">
                                <div id="provenance-graph" class="jquery-full-height">
                                  <div id="provvis-nav-bar" ng-controller="provvisNavbarController">
                                      <div provvis-nav-bar></div>
                                  </div>
                                  <div id="provvis-canvas" ng-controller="provvisCanvasController">
                                      <div provvis-canvas></div>
                                  </div>
                                  <!-- the provenance graph -->
                                </div>
                              </div>
                          </div>
                        </div>
                      </div>
                    </div>

                  <!--
                  <div class="span2" id="process_container" style="opacity: 0; ">

                      <script type="text/template" id="template_workflow_item">
                          <%= name %>
                      </script>

                      <script type="text/template" id="template_inputs">
                          <div class="refinery-subheader">
                          <label class="control-label" for="pr_workflow">Choose Workflow</label>
                          </div>
                      </script>

                      <div id="process_2" class="well"></div>

                      <script type="text/template" id="template_field_item">
                          <input name="matchingRadio" type="radio" value=<%= full_name%> id=<%= full_name%>><%= name %>
                      </script>

                      <div class="well" id="process_3_p" style="opacity:0">
                          <legend>Relationship<button type="button" class="close" aria-hidden="true" onclick="nrApp.nrMod.hidePanel('#process_3_p')">&times;</button>
                          </legend>
                          <form>

                              <div class="control-group">
                                  <div class="input-prepend">
                                      <span class="add-on"><i class="icon-pencil"></i></span>
                                      <input id="rel_name" type="text" class="input-small" required placeholder="Name">
                                  </div>
                                  <div class="input-prepend">
                                      <span class="add-on"><i class="icon-book"></i></span>
                                      <input id="rel_description" type="text" class="input-small" placeholder="Description">
                                  </div>
                              </div>


                              <div class="control-group">
                                  <div id="process_3"></div>
                              </div>

                              <a id="run_analysis_single_btn" href="#" onclick="nrApp.nrMod.createRelationship()" role="button" class="btn-block  btn btn-warning" data-toggle="modal" rel="tooltip"><i class="icon-dashboard"></i>&nbsp;&nbsp;Create</a>

                          </form>
                      </div>

                  </div>
                  -->

                    </div>
                  </div>
                </div>
            </div>
            <!-- </div> --> <!-- FileMappingCtrl -->
          </div>

          {% if has_change_dataset_permission %}
            <div class="dataSetTabContent ng-cloak" id="attributes">
              <div class="refinery-header">
                <span class="refinery-header-left">
                    <h3>Attributes</h3>
                </span>
              </div>

              <div class="refinery-subheader">
                <h4>Attribute Order and Visibility</h4>
              </div>
              <div id="configurator-panel">
              </div>
            </div>
          {% endif %}

          <div class="dataSetTabContent ng-cloak" id="analyses">
            <div class="refinery-header">
              <span class="refinery-header-left">
                  <h3>Analyses</h3>
              </span>
            </div>
            <p>
              <div class="row-fluid">
                <analysis-monitor-analyses-list></analysis-monitor-analyses-list>
              </div>
            </p>
          </div>

          <div class="dataSetTabContent ng-cloak" id="details">

            <div class="refinery-header">
              <span class="refinery-header-left">
                <h3>{{ data_set.name }}</h3>
              </span>
            </div>

            <div class="refinery-subheader">
              <h4>Summary</h4>
            </div>
            <p>
              {% if data_set.summary %}
                {{ data_set.summary }}
              {% else %}
                <i>None provided.</i>
              {% endif %}
            </p>

            <div class="refinery-subheader">
              <h4>Description</h4>
            </div>
            <p>
              {% if data_set.description %}
                {{ data_set.description|markdown:"safe" }}
              {% else %}
                <i>None provided.</i>
              {% endif %}
            </p>

            <div class="refinery-subheader">
              <h4>Shortcut Name</h4>
            </div>
            <p>{% if data_set.slug %} {{ data_set.slug }} {% else %} <i>None provided.</i>{% endif %}</p>

            {% if not REFINERY_REPOSITORY_MODE %}
              <div class="refinery-header">
                <span class="refinery-header-left">
                    <h3>Studies</h3>
                </span>
              </div>
              {% for study in studies %}
                <p><strong>{{study.identifier}}</strong>: {{study.title}}</p>
                <ul>
                  {% for assay in study.assay_set.all %}
                    <li>Assay - {{assay}}</li>
                  {% endfor %}
                </ul>
              {% endfor %}
            {% endif %}

            <div class="refinery-header">
              <span class="refinery-header-left">
                  <h3>Files</h3>
              </span>
            </div>

            <span class="refinery-subheader">
                <h3>Meta Data</h3>
            </span>
            {% if isatab_archive or pre_isatab_archive %}
              {% load core_extras %}
              {% if isatab_archive %}
                <p><a href="{{isatab_archive.get_full_url}}">{{isatab_archive.uuid|simple_name}}</a> ({{isatab_archive.get_file_size|filesizeformat}})</p>
              {% endif %}
              {% if pre_isatab_archive %}
                <p><a href="{{pre_isatab_archive.get_full_url}}">{{pre_isatab_archive.uuid|simple_name}}</a> ({{pre_isatab_archive.get_file_size|filesizeformat}})</p>
              {% endif %}
            {% else %}
              <p><i>Not available.</i></p>
            {% endif %}

            <span class="refinery-subheader">
              <h3>Data Files</h3>
            </span>
            <p>{{ data_set.file_count }} files using {{ data_set.file_size|filesizeformat }}</p>

            <div class="refinery-header">
              <span class="refinery-header-left">
                  <h3>History</h3>
              </span>
            </div>
            <p>Current version <i>{{ data_set.get_version_details.version }}</i> created <i>{{ data_set.get_version_details.date }}</i>.
              Data set created <i>{{ data_set.creation_date }}</i>. Last modified <i>{{ data_set.modification_date }}</i>.</p>
          </div>

          <div class="dataSetTabContent ng-cloak" id="sharing">
            <div class="refinery-header">
              <span class="refinery-header-left">
                  <h3>Sharing</h3>
              </span>
            </div>
            <div class="refinery-subheader">
              <h4>Owner</h4>
            </div>
            <p>
              <span class="icon-user"></span>&nbsp;
              {% if data_set.get_owner %}
                <a href="{% url "user" data_set.get_owner.get_profile.uuid %}">
                  {{ data_set.get_owner_full_name }}
                </a>
              {% else %}
                {{ data_set.get_owner_full_name }}
              {% endif %}
            </p>

            {% if data_set.get_groups|length > 0 %}
              <div class="refinery-subheader">
                <h4>Groups</h4>
              </div>
              <p>
                {% for perm in data_set.get_groups %}
                  <a href="{% url 'group' perm.group.uuid %}">{{ perm.group.name }}</a>&nbsp;
                  {% if perm.read %}
                    <i class="icon-eye-open"></i>
                  {% endif %}
                  {% if perm.change %}
                    <i class="icon-pencil"></i>
                  {% endif %}
                {% endfor %}
              </p>
            {% endif %}
          </div>

      {% else %}
        <p>No valid data set.</p>
      {% endif %}
    </div>

    <!-- Modal -->
    <div id="igvModal" class="modal hide fade" tabindex="-1" role="dialog" aria-labelledby="myModalLabel" aria-hidden="true">
      <div class="modal-header">
        <button type="button" class="close" data-dismiss="modal" aria-hidden="true">√ó</button>
        <h3 id="myModalLabel">Launch IGV</h3>
      </div>
      <div class="modal-body" id="myModalBody">
      </div>
      <div class="modal-footer">
        <button class="btn" data-dismiss="modal" aria-hidden="true">Close</button>
      </div>
    </div>

  </div>
</div>

{% endblock %}

{% block script %}
  <script type="text/javascript" src="{{ STATIC_URL }}js/d3/d3.v3.min.js"></script>
  <script type="text/javascript" src="{{ STATIC_URL }}js/d3/fisheye.js"></script>
  <script type="text/javascript" src="{{ STATIC_URL }}js/underscore/underscore-min.js"></script>
  <script type="text/javascript" src="{{ STATIC_URL }}js/backbone/backbone-min.js"></script>
  <script type="text/javascript" src="{{ STATIC_URL }}js/backbone-marionette/backbone.marionette.js"></script>
  <script type="text/javascript" src="{{ STATIC_URL }}js/bootbox/bootbox.min.js"></script>

  <!-- adding spinner -->
  <script language="javascript" type="text/javascript" src="{{ STATIC_URL }}js/spin/spin.min.js"></script>

  <script language="javascript" type="text/javascript">
    var opts = {
      lines: 13, // The number of lines to draw
      length: 4, // The length of each line
      width: 2, // The line thickness
      radius: 6, // The radius of the inner circle
      corners: 1, // Corner roundness (0..1)
      rotate: 0, // The rotation offset
      color: '#000', // #rgb or #rrggbb
      speed: 1, // Rounds per second
      trail: 60, // Afterglow percentage
      shadow: false, // Whether to render a shadow
      hwaccel: false, // Whether to use hardware acceleration
      className: 'spinner', // The CSS class to assign to the spinner
      zIndex: 2e9, // The z-index (defaults to 2000000000)
      top: 'top', // Top position relative to parent in px
      left: 'top' // Left position relative to parent in px
    };
  </script>


  <!-- Refinery libraries -->
  <script type="text/javascript">
    var REFINERY_BASE_URL = document.location.host;
    var REFINERY_API_BASE_URL = document.location.protocol + "//" + REFINERY_BASE_URL + "/api/v1/";
    var REFINERY_SOLR_BASE_URL = "{{ REFINERY_SOLR_BASE_URL }}";
    var externalAssayUuid = "{{ assay_uuid }}";
    var externalStudyUuid = "{{ study_uuid }}";
    var externalAssayId = "{{ assay_id }}";
    var externalStudyId = "{{ study_id }}";
    var dataSetUuid = "{{ data_set.uuid }}";
    var analysisUuid = "{{ analysis_uuid }}";

    {% if REFINERY_REPOSITORY_MODE %}
      var REFINERY_REPOSITORY_MODE = true;
    {% else %}
      var REFINERY_REPOSITORY_MODE = false;
    {% endif %}

    {% if user.is_authenticated %}
      var REFINERY_USER_AUTHENTICATED = true;
    {% else %}
      var REFINERY_USER_AUTHENTICATED = false;
    {% endif %}

    var csrf_token = "{{ csrf_token }}";
  </script>

  <script type="text/javascript" src="{{ STATIC_URL }}js/refinery/solr/solr_utilities.js"></script>
  <script type="text/javascript" src="{{ STATIC_URL }}js/refinery/solr/solr_client.js"></script>
  <script type="text/javascript" src="{{ STATIC_URL }}js/refinery/solr/solr_query.js"></script>
  <script type="text/javascript" src="{{ STATIC_URL }}js/refinery/solr/solr_response.js"></script>
  <script type="text/javascript" src="{{ STATIC_URL }}js/refinery/solr/solr_document_table.js"></script>
  <script type="text/javascript" src="{{ STATIC_URL }}js/refinery/solr/solr_facet_view.js"></script>
  <script type="text/javascript" src="{{ STATIC_URL }}js/refinery/solr/solr_analysis_view.js"></script>
  <script type="text/javascript" src="{{ STATIC_URL }}js/refinery/solr/solr_document_count_view.js"></script>
  <script type="text/javascript" src="{{ STATIC_URL }}js/refinery/solr/solr_pivot_matrix.js"></script>
  <script type="text/javascript" src="{% static "vendor/tipsy/src/javascripts/jquery.tipsy.js" %}"></script>

  <script type="text/javascript" src="{{ STATIC_URL }}js/refinery/contents.js">var query;</script>
  <script type="text/javascript" src="{{ STATIC_URL }}js/refinery/data_set_manager/data_set_configurator.js"></script>
  <script type="text/javascript" src="{{ STATIC_URL }}js/refinery/core/node_set_manager.js"></script>
  <script type="text/javascript" src="{{ STATIC_URL }}js/refinery/core/analysis_api_client.js"></script>
  <script type="text/javascript" src="{{ STATIC_URL }}js/refinery/core/data_set_monitor.js"></script>

  <script type="text/javascript" src="{% static "vendor/floatThead/dist/jquery.floatThead.min.js" %}"></script>

  <!-- provenance visualization -->
  <script type="text/javascript" src="{% static "vendor/lodash/lodash.min.js" %}"></script>
  <script type="text/javascript" src="{% static "vendor/graphlib/dist/graphlib.core.min.js" %}"></script>
  <script type="text/javascript" src="{% static "vendor/dagre/dist/dagre.core.min.js" %}"></script>
  <script type="text/javascript" src="{% static "vendor/spectrum/spectrum.js" %}"></script>

  <script type="text/javascript" src="{{ STATIC_URL }}js/provvis/provvis-helpers.js"></script>
  <script type="text/javascript" src="{{ STATIC_URL }}js/provvis/provvis-decl.js"></script>
  <script type="text/javascript" src="{{ STATIC_URL }}js/provvis/provvis-init.js"></script>
  <script type="text/javascript" src="{{ STATIC_URL }}js/provvis/provvis-layout.js"></script>
  <script type="text/javascript" src="{{ STATIC_URL }}js/provvis/provvis-motifs.js"></script>
  <script type="text/javascript" src="{{ STATIC_URL }}js/provvis/provvis-render.js"></script>
  <script type="text/javascript" src="{{ STATIC_URL }}js/provvis/provvis.js"></script>


  <script type="application/javascript">
    $(document).ready(function () {

       setInterval(function(){
      if (document.getElementById('select2-chosen-1').innerHTML.match
              ('Provenance') || document.getElementById('select2-chosen-1').innerHTML.match
              ('Matrix')) {
        $('#solrdoctab1-top-controls').hide();
      }
      else {
        $('#solrdoctab1-top-controls').show();
      } }, 750);

      setInterval(function(){
          sizing();
<<<<<<< HEAD

=======
>>>>>>> 51803581
      }, 500);

      $( "#view-selector" ).select2({minimumResultsForSearch: -1});
      $( "#view-selector" ).on("change", function(event) {
        $( '#navigation-tabs a[href="#' + event.added.element[0].value + '"]').tab('show');
      });

      $("#navigation-tabs a").on('shown', function (e) {
        sizing();
        $(window).trigger('refinery/floatThead/reflow');
      })

      $("[rel=tooltip]").tooltip();

      $("#help-igv-button").click( function(event) {
        bootbox.alert(
            "<h3><i class=\"icon-bar-chart\"></i>&nbsp;&nbsp;View in IGV</h3>" +
            "<p>" +
            "The selected files can be viewed in IGV (<a href=\"http://www.broadinstitute.org/igv\">Integrative Genomics Viewer</a>) along with the meta data shown in the table. " +
            "IGV is launched through <a href=\"http://www.java.com/en/download/faq/java_webstart.xml\">Java WebStart</a>. This means that the software will be launched even if IGV is not installed on your computer. <b>Java needs to be installed for Java WebStart to be available</b>." +
            "</p>" +
            "<p>" +
            "Once you have selected a of files and the clicked the \"View in IGV\" button (and selected a genome build) a <b>JNLP</b> file named \"igv.jnlp\" will be downloaded to your computer." +
            "</p>" +
            "<p>" +
            "Many browsers will automatically open the downloaded JNLP file to launch the Java WebStart application. <b>If IGV is not launched by your browser after the file was downloaded, you need to launch IGV manually by double-clicking the downloaded JNLP file</b>." +
            "</p>"
        );
      });

      $("#help-download-button").click( function(event) {
        bootbox.alert(
            "<h3><i class=\"icon-download\"></i>&nbsp;&nbsp;Download as Archive</h3>" +
            "<p>" +
            "The selected files can be bulk downloaded as an archive file if you are logged in and if you have selected 20 or less files." +
            "</p>" +
            "<p>" +
            "Archives are created on demand and will require some time to be processed. After clicking the \"Download as Archive\" button you will be taken to a progress page. You can leave this page at any time." +
            "</p>" +
            "<p>" +
            "You will receive an email once the archive is ready for downloading. You can also monitor progress on the homepage in the \"Downloads\" section if you are logged in." +
            "</p>"
        );
      });

      $("#help-data-annotation-button").click( function(event) {
        bootbox.alert(
            "<h3>Showing Data or Annotation Files</h3>" +
            "<p>" +
            "Data sets can have associated \"annotation\" files that will be included when you launch IGV with a set of selected data files. " +
            "To view available annotation files select \"Annotation\". To switch back to the data files select \"Data\"." +
            "</p>"
        );
      });

      $("#help-view-selector-button").click( function(event) {
        bootbox.alert(
            "<h3>Select File Display Mode</h3>" +
            "<p>" +
            "The collection of files in this data set can be displayed using different representations." +
            "</p>"
        );
      });

      $("#help-selection-button").click( function(event) {
        bootbox.alert(
            "<h3>Current File Selection</h3>" +
            "<p>" +
            "The number of files currently selected. Use facet attribute filters and individual file selection check boxes to modify the current selection." +
            "</p>"
        );
      });

    });

    /*
     * Sticky table header using floatThead.js
     */
    (function(window, $, undefined){
      'use strict';

      var $solrTable = $('#solr-table-view'),
          $table = $('#table_matrix'),
          $window = $(window);

      /**
       * Debounce / Throttle
       * Call a function with a delay after some calling.
       * @param  {Function} fn    Function to be called.
       * @param  {Int}      delay Delay in milliseconds.
       * @return {Function}       Function to be called.
       */
      function debounce(fn, delay) {
        var timer = null;
        return function () {
          var context = this, args = arguments;
          clearTimeout(timer);
          timer = setTimeout(function () {
            fn.apply(context, args);
          }, delay);
        };
      }

      /*
       * Initialize floatThead with all its magic.
       */
      function initFloatThead () {
        /*
         * Start floatThead
         */
        $table.floatThead({
          autoReflow: true,
          scrollContainer: function($table){
            return $table.closest('.scrollable-floatThead');
          },
          zIndex: 2
        });

        /*
         * Reflow floatThead when the browser's window size changes
         */
        $window.on('resize.floatThead orientationchange.floatThead',
          debounce(function () {
            if ($table.is(":visible")) {
              $table.floatThead('reflow');
            }
          }, 250)
        );

        /*
         * Reflow floatThead when an custom script makes changes that change
         * the tables layout.
         */
        $window.on('refinery/floatThead/reflow', debounce(function () {
          if ($table.is(":visible")) {
            $table.floatThead('reflow');
          }
        }, 100));

        $solrTable.on('refinery/solrTable/destroy', destroyFloatThead);
      }

      function destroyFloatThead () {
        $table.floatThead('destroy');
        $window.off('refinery/floatThead/reflow');
        $window.off('resize.floatThead orientationchange.floatThead');
      }

      /*
       * The table might not have been created when this code runs so we have to
       * listen to a custom event to tell us that we are all set. We make sure
       * to only listen to that event once!
       */
      if (!$table.length) {
        $solrTable.on('refinery/solrTable/created', function () {
          $table = $('#table_matrix');
          initFloatThead();
        })
      } else {
        initFloatThead();
      }
    }
    )(window, jQuery);

  </script>

{% endblock %}<|MERGE_RESOLUTION|>--- conflicted
+++ resolved
@@ -736,10 +736,6 @@
 
       setInterval(function(){
           sizing();
-<<<<<<< HEAD
-
-=======
->>>>>>> 51803581
       }, 500);
 
       $( "#view-selector" ).select2({minimumResultsForSearch: -1});
