{% extends "base.html" %}

{% load humanize %}
{% load markup %}
{% load static from staticfiles %}


{% block head_html %}
  <link rel="stylesheet" href="{% static "styles/file-browser.css" %}" />
  <link rel="stylesheet" href="{% static "vendor/select2/select2.css" %}" />
  <link rel="styleSheet" href="{% static "vendor/angular-ui-grid/ui-grid.min.css" %}"/>
  <link rel="stylesheet" href="{% static "vendor/ui-select/dist/select.min.css" %}" />
{% endblock head_html %}

{% block title %} - Data Set
  {{ data_set.accession }}:
  {{ data_set.title }} {% endblock %}

{% block subheader %}
  <div class="page-header">
    <h1>Data Set
      <small>
        {{ data_set.accession }}: {{ data_set.title }}
      </small>
    </h1>
  </div>

{% endblock %}

{% block content %}
  <!-- tab headers -->

<<<<<<< HEAD

<div class="refinery-panel-tabs">
  <div class="row">
    <div class="col-md-9 col-md-offset-3">
      <ul class="nav nav-tabs float-right" id="tabs">
        <li ui-sref-active="active" id="filesTab">
          <a ui-sref="files" class="dataSetTabs">
            Files
          </a>
        </li>
        <li ui-sref-active="active">
          <a ui-sref="analyses" id="analyze-tab" class="dataSetTabs">
            <span ng-controller="AnalysisMonitorCtrl">
              <span rp-analysis-monitor-running-tab-icon></span>
            </span>
            Analyses
          </a>
        </li>
         <li ui-sref-active="active">
          <a ui-sref="about" class="dataSetTabs" >
            Details
          </a>
        </li>
        <li>
          <a href="/provenance/{{ data_set.uuid }}">Provenance</a>
        </li>
      </ul>
=======
<div ng-controller="DataSetNavCtrl" ng-cloak>
  <div ng-controller="DataSetUiModeCtrl">

    <div class="refinery-panel-tabs">
      <div class="row">
        <div class="col-md-9 col-md-offset-3">
          <ul class="nav nav-tabs float-right" id="tabs">
            <li ui-sref-active="active" id="filesTab">
              <a ui-sref="files" class="dataSetTabs">
                Files
              </a>
            </li>
            <li ui-sref-active="active">
              <a ui-sref="analyses" id="analyze-tab" class="dataSetTabs">
                <span ng-controller="AnalysisMonitorCtrl">
                  <span rp-analysis-monitor-running-tab-icon></span>
                </span>
                Analyses
              </a>
            </li>
             <li ui-sref-active="active">
              <a ui-sref="about" class="dataSetTabs" >
                Details
              </a>
            </li>
            <li>
              <a href="/provenance/{{ data_set.uuid }}">Provenance</a>
            </li>
          </ul>
        </div>
      </div>
    </div>
    <div class="refinery-panel refinery-panel-content jquery-full-height
    handle-overflow" id="data-set-view">
      {% if data_set %}
        <!-- tabs -->
        <form id="sampleForm" method="post" class="form-inline" hidden>
          {% csrf_token %}
          <!-- pass study information into the receiving view when posting -->
          <input type="hidden" name="study_uuid" value="{{ study_uuid }}"/>
        </form>
        <!-- Tab views -->
        <div ui-view></div>
     {% else %}
        <p>No valid data set.</p>
      {% endif %}
>>>>>>> ac1873f3
    </div>
  </div>
</div>


<div class="refinery-panel refinery-panel-content jquery-full-height
handle-overflow" id="data-set-view">
  {% if data_set %}
    <!-- tabs -->
    <form id="sampleForm" method="post" class="form-inline" hidden>
      {% csrf_token %}
      <!-- pass study information into the receiving view when posting -->
      <input type="hidden" name="study_uuid" value="{{ study_uuid }}"/>
    </form>
    <!-- Tab views -->
    <div ui-view></div>
 {% else %}
    <p>No valid data set.</p>
  {% endif %}
</div>

{% endblock %}

{% block vendor_scripts %}
  <script type="text/javascript" src="{% static "js/bootbox/bootbox.min.js" %}"></script>
{% endblock %}

{% block script %}


  <!-- Refinery libraries -->
  <script type="text/javascript">
    var externalAssayUuid = "{{ assay_uuid }}";
    var externalStudyUuid = "{{ study_uuid }}";
    var dataSetUuid = "{{ data_set.uuid }}";
    var analysisUuid = "{{ analysis_uuid }}";

    {% if REFINERY_REPOSITORY_MODE %}
      var REFINERY_REPOSITORY_MODE = true;
    {% else %}
      var REFINERY_REPOSITORY_MODE = false;
    {% endif %}

    {% if user.is_authenticated %}
      var REFINERY_USER_AUTHENTICATED = true;
    {% else %}
      var REFINERY_USER_AUTHENTICATED = false;
    {% endif %}

    var csrf_token = "{{ csrf_token }}";
  </script>

  <!-- Scripts for popup content in the ui-grid-->
  <script type="text/ng-template" id="nodeselectionpopover.html">
    <rp-node-selection-popover-detail>
    </rp-node-selection-popover-detail>
  </script>

{% endblock %}
<|MERGE_RESOLUTION|>--- conflicted
+++ resolved
@@ -29,9 +29,6 @@
 
 {% block content %}
   <!-- tab headers -->
-
-<<<<<<< HEAD
-
 <div class="refinery-panel-tabs">
   <div class="row">
     <div class="col-md-9 col-md-offset-3">
@@ -58,54 +55,6 @@
           <a href="/provenance/{{ data_set.uuid }}">Provenance</a>
         </li>
       </ul>
-=======
-<div ng-controller="DataSetNavCtrl" ng-cloak>
-  <div ng-controller="DataSetUiModeCtrl">
-
-    <div class="refinery-panel-tabs">
-      <div class="row">
-        <div class="col-md-9 col-md-offset-3">
-          <ul class="nav nav-tabs float-right" id="tabs">
-            <li ui-sref-active="active" id="filesTab">
-              <a ui-sref="files" class="dataSetTabs">
-                Files
-              </a>
-            </li>
-            <li ui-sref-active="active">
-              <a ui-sref="analyses" id="analyze-tab" class="dataSetTabs">
-                <span ng-controller="AnalysisMonitorCtrl">
-                  <span rp-analysis-monitor-running-tab-icon></span>
-                </span>
-                Analyses
-              </a>
-            </li>
-             <li ui-sref-active="active">
-              <a ui-sref="about" class="dataSetTabs" >
-                Details
-              </a>
-            </li>
-            <li>
-              <a href="/provenance/{{ data_set.uuid }}">Provenance</a>
-            </li>
-          </ul>
-        </div>
-      </div>
-    </div>
-    <div class="refinery-panel refinery-panel-content jquery-full-height
-    handle-overflow" id="data-set-view">
-      {% if data_set %}
-        <!-- tabs -->
-        <form id="sampleForm" method="post" class="form-inline" hidden>
-          {% csrf_token %}
-          <!-- pass study information into the receiving view when posting -->
-          <input type="hidden" name="study_uuid" value="{{ study_uuid }}"/>
-        </form>
-        <!-- Tab views -->
-        <div ui-view></div>
-     {% else %}
-        <p>No valid data set.</p>
-      {% endif %}
->>>>>>> ac1873f3
     </div>
   </div>
 </div>
