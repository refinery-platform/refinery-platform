{% extends "base.html" %}

{% load static from staticfiles %}

{% block title %}
{{ block.super }} - Exploration
{% endblock %}

{% block head_html %}
<link href="{% static 'vendor/d3-list-graph/dist/listGraph.min.css' %}" rel="stylesheet">
<link href="{% static 'styles/animate.css' %}" rel="stylesheet">
<link href="{% static 'styles/treemap.css' %}" rel="stylesheet">
<link href="{% static 'styles/dashboard.css' %}" rel="stylesheet">

<script type="text/javascript">
  // Global variables for the JavaScript world
  window.djangoApp.numOntologiesImported = {{ num_ontologies_imported }};
  window.djangoApp.publicGroupId = {{ public_group_id }};
</script>
{% endblock %}

{% block subheader %}
  <div class="page-header">
    <h1>
      Exploration
<<<<<<< HEAD
    {% if user.is_authenticated %}
      <small>
        {% if user.first_name != "" or user.last_name != "" %}
          {{ user.first_name }} {{ user.last_name }}
        {% else %}
          {{ user.username }}
        {% endif %}
      </small>
      <div id="user-id" style="display:none;">{{ user.id }}</div>
    {% endif %}
=======
>>>>>>> 14e31136
  </h1>
  </div>
{% endblock %}

{% block content %}
{% if users %}
  <!-- only super users get to see this -->
  <!--
  <h2>Users ({{ users|length}})</h2>
    <ul>
    {% for user in users %}
        <li><a href="users/{{ user.username }}">{{ user.username }}</a>: {{ user.first_name }} {{ user.last_name }} ({{ user.profile.affiliation }}): {{ user.email }}</li>
    {% endfor %}
    </ul>
   -->
{% endif %}
  {% if REFINERY_BANNER %}
      {% if not REFINERY_BANNER_ANONYMOUS_ONLY or not user.is_authenticated %}
          <div class="alert alert-warning text-center">{{ REFINERY_BANNER|safe }}</div>
      {% endif %}
  {% endif %}

<div
  class="refinery-dashboard"
  ng-controller="DashboardCtrl as dashboard"
  ui-view>
</div>

{% endblock %}

{% block vendor_scripts_pre_d3_v3 %}
  <script type="text/javascript" src="{% static "vendor/d3-v4/d3.min.js" %}"></script>
  <script type="text/javascript">
    window.d3V4 = d3;
  </script>
  <script type="text/javascript" src="{% static "vendor/d3-list-graph/dist/d3.listGraph.min.js" %}"></script>
  <script type="text/javascript" src="{% static "vendor/d3-list-graph/dist/listGraph.min.js" %}"></script>
{% endblock %}

{% block vendor_scripts %}
  <script type="text/javascript" src="{% static "vendor/jquery-mousewheel/jquery.mousewheel.min.js" %}"></script>
{% endblock %}<|MERGE_RESOLUTION|>--- conflicted
+++ resolved
@@ -23,19 +23,6 @@
   <div class="page-header">
     <h1>
       Exploration
-<<<<<<< HEAD
-    {% if user.is_authenticated %}
-      <small>
-        {% if user.first_name != "" or user.last_name != "" %}
-          {{ user.first_name }} {{ user.last_name }}
-        {% else %}
-          {{ user.username }}
-        {% endif %}
-      </small>
-      <div id="user-id" style="display:none;">{{ user.id }}</div>
-    {% endif %}
-=======
->>>>>>> 14e31136
   </h1>
   </div>
 {% endblock %}
