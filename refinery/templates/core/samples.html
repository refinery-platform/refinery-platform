--- conflicted
+++ resolved
@@ -101,13 +101,9 @@
 
 	// function for updating available workflows
 	$("#workflow_choice").change(function(  ) {
-<<<<<<< HEAD
-		var temp_url = "/refinery_repository/workflow_inputs/" + $("#workflow_choice").val() + "/";
-=======
 		//var temp_url = "/refinery_repository/workflow_inputs/" + $("#workflow_choice").val() + "/";
 		var temp_url = "/analysis_manager/workflow_inputs/" + $("#workflow_choice").val() + "/";
 		
->>>>>>> 364d16d401b820e8c71632a16caab1f1d62e90b9
 		 $.ajax({
 		     url:temp_url,
 		     type:"POST",
@@ -128,11 +124,7 @@
 	// Button to update available workflows from galaxy
 	$("#update_workflow_btn").click(function() {
 		$.ajax({
-<<<<<<< HEAD
-			url : "/refinery_repository/update_workflows/",
-=======
 			url : "/analysis_manager/update_workflows/",
->>>>>>> 364d16d401b820e8c71632a16caab1f1d62e90b9
 			type : "POST",
 			dataType : "json",
 			data : {
@@ -164,11 +156,7 @@
 		// getting currently selected workflow
 		var temp_value = $("#workflow_choice").val();
 		if (temp_value != "") {
-<<<<<<< HEAD
-			document.getElementById('sampleForm').action='/refinery_repository/analysis_run/'; // Where to go
-=======
 			document.getElementById('sampleForm').action='/analysis_manager/analysis_run/'; // Where to go
->>>>>>> 364d16d401b820e8c71632a16caab1f1d62e90b9
 			document.getElementById('sampleForm').submit(); // Send POST data and go there
 		}
 		else { 
