'''
Created on Apr 5, 2012

@author: nils
'''
import urlparse

from django.conf import settings

from bioblend import galaxy
import celery
from celery.result import TaskSetResult
from celery.task import Task, task
from celery.task.sets import TaskSet

import core
from core.models import Analysis, AnalysisResult, Workflow
from file_store.models import FileStoreItem, FileExtension
from file_store.tasks import FileImportTask
import tool_manager

from .models import AnalysisStatus

logger = celery.utils.log.get_task_logger(__name__)
logger.setLevel(celery.utils.LOG_LEVELS[settings.REFINERY_LOG_LEVEL])

RETRY_INTERVAL = 5  # seconds


class AnalysisHandlerTask(Task):
    abstract = True

    def on_failure(self, exc, task_id, args, kwargs, einfo):
        """Set analysis status to failure in case of errors not handled in the
        monitoring task
        """
        error_msg = "Monitoring task for analysis with UUID '{}' failed due " \
                    "to unexpected error: '{}: {}'".format(
                         args[0], einfo.type, einfo.exception)

        logger.error(error_msg)
        try:
            analysis = Analysis.objects.get(uuid=args[0])
        except (Analysis.DoesNotExist, Analysis.MultipleObjectsReturned) as e:
            logger.error("Can not retrieve analysis with UUID '%s': '%s'",
                         args[0], e)
            return
        else:
            analysis.terminate_file_import_tasks()

        logger.error("Setting status of analysis '%s' to failure", analysis)
        analysis.set_status(Analysis.FAILURE_STATUS, error_msg)


def _check_galaxy_history_state(analysis_uuid):
    """
    Monitor the state of our Galaxy history from analysis.galaxy_progress().
    Fail the `run_analysis` task appropriately if we run into trouble.
    Update analysis_status.galaxy_history_progress &
    analysis_status.galaxy_history_state along the way
    """
    analysis = _get_analysis(analysis_uuid)
    analysis_status = _get_analysis_status(analysis_uuid)

    try:
        percent_complete = analysis.galaxy_progress()
    except RuntimeError:
        analysis_status.set_galaxy_history_state(AnalysisStatus.ERROR)
        error_msg = (
            "Analysis '{}' failed during Galaxy Workflow run".format(analysis)
        )
        logger.error(error_msg)
        analysis.set_status(Analysis.FAILURE_STATUS, error_msg)
        analysis.send_email()
        get_taskset_result(
            analysis_status.refinery_import_task_group_id
        ).delete()
        get_taskset_result(
            analysis_status.galaxy_import_task_group_id
        ).delete()
        analysis.galaxy_cleanup()
        return
    except galaxy.client.ConnectionError:
        analysis_status.set_galaxy_history_state(
            AnalysisStatus.UNKNOWN
        )
        run_analysis.retry(countdown=RETRY_INTERVAL)
    else:
        # workaround to avoid moving the progress bar backward
        if analysis_status.galaxy_history_progress < percent_complete:
            analysis_status.galaxy_history_progress = percent_complete
            analysis_status.save()
        if percent_complete < 100:
            analysis_status.set_galaxy_history_state(AnalysisStatus.PROGRESS)
            run_analysis.retry(countdown=RETRY_INTERVAL)
        else:
            analysis_status.set_galaxy_history_state(AnalysisStatus.OK)


def _get_analysis(analysis_uuid):
    """
    Try to fetch the Analysis from the given analysis_uuid. Fail the
    `run_analysis` task if we cannot properly fetch it.
    """
    try:
        return Analysis.objects.get(uuid=analysis_uuid)
    except (Analysis.DoesNotExist,
            Analysis.MultipleObjectsReturned) as e:
        logger.error("Can not retrieve analysis with UUID '%s': '%s'",
                     analysis_uuid, e)
        run_analysis.update_state(state=celery.states.FAILURE)
        return


def _get_analysis_status(analysis_uuid):
    """
    Fetch the AnalysisStatus instance associated with the Analysis.
    Fail the `run_analysis` task appropriately if we cannot fetch it.
    """
    analysis = _get_analysis(analysis_uuid)
    try:
        return AnalysisStatus.objects.get(analysis=analysis)
    except (AnalysisStatus.DoesNotExist,
            AnalysisStatus.MultipleObjectsReturned) as exc:
        logger.error("Can not retrieve status for analysis '%s': '%s'",
                     analysis, exc)
        run_analysis.update_state(state=celery.states.FAILURE)


def get_taskset_result(task_group_id):
    return TaskSetResult.restore(task_group_id)


def _get_workflow_tool(analysis_uuid):
    workflow_tool = tool_manager.utils.get_workflow_tool(analysis_uuid)
    if workflow_tool is None:
        run_analysis.update_state(state=celery.states.FAILURE)
    else:
        return workflow_tool


def _attach_workflow_outputs(analysis_uuid):
    """
    Attach the resulting files from the Galaxy workflow execution to
    our Analysis
    """
    analysis = _get_analysis(analysis_uuid)
    analysis_status = _get_analysis_status(analysis_uuid)

    if analysis.workflow.type == Workflow.ANALYSIS_TYPE:
        analysis.attach_derived_nodes_to_dataset()
    elif analysis.workflow.type == Workflow.DOWNLOAD_TYPE:
        analysis.attach_outputs_downloads()
    else:
        logger.warning("Unknown workflow type '%s' in analysis '%s'",
                       analysis.workflow.type, analysis.name)

    analysis.set_status(Analysis.SUCCESS_STATUS)
    analysis.send_email()
    logger.info("Analysis '%s' finished successfully", analysis)
    analysis.galaxy_cleanup()

    get_taskset_result(analysis_status.refinery_import_task_group_id).delete()
    get_taskset_result(analysis_status.galaxy_import_task_group_id).delete()
    get_taskset_result(analysis_status.galaxy_export_task_group_id).delete()

    # Update file count and file size of the corresponding data set
    analysis.data_set.file_count = analysis.data_set.get_file_count()

    # FIXME: line below is causing analyses to be marked as failed
    # analysis.data_set.file_size = analysis.data_set.get_file_size()
    analysis.data_set.save()


def _galaxy_file_export(analysis_uuid):
    """
    Check on the status of the files being exported from Galaxy.
    Fail the task appropriately if we cannot retrieve the status.
    """
    analysis = _get_analysis(analysis_uuid)
    analysis_status = _get_analysis_status(analysis_uuid)

    if not analysis_status.galaxy_export_task_group_id:
        galaxy_export_tasks = _get_galaxy_download_task_ids(analysis)
        logger.info(
            "Starting downloading of results from Galaxy for analysis "
            "'%s'", analysis)
        galaxy_export_taskset = TaskSet(
            tasks=galaxy_export_tasks
        ).apply_async()
        galaxy_export_taskset.save()
        analysis_status.galaxy_export_task_group_id = (
            galaxy_export_taskset.taskset_id
        )
        analysis_status.save()
        run_analysis.retry(countdown=RETRY_INTERVAL)

    # check if analysis results have finished downloading from Galaxy
    galaxy_export_taskset = get_taskset_result(
        analysis_status.galaxy_export_task_group_id
    )
    if not galaxy_export_taskset.ready():
        logger.debug("Results download pending for analysis '%s'", analysis)
        run_analysis.retry(countdown=RETRY_INTERVAL)
    # all tasks must have succeeded or failed
    elif not galaxy_export_taskset.successful():
        error_msg = ("Analysis '{}' failed while downloading results "
                     "from Galaxy".format(analysis))
        logger.error(error_msg)
        analysis.set_status(Analysis.FAILURE_STATUS, error_msg)
        analysis.send_email()

        get_taskset_result(
            analysis_status.refinery_import_task_group_id
        ).delete()
        get_taskset_result(
            analysis_status.galaxy_import_task_group_id
        ).delete()
        galaxy_export_taskset.delete()
        analysis.galaxy_cleanup()


@task()
def _invoke_galaxy_workflow(analysis_uuid):
    tool = _get_workflow_tool(analysis_uuid)

    tool.create_dataset_collection()

    galaxy_workflow_invocation_data = tool.invoke_workflow()

    tool.analysis.history_id = galaxy_workflow_invocation_data["history_id"]
    tool.analysis.save()

    tool.update_galaxy_data(
        tool.GALAXY_WORKFLOW_INVOCATION_DATA,
        tool.galaxy_connection.workflows.show_invocation(
            tool.get_workflow_internal_id(),
            galaxy_workflow_invocation_data["id"]
        )
    )


def _refinery_file_import(analysis_uuid):
    """
    Check on the status of the files being imported into Refinery.
    Fail the task appropriately if we cannot retrieve the status.
    """
    analysis = _get_analysis(analysis_uuid)
    analysis_status = _get_analysis_status(analysis_uuid)

    if not analysis_status.refinery_import_task_group_id:
        logger.info("Starting analysis '%s'", analysis)
        analysis.set_status(Analysis.RUNNING_STATUS)
        logger.info("Starting input file import tasks for analysis '%s'",
                    analysis)
        refinery_import_taskset = TaskSet(
            tasks=analysis.get_refinery_import_task_signatures()
        ).apply_async()
        refinery_import_taskset.save()
        analysis_status.refinery_import_task_group_id = \
            refinery_import_taskset.taskset_id
        analysis_status.save()
        run_analysis.retry(countdown=RETRY_INTERVAL)

    # check if all files were successfully imported into Refinery
    refinery_import_taskset = get_taskset_result(
        analysis_status.refinery_import_task_group_id
    )
    if not refinery_import_taskset.ready():
        logger.debug("Input file import pending for analysis '%s'",
                     analysis)
        run_analysis.retry(countdown=RETRY_INTERVAL)

    elif not refinery_import_taskset.successful():
        error_msg = "Analysis '{}' failed during file import".format(
            analysis)
        logger.error(error_msg)
        analysis.set_status(Analysis.FAILURE_STATUS, error_msg)
        analysis.send_email()
        refinery_import_taskset.delete()


@task(base=AnalysisHandlerTask, max_retries=None)
def run_analysis(analysis_uuid):
    """
    Manage file importing/exporting, execution, and Galaxy operations for
    an Analysis
    """
    logger.info("Executing Analysis with UUID: ""%s", analysis_uuid)

    analysis = _get_analysis(analysis_uuid)

    # if cancelled by user
    if analysis.failed():
        analysis.terminate_file_import_tasks()
        return

    _get_analysis_status(analysis_uuid)
    _refinery_file_import(analysis_uuid)
    _run_galaxy_file_import(analysis_uuid)
    _run_galaxy_workflow(analysis_uuid)
    _check_galaxy_history_state(analysis_uuid)
    _galaxy_file_export(analysis_uuid)
    _attach_workflow_outputs(analysis_uuid)


def _run_galaxy_file_import(analysis_uuid):
    analysis = _get_analysis(analysis_uuid)
    analysis_status = _get_analysis_status(analysis_uuid)
    tool = _get_workflow_tool(analysis_uuid)

    if not analysis_status.galaxy_import_task_group_id:
        library_dict = tool.create_galaxy_library()
        history_dict = tool.create_galaxy_history()

        # Update Tool with information about its objects living in Galaxy
        tool.update_galaxy_data(tool.GALAXY_IMPORT_HISTORY_DICT, history_dict)
        tool.update_galaxy_data(tool.GALAXY_LIBRARY_DICT, library_dict)

        logger.debug("Starting file imports into Galaxy")

        galaxy_import_tasks = tool.get_galaxy_import_tasks()

        galaxy_file_import_taskset = TaskSet(
            tasks=galaxy_import_tasks
        ).apply_async()

        galaxy_file_import_taskset.save()

        analysis_status.set_galaxy_import_task_group_id(
            galaxy_file_import_taskset.taskset_id
        )
        analysis_status.set_galaxy_import_state(AnalysisStatus.PROGRESS)
        run_analysis.retry(countdown=RETRY_INTERVAL)

    # Check if data files were successfully imported into Galaxy
    galaxy_file_import_taskset = get_taskset_result(
        analysis_status.galaxy_import_task_group_id
    )
    if not galaxy_file_import_taskset.ready():
        logger.debug("Analysis '%s' pending in Galaxy", analysis)
        run_analysis.retry(countdown=RETRY_INTERVAL)
    elif not galaxy_file_import_taskset.successful():
        error_msg = "Analysis '{}' failed in Galaxy".format(analysis)
        logger.error(error_msg)
        analysis.set_status(Analysis.FAILURE_STATUS, error_msg)
        analysis_status.set_galaxy_import_state(AnalysisStatus.ERROR)
        analysis.send_email()
        get_taskset_result(
            analysis_status.refinery_import_task_group_id
        ).delete()
        galaxy_file_import_taskset.delete()
        analysis.galaxy_cleanup()
    else:
        analysis_status.set_galaxy_import_state(AnalysisStatus.OK)


def _run_galaxy_workflow(analysis_uuid):
    """
    Create DataSetCollection objects in galaxy, and invoke the workflow
    belonging to our tool.
    """
    analysis = _get_analysis(analysis_uuid)
    analysis_status = _get_analysis_status(analysis_uuid)
    tool = _get_workflow_tool(analysis_uuid)

    if not analysis_status.galaxy_workflow_task_group_id:
        logger.debug("Starting workflow execution in Galaxy")

        tool.update_file_relationships_with_galaxy_history_data()

        galaxy_workflow_tasks = [
            _invoke_galaxy_workflow.subtask((analysis_uuid,))
        ]

        galaxy_workflow_taskset = TaskSet(
            tasks=galaxy_workflow_tasks
        ).apply_async()

        galaxy_workflow_taskset.save()

        analysis_status.set_galaxy_workflow_task_group_id(
            galaxy_workflow_taskset.taskset_id
        )
        analysis_status.set_galaxy_history_state(AnalysisStatus.PROGRESS)
        run_analysis.retry(countdown=RETRY_INTERVAL)

    # Check on the status of the running galaxy workflow
    galaxy_workflow_taskset = get_taskset_result(
        analysis_status.galaxy_workflow_task_group_id
    )
    if not galaxy_workflow_taskset.ready():
        logger.debug("Analysis '%s' pending in Galaxy", analysis)
        run_analysis.retry(countdown=RETRY_INTERVAL)

    elif not galaxy_workflow_taskset.successful():
        error_msg = "Analysis '{}' failed in Galaxy".format(analysis)
        logger.error(error_msg)
        analysis.set_status(Analysis.FAILURE_STATUS, error_msg)
        analysis_status.set_galaxy_history_state(AnalysisStatus.ERROR)
        analysis.send_email()
        get_taskset_result(
            analysis_status.refinery_import_task_group_id
        ).delete()
        galaxy_workflow_taskset.delete()
        analysis.galaxy_cleanup()
        return


@task()
def _galaxy_file_import(analysis_uuid, file_store_item_uuid, history_dict,
                        library_dict):
    tool = _get_workflow_tool(analysis_uuid)
    try:
        file_store_item = FileStoreItem.objects.get(uuid=file_store_item_uuid)
    except (FileStoreItem.DoesNotExist,
            FileStoreItem.MultipleObjectsReturned) as e:
        logger.error("Couldn't fetch FileStoreItem from UUID: %s %s",
                     file_store_item_uuid, e)
        run_analysis.update_state(state=celery.states.FAILURE)
        return
    file_store_url = file_store_item.get_datafile_url()
    try:
        file_url_absolute = core.utils.\
                        build_absolute_url(file_store_url)
    except ValueError:
        logger.error('{} is not a relative URL'.format(str(file_store_url)))
        run_analysis.update_state(state=celery.states.FAILURE)
        return
    except RuntimeError:
        logger.error('Could not build URL for {}'.format(str(file_store_url)))
        run_analysis.update_state(state=celery.states.FAILURE)
        return
    library_dataset_dict = tool.upload_datafile_to_library_from_url(
        library_dict["id"],
        file_url_absolute
    )
    history_dataset_dict = tool.import_library_dataset_to_history(
        history_dict["id"],
        library_dataset_dict[0]["id"]
    )
    tool = _get_workflow_tool(analysis_uuid)

    number_of_files = len(tool.get_input_file_uuid_list())
    single_file_percentage = (100 / number_of_files)

    analysis_status = _get_analysis_status(analysis_uuid)
    analysis_status.galaxy_import_progress = (
        analysis_status.galaxy_import_progress + single_file_percentage
    )
    analysis_status.save()

    if (analysis_status.galaxy_import_progress ==
            single_file_percentage * number_of_files):
        # Imports are complete at this point so update
        # `galaxy_import_progress` to `100`.
        analysis_status.galaxy_import_progress = 100
        analysis_status.save()

    galaxy_to_refinery_file_mapping = {
        tool.REFINERY_FILE_UUID: file_store_item_uuid,
        tool.GALAXY_DATASET_HISTORY_ID: history_dataset_dict["id"]
    }
    return galaxy_to_refinery_file_mapping


def _get_galaxy_download_task_ids(analysis):
    """Get file import tasks for Galaxy analysis results"""
    logger.debug("Preparing to download analysis results from Galaxy")
    task_id_list = []
    # retrieving list of files to download for workflow
    tool = _get_workflow_tool(analysis.uuid)
    try:
        download_list = tool.create_analysis_output_node_connections()
    except galaxy.client.ConnectionError as exc:
        error_msg = \
            "Error downloading Galaxy history files for analysis '%s': %s"
        logger.error(error_msg, analysis.name, exc.message)
        analysis.set_status(Analysis.FAILURE_STATUS, error_msg)
        analysis.galaxy_cleanup()
        return task_id_list
    galaxy_instance = analysis.workflow.workflow_engine.instance

    # Iterating through files in current galaxy history
    for results in download_list:
        # download file if result state is "ok"
        if results['state'] == 'ok':
<<<<<<< HEAD
            file_extension = results["type"]
=======
            file_extension = results['file_ext']
            result_name = "{}.{}".format(results['name'], file_extension)
>>>>>>> d93e2fab
            # size of file defined by galaxy
            file_size = results['file_size']
            file_store_item = FileStoreItem(source=urlparse.urljoin(
                galaxy_instance.base_url,
                "datasets/{}/display?to_ext=txt".format(results['id'])
            ))
            # workaround to set the correct file type for zip archives of
            # FastQC HTML reports produced by Galaxy dynamically
            if file_extension == 'html':
                file_extension = 'zip'
            result_name = "{}.{}".format(results['name'], file_extension)
            # assign file type manually since it cannot be inferred from source
            try:
                extension = FileExtension.objects.get(name=file_extension)
            except (FileExtension.DoesNotExist,
                    FileExtension.MultipleObjectsReturned) as exc:
                logger.warn("Could not assign type to file '%s' using "
                            "extension '%s': %s", file_store_item,
                            file_extension, exc)
            else:
                file_store_item.filetype = extension.filetype

            file_store_item.save()
            # adding history files to django model
            analysis.results.add(
                AnalysisResult.objects.create(
                    analysis=analysis, file_store_uuid=file_store_item.uuid,
                    file_name=result_name, file_type=file_extension
                )
            )
            # downloading analysis results into file_store
            # only download files if size is greater than 1
            if file_size > 0:
                task_id = FileImportTask().subtask((file_store_item.uuid,
                                                    result_name,))
                task_id_list.append(task_id)

    return task_id_list<|MERGE_RESOLUTION|>--- conflicted
+++ resolved
@@ -485,12 +485,7 @@
     for results in download_list:
         # download file if result state is "ok"
         if results['state'] == 'ok':
-<<<<<<< HEAD
             file_extension = results["type"]
-=======
-            file_extension = results['file_ext']
-            result_name = "{}.{}".format(results['name'], file_extension)
->>>>>>> d93e2fab
             # size of file defined by galaxy
             file_size = results['file_size']
             file_store_item = FileStoreItem(source=urlparse.urljoin(
