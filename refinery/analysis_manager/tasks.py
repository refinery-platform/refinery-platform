--- conflicted
+++ resolved
@@ -251,31 +251,6 @@
         analysis.set_status(Analysis.RUNNING_STATUS)
         logger.info("Starting input file import tasks for analysis '%s'",
                     analysis)
-<<<<<<< HEAD
-        refinery_import_tasks = []
-        tool = _get_workflow_tool(analysis_uuid)
-
-        for input_file_uuid in tool.get_input_file_uuid_list():
-            try:
-                file_store_item = FileStoreItem.objects.get(
-                    uuid=input_file_uuid
-                )
-            except (FileStoreItem.DoesNotExist,
-                    FileStoreItem.MultipleObjectsReturned) as exc:
-                error_msg = "Error retrieving FileStoreItem with UUID '{}': " \
-                            "{}".format(input_file_uuid, exc)
-                logger.error(error_msg)
-                analysis.set_status(Analysis.FAILURE_STATUS, error_msg)
-            else:
-                if not file_store_item.is_local():
-                    # Avoid adding UUIDs of already imported
-                    # FileStoreItem's to this refinery_import_taskset
-                    refinery_import_task = FileImportTask().subtask(
-                        (input_file_uuid,)
-                    )
-                    refinery_import_tasks.append(refinery_import_task)
-=======
->>>>>>> 137a461f
         refinery_import_taskset = TaskSet(
             tasks=analysis.get_refinery_import_task_signatures()
         ).apply_async()
