from django.contrib.auth.models import User
from django.test import TestCase

from analysis_manager.models import AnalysisStatus
from factory_boy.utils import make_analyses_with_single_dataset


class AnalysisManagerTestBase(TestCase):
    def setUp(self):
        self.username = 'coffee_tester'
        self.password = 'coffeecoffee'
        self.user = User.objects.create_user(self.username, '', self.password)

        analyses, self.dataset = make_analyses_with_single_dataset(
            1,
            self.user
        )

        self.analysis = analyses[0]
        self.analysis_status = AnalysisStatus.objects.get(
            analysis=self.analysis
<<<<<<< HEAD
        )


class AnalysisConfigTests(TestCase):
    def generate_analysis_config(self,
                                 missing_a_field=False,
                                 valid_analysis_type_uuid=True,
                                 valid_name=True,
                                 valid_study_uuid=True,
                                 valid_user_id=True,
                                 valid_workflow_uuid=True):
        analysis_config = {}
        analysis_type_uuid = (
            str(uuid.uuid4()) if valid_analysis_type_uuid else ""
        )
        analysis_config["tool_uuid"] = analysis_type_uuid

        analysis_config["name"] = (
            "Valid Custom Name" if valid_name else []
        )
        analysis_config["study_uuid"] = (
            str(uuid.uuid4()) if valid_study_uuid else ""
        )

        analysis_config["user_id"] = 1 if valid_user_id else ""

        analysis_config["workflow_uuid"] = (
            str(uuid.uuid4()) if valid_workflow_uuid else ""
        )

        if missing_a_field:
            del analysis_config["user_id"]

        return analysis_config

    def test_valid_tool_analysis_config(self):
        # Not asserting anything here because if later down the line
        # `validate_analysis_config()` changes and raises some new Exception
        # it could fall through the cracks
        validate_analysis_config(self.generate_analysis_config())

    def test_invalid_tool_analysis_config_missing_field(self):
        with self.assertRaises(RuntimeError):
            validate_analysis_config(
                self.generate_analysis_config(missing_a_field=True)
            )

    def test_invalid_tool_analysis_config_non_uuid_field(self):
        with self.assertRaises(RuntimeError):
            validate_analysis_config(
                self.generate_analysis_config(valid_analysis_type_uuid=False)
            )

    def test_invalid_tool_analysis_config_non_int_field(self):
        with self.assertRaises(RuntimeError):
            validate_analysis_config(
                self.generate_analysis_config(valid_user_id=False)
            )


class AnalysisUtilsTests(TestCase):
    """
    Test that the proper analysis creation methods are called from the 3
    different types of valid analysis configs
    """
    def setUp(self):
        self.galaxy_instance = GalaxyInstanceFactory()
        self.workflow_engine = WorkflowEngine.objects.create(
            instance=self.galaxy_instance
        )
        self.workflow = Workflow.objects.create(
            is_active=True,
            workflow_engine=self.workflow_engine
        )
        self.user = get_anonymous_user()
        project = Project.objects.create(
            name="Catch-All Project",
            is_catch_all=True
        )
        project.set_owner(self.user)
        self.user.profile.catch_all_project = project
        self.user.profile.save()

        self.dataset = create_dataset_with_necessary_models()
        self.study = self.dataset.get_latest_study()
        self.assay = Assay.objects.create(study=self.study)

    def test_fetch_objects_required_for_analyses(self):
        self.assertEqual(
            fetch_objects_required_for_analysis(
                {
                    "study_uuid": self.study.uuid,
                    "user_id": self.user.id,
                    "workflow_uuid": self.workflow.uuid
                }
            ),
            {
                "user": self.user,
                "current_workflow": self.workflow,
                "data_set": self.dataset,
            }
        )

    def test_fetch_objects_required_for_analyses_bad_workflow(self):
        with self.assertRaises(RuntimeError) as context:
            fetch_objects_required_for_analysis(
                {
                    "study_uuid": self.study.uuid,
                    "user_id": self.user.id,
                    "workflow_uuid": "COFFEE"
                }
            )
            self.assertIn("Couldn't fetch Workflow", context.exception.message)

    def test_fetch_objects_required_for_analyses_bad_study(self):
        with self.assertRaises(RuntimeError) as context:
            fetch_objects_required_for_analysis(
                {
                    "study_uuid": "COFFEE",
                    "user_id": self.user.id,
                    "workflow_uuid": self.workflow.uuid
                }
            )
            self.assertIn("Couldn't fetch Study", context.exception.message)

    def test_fetch_objects_required_for_analyses_bad_user(self):
        with self.assertRaises(RuntimeError) as context:
            fetch_objects_required_for_analysis(
                {
                    "study_uuid": self.study.uuid,
                    "user_id": 400,
                    "workflow_uuid": self.workflow.uuid
                }
            )
            self.assertIn("Couldn't fetch User", context.exception.message)


class AnalysisViewsTests(AnalysisManagerTestBase):
    """
    Tests for `analysis_manager.views`
    """
    def setUp(self):
        super(AnalysisViewsTests, self).setUp()
        self.request_factory = RequestFactory()
        self.status_url_root = "/analysis_manager/{}/".format(
            self.analysis.uuid
        )

    @mock.patch.object(AnalysisStatus,
                       "refinery_import_state",
                       return_value="SUCCESS")
    def test_analysis_calls_refinery_import_state(
            self,
            refinery_import_state_mock
    ):
        request = self.request_factory.get(
            self.status_url_root,
            content_type="application/json",
        )
        request.user = self.user
        analysis_status(request, self.analysis.uuid)
        self.assertTrue(refinery_import_state_mock.called)

    @mock.patch.object(AnalysisStatus,
                       "galaxy_analysis_state",
                       return_value="SUCCESS")
    def test_analysis_calls_galaxy_analysis_state(
            self,
            galaxy_analysis_state_mock
    ):
        request = self.request_factory.get(
            self.status_url_root,
            content_type="application/json",
        )
        request.user = self.user
        analysis_status(request, self.analysis.uuid)
        self.assertTrue(galaxy_analysis_state_mock.called)

    @mock.patch.object(AnalysisStatus,
                       "galaxy_export_state",
                       return_value="SUCCESS")
    def test_analysis_calls_galaxy_export_state(
            self,
            galaxy_export_state_mock
    ):
        request = self.request_factory.get(
            self.status_url_root,
            content_type="application/json",
        )
        request.user = self.user
        analysis_status(request, self.analysis.uuid)
        self.assertTrue(galaxy_export_state_mock.called)

    @mock.patch.object(Analysis,
                       "get_status",
                       return_value="SUCCESS")
    def test_analysis_calls_get_status(
            self,
            get_status_mock
    ):
        request = self.request_factory.get(
            self.status_url_root,
            content_type="application/json",
        )
        request.user = self.user
        analysis_status(request, self.analysis.uuid)
        self.assertTrue(get_status_mock.called)

    @mock.patch.object(AnalysisStatus,
                       "galaxy_file_import_state",
                       return_value="SUCCESS")
    def test_analysis_calls_galaxy_file_import(
            self,
            galaxy_file_import_state_mock
    ):
        request = self.request_factory.get(self.status_url_root,
                                           content_type="application/json")
        request.user = self.user
        analysis_status(request, self.analysis.uuid)
        self.assertTrue(galaxy_file_import_state_mock.called)

    @mock.patch.object(AnalysisStatus,
                       "galaxy_file_import_state",
                       return_value="SUCCESS")
    def test_analysis_returns_galaxy_file_import_state(
            self,
            get_status_mock
    ):
        request = self.request_factory.get(
            self.status_url_root,
            content_type="application/json",
        )
        request.user = self.user
        response = analysis_status(request, self.analysis.uuid)

        self.assertEqual(
            json.loads(response.content),
            {
                "galaxyAnalysis": [],
                "refineryImport": [],
                "galaxyImport": "SUCCESS",
                "overall": "INITIALIZED",
                "galaxyExport": []
            }
        )


class AnalysisRunTests(AnalysisManagerTestBase):
    tasks_mock = "analysis_manager.tasks"
    GALAXY_ID_MOCK = "6fc9fbb81c497f69"

    def test_file_import_task_termination_on_analysis_failure(self):
        with mock.patch(
            "core.models.Analysis.terminate_file_import_tasks"
        ) as terminate_mock:
            self.analysis.set_status(Analysis.FAILURE_STATUS)
            run_analysis(self.analysis.uuid)
            self.assertTrue(terminate_mock.called)

    @mock.patch.object(Analysis, "galaxy_progress", side_effect=RuntimeError)
    @mock.patch("analysis_manager.tasks.get_taskset_result")
    @mock.patch("core.models.Analysis.send_email")
    @mock.patch("core.models.Analysis.galaxy_cleanup")
    def test__check_galaxy_history_state_with_runtime_error(
            self,
            galaxy_cleanup_mock,
            send_email_mock,
            get_taskset_result_mock,
            galaxy_progress_mock
    ):
        _check_galaxy_history_state(self.analysis.uuid)

        # Fetch analysis & analysis status since they have changed during
        # the course of this test and the old `self` references are stale
        analysis = Analysis.objects.get(uuid=self.analysis.uuid)
        analysis_status = AnalysisStatus.objects.get(analysis=analysis)

        self.assertEqual(
            analysis_status.galaxy_history_state,
            AnalysisStatus.ERROR
        )
        self.assertEqual(analysis.status, Analysis.FAILURE_STATUS)

        self.assertTrue(galaxy_progress_mock.called)
        self.assertTrue(get_taskset_result_mock.called)
        self.assertTrue(send_email_mock.called)
        self.assertTrue(galaxy_cleanup_mock.called)

    @mock.patch.object(LibraryClient, "delete_library")
    @mock.patch.object(HistoryClient, "delete_history")
    def test_galaxy_cleanup_methods_are_called_on_analysis_failure(
            self,
            delete_history_mock,
            delete_library_mock
    ):
        settings.REFINERY_GALAXY_ANALYSIS_CLEANUP = "always"

        self.analysis.workflow_galaxy_id = self.GALAXY_ID_MOCK
        self.analysis.history_id = self.GALAXY_ID_MOCK
        self.analysis.library_id = self.GALAXY_ID_MOCK
        self.analysis.save()

        self.analysis.cancel()

        self.assertEqual(self.analysis.status, Analysis.FAILURE_STATUS)
        self.assertTrue(self.analysis.canceled)

        self.assertTrue(delete_history_mock.called)
        self.assertTrue(delete_library_mock.called)

        self.assertEqual(delete_history_mock.call_count, 1)

    @mock.patch.object(Analysis, "galaxy_progress",
                       side_effect=ConnectionError("Couldn't establish "
                                                   "Galaxy connection"))
    @mock.patch.object(run_analysis, "retry", side_effect=None)
    def test__check_galaxy_history_state_with_connection_error(
            self,
            retry_mock,
            galaxy_progress_mock
    ):
        _check_galaxy_history_state(self.analysis.uuid)

        # Fetch analysis status since it has changed during
        # the course of this test and the old `self` reference is stale
        analysis_status = AnalysisStatus.objects.get(analysis=self.analysis)

        self.assertEqual(analysis_status.galaxy_history_state,
                         AnalysisStatus.UNKNOWN)

        self.assertTrue(galaxy_progress_mock.called)
        self.assertTrue(retry_mock.called)

    @mock.patch.object(Analysis, "galaxy_progress", return_value=50)
    @mock.patch.object(run_analysis, "retry", side_effect=None)
    def test__check_galaxy_history_state_progress_less_than_percent_complete(
            self,
            retry_mock,
            galaxy_progress_mock
    ):
        self.analysis_status.galaxy_history_progress = 25
        self.analysis_status.save()
        _check_galaxy_history_state(self.analysis.uuid)

        analysis_status = AnalysisStatus.objects.get(analysis=self.analysis)

        self.assertEqual(analysis_status.galaxy_history_progress, 50)
        self.assertEqual(analysis_status.galaxy_history_state,
                         AnalysisStatus.PROGRESS)

        self.assertTrue(galaxy_progress_mock.called)
        self.assertTrue(retry_mock.called)

    @mock.patch.object(Analysis, "galaxy_progress", return_value=100)
    def test__check_galaxy_history_state_percent_complete_is_100(
            self,
            galaxy_progress_mock
    ):
        self.analysis_status.galaxy_history_progress = 100
        self.analysis_status.save()
        _check_galaxy_history_state(self.analysis.uuid)

        analysis_status = AnalysisStatus.objects.get(analysis=self.analysis)

        self.assertEqual(analysis_status.galaxy_history_state,
                         AnalysisStatus.OK)

        self.assertTrue(galaxy_progress_mock.called)

    @mock.patch.object(run_analysis, "update_state")
    def test__get_analysis_bad_uuid(self, update_state_mock):
        self.assertEqual(_get_analysis(str(uuid.uuid4())), None)
        self.assertTrue(update_state_mock.called)

    @mock.patch.object(run_analysis, "update_state")
    def test__get_analysis_status_bad_uuid(self, update_state_mock):
        self.analysis_status.delete()
        self.assertEqual(_get_analysis_status(self.analysis.uuid), None)
        self.assertTrue(update_state_mock.called)


class AnalysisStatusTests(AnalysisManagerTestBase):
    def test_set_galaxy_history_state_with_valid_state(self):
        self.analysis_status.set_galaxy_history_state(AnalysisStatus.PROGRESS)
        self.assertEqual(
            self.analysis_status.galaxy_history_state,
            AnalysisStatus.PROGRESS
        )

    def test_set_galaxy_history_state_with_invalid_state(self):
        with self.assertRaises(ValueError) as context:
            self.analysis_status.set_galaxy_history_state("NOT A VALID STATE")
            self.assertEqual(
                context.exception.message,
                "Invalid Galaxy history state given"
            )

    def test_set_galaxy_import_state_with_valid_state(self):
        self.analysis_status.set_galaxy_import_state(AnalysisStatus.PROGRESS)
        self.assertEqual(
            self.analysis_status.galaxy_import_state,
            AnalysisStatus.PROGRESS
        )

    def test_set_galaxy_import_state_with_invalid_state(self):
        with self.assertRaises(ValueError) as context:
            self.analysis_status.set_galaxy_import_state("NOT A VALID STATE")
            self.assertEqual(
                context.exception.message,
                "Invalid Galaxy history state given"
            )

    def test_set_galaxy_import_task_group_id(self):
        test_uuid = str(uuid.uuid4())
        self.analysis_status.set_galaxy_import_task_group_id(test_uuid)
        self.assertEqual(
            self.analysis_status.galaxy_import_task_group_id,
            test_uuid
=======
>>>>>>> 21f16a1d
        )<|MERGE_RESOLUTION|>--- conflicted
+++ resolved
@@ -19,425 +19,4 @@
         self.analysis = analyses[0]
         self.analysis_status = AnalysisStatus.objects.get(
             analysis=self.analysis
-<<<<<<< HEAD
-        )
-
-
-class AnalysisConfigTests(TestCase):
-    def generate_analysis_config(self,
-                                 missing_a_field=False,
-                                 valid_analysis_type_uuid=True,
-                                 valid_name=True,
-                                 valid_study_uuid=True,
-                                 valid_user_id=True,
-                                 valid_workflow_uuid=True):
-        analysis_config = {}
-        analysis_type_uuid = (
-            str(uuid.uuid4()) if valid_analysis_type_uuid else ""
-        )
-        analysis_config["tool_uuid"] = analysis_type_uuid
-
-        analysis_config["name"] = (
-            "Valid Custom Name" if valid_name else []
-        )
-        analysis_config["study_uuid"] = (
-            str(uuid.uuid4()) if valid_study_uuid else ""
-        )
-
-        analysis_config["user_id"] = 1 if valid_user_id else ""
-
-        analysis_config["workflow_uuid"] = (
-            str(uuid.uuid4()) if valid_workflow_uuid else ""
-        )
-
-        if missing_a_field:
-            del analysis_config["user_id"]
-
-        return analysis_config
-
-    def test_valid_tool_analysis_config(self):
-        # Not asserting anything here because if later down the line
-        # `validate_analysis_config()` changes and raises some new Exception
-        # it could fall through the cracks
-        validate_analysis_config(self.generate_analysis_config())
-
-    def test_invalid_tool_analysis_config_missing_field(self):
-        with self.assertRaises(RuntimeError):
-            validate_analysis_config(
-                self.generate_analysis_config(missing_a_field=True)
-            )
-
-    def test_invalid_tool_analysis_config_non_uuid_field(self):
-        with self.assertRaises(RuntimeError):
-            validate_analysis_config(
-                self.generate_analysis_config(valid_analysis_type_uuid=False)
-            )
-
-    def test_invalid_tool_analysis_config_non_int_field(self):
-        with self.assertRaises(RuntimeError):
-            validate_analysis_config(
-                self.generate_analysis_config(valid_user_id=False)
-            )
-
-
-class AnalysisUtilsTests(TestCase):
-    """
-    Test that the proper analysis creation methods are called from the 3
-    different types of valid analysis configs
-    """
-    def setUp(self):
-        self.galaxy_instance = GalaxyInstanceFactory()
-        self.workflow_engine = WorkflowEngine.objects.create(
-            instance=self.galaxy_instance
-        )
-        self.workflow = Workflow.objects.create(
-            is_active=True,
-            workflow_engine=self.workflow_engine
-        )
-        self.user = get_anonymous_user()
-        project = Project.objects.create(
-            name="Catch-All Project",
-            is_catch_all=True
-        )
-        project.set_owner(self.user)
-        self.user.profile.catch_all_project = project
-        self.user.profile.save()
-
-        self.dataset = create_dataset_with_necessary_models()
-        self.study = self.dataset.get_latest_study()
-        self.assay = Assay.objects.create(study=self.study)
-
-    def test_fetch_objects_required_for_analyses(self):
-        self.assertEqual(
-            fetch_objects_required_for_analysis(
-                {
-                    "study_uuid": self.study.uuid,
-                    "user_id": self.user.id,
-                    "workflow_uuid": self.workflow.uuid
-                }
-            ),
-            {
-                "user": self.user,
-                "current_workflow": self.workflow,
-                "data_set": self.dataset,
-            }
-        )
-
-    def test_fetch_objects_required_for_analyses_bad_workflow(self):
-        with self.assertRaises(RuntimeError) as context:
-            fetch_objects_required_for_analysis(
-                {
-                    "study_uuid": self.study.uuid,
-                    "user_id": self.user.id,
-                    "workflow_uuid": "COFFEE"
-                }
-            )
-            self.assertIn("Couldn't fetch Workflow", context.exception.message)
-
-    def test_fetch_objects_required_for_analyses_bad_study(self):
-        with self.assertRaises(RuntimeError) as context:
-            fetch_objects_required_for_analysis(
-                {
-                    "study_uuid": "COFFEE",
-                    "user_id": self.user.id,
-                    "workflow_uuid": self.workflow.uuid
-                }
-            )
-            self.assertIn("Couldn't fetch Study", context.exception.message)
-
-    def test_fetch_objects_required_for_analyses_bad_user(self):
-        with self.assertRaises(RuntimeError) as context:
-            fetch_objects_required_for_analysis(
-                {
-                    "study_uuid": self.study.uuid,
-                    "user_id": 400,
-                    "workflow_uuid": self.workflow.uuid
-                }
-            )
-            self.assertIn("Couldn't fetch User", context.exception.message)
-
-
-class AnalysisViewsTests(AnalysisManagerTestBase):
-    """
-    Tests for `analysis_manager.views`
-    """
-    def setUp(self):
-        super(AnalysisViewsTests, self).setUp()
-        self.request_factory = RequestFactory()
-        self.status_url_root = "/analysis_manager/{}/".format(
-            self.analysis.uuid
-        )
-
-    @mock.patch.object(AnalysisStatus,
-                       "refinery_import_state",
-                       return_value="SUCCESS")
-    def test_analysis_calls_refinery_import_state(
-            self,
-            refinery_import_state_mock
-    ):
-        request = self.request_factory.get(
-            self.status_url_root,
-            content_type="application/json",
-        )
-        request.user = self.user
-        analysis_status(request, self.analysis.uuid)
-        self.assertTrue(refinery_import_state_mock.called)
-
-    @mock.patch.object(AnalysisStatus,
-                       "galaxy_analysis_state",
-                       return_value="SUCCESS")
-    def test_analysis_calls_galaxy_analysis_state(
-            self,
-            galaxy_analysis_state_mock
-    ):
-        request = self.request_factory.get(
-            self.status_url_root,
-            content_type="application/json",
-        )
-        request.user = self.user
-        analysis_status(request, self.analysis.uuid)
-        self.assertTrue(galaxy_analysis_state_mock.called)
-
-    @mock.patch.object(AnalysisStatus,
-                       "galaxy_export_state",
-                       return_value="SUCCESS")
-    def test_analysis_calls_galaxy_export_state(
-            self,
-            galaxy_export_state_mock
-    ):
-        request = self.request_factory.get(
-            self.status_url_root,
-            content_type="application/json",
-        )
-        request.user = self.user
-        analysis_status(request, self.analysis.uuid)
-        self.assertTrue(galaxy_export_state_mock.called)
-
-    @mock.patch.object(Analysis,
-                       "get_status",
-                       return_value="SUCCESS")
-    def test_analysis_calls_get_status(
-            self,
-            get_status_mock
-    ):
-        request = self.request_factory.get(
-            self.status_url_root,
-            content_type="application/json",
-        )
-        request.user = self.user
-        analysis_status(request, self.analysis.uuid)
-        self.assertTrue(get_status_mock.called)
-
-    @mock.patch.object(AnalysisStatus,
-                       "galaxy_file_import_state",
-                       return_value="SUCCESS")
-    def test_analysis_calls_galaxy_file_import(
-            self,
-            galaxy_file_import_state_mock
-    ):
-        request = self.request_factory.get(self.status_url_root,
-                                           content_type="application/json")
-        request.user = self.user
-        analysis_status(request, self.analysis.uuid)
-        self.assertTrue(galaxy_file_import_state_mock.called)
-
-    @mock.patch.object(AnalysisStatus,
-                       "galaxy_file_import_state",
-                       return_value="SUCCESS")
-    def test_analysis_returns_galaxy_file_import_state(
-            self,
-            get_status_mock
-    ):
-        request = self.request_factory.get(
-            self.status_url_root,
-            content_type="application/json",
-        )
-        request.user = self.user
-        response = analysis_status(request, self.analysis.uuid)
-
-        self.assertEqual(
-            json.loads(response.content),
-            {
-                "galaxyAnalysis": [],
-                "refineryImport": [],
-                "galaxyImport": "SUCCESS",
-                "overall": "INITIALIZED",
-                "galaxyExport": []
-            }
-        )
-
-
-class AnalysisRunTests(AnalysisManagerTestBase):
-    tasks_mock = "analysis_manager.tasks"
-    GALAXY_ID_MOCK = "6fc9fbb81c497f69"
-
-    def test_file_import_task_termination_on_analysis_failure(self):
-        with mock.patch(
-            "core.models.Analysis.terminate_file_import_tasks"
-        ) as terminate_mock:
-            self.analysis.set_status(Analysis.FAILURE_STATUS)
-            run_analysis(self.analysis.uuid)
-            self.assertTrue(terminate_mock.called)
-
-    @mock.patch.object(Analysis, "galaxy_progress", side_effect=RuntimeError)
-    @mock.patch("analysis_manager.tasks.get_taskset_result")
-    @mock.patch("core.models.Analysis.send_email")
-    @mock.patch("core.models.Analysis.galaxy_cleanup")
-    def test__check_galaxy_history_state_with_runtime_error(
-            self,
-            galaxy_cleanup_mock,
-            send_email_mock,
-            get_taskset_result_mock,
-            galaxy_progress_mock
-    ):
-        _check_galaxy_history_state(self.analysis.uuid)
-
-        # Fetch analysis & analysis status since they have changed during
-        # the course of this test and the old `self` references are stale
-        analysis = Analysis.objects.get(uuid=self.analysis.uuid)
-        analysis_status = AnalysisStatus.objects.get(analysis=analysis)
-
-        self.assertEqual(
-            analysis_status.galaxy_history_state,
-            AnalysisStatus.ERROR
-        )
-        self.assertEqual(analysis.status, Analysis.FAILURE_STATUS)
-
-        self.assertTrue(galaxy_progress_mock.called)
-        self.assertTrue(get_taskset_result_mock.called)
-        self.assertTrue(send_email_mock.called)
-        self.assertTrue(galaxy_cleanup_mock.called)
-
-    @mock.patch.object(LibraryClient, "delete_library")
-    @mock.patch.object(HistoryClient, "delete_history")
-    def test_galaxy_cleanup_methods_are_called_on_analysis_failure(
-            self,
-            delete_history_mock,
-            delete_library_mock
-    ):
-        settings.REFINERY_GALAXY_ANALYSIS_CLEANUP = "always"
-
-        self.analysis.workflow_galaxy_id = self.GALAXY_ID_MOCK
-        self.analysis.history_id = self.GALAXY_ID_MOCK
-        self.analysis.library_id = self.GALAXY_ID_MOCK
-        self.analysis.save()
-
-        self.analysis.cancel()
-
-        self.assertEqual(self.analysis.status, Analysis.FAILURE_STATUS)
-        self.assertTrue(self.analysis.canceled)
-
-        self.assertTrue(delete_history_mock.called)
-        self.assertTrue(delete_library_mock.called)
-
-        self.assertEqual(delete_history_mock.call_count, 1)
-
-    @mock.patch.object(Analysis, "galaxy_progress",
-                       side_effect=ConnectionError("Couldn't establish "
-                                                   "Galaxy connection"))
-    @mock.patch.object(run_analysis, "retry", side_effect=None)
-    def test__check_galaxy_history_state_with_connection_error(
-            self,
-            retry_mock,
-            galaxy_progress_mock
-    ):
-        _check_galaxy_history_state(self.analysis.uuid)
-
-        # Fetch analysis status since it has changed during
-        # the course of this test and the old `self` reference is stale
-        analysis_status = AnalysisStatus.objects.get(analysis=self.analysis)
-
-        self.assertEqual(analysis_status.galaxy_history_state,
-                         AnalysisStatus.UNKNOWN)
-
-        self.assertTrue(galaxy_progress_mock.called)
-        self.assertTrue(retry_mock.called)
-
-    @mock.patch.object(Analysis, "galaxy_progress", return_value=50)
-    @mock.patch.object(run_analysis, "retry", side_effect=None)
-    def test__check_galaxy_history_state_progress_less_than_percent_complete(
-            self,
-            retry_mock,
-            galaxy_progress_mock
-    ):
-        self.analysis_status.galaxy_history_progress = 25
-        self.analysis_status.save()
-        _check_galaxy_history_state(self.analysis.uuid)
-
-        analysis_status = AnalysisStatus.objects.get(analysis=self.analysis)
-
-        self.assertEqual(analysis_status.galaxy_history_progress, 50)
-        self.assertEqual(analysis_status.galaxy_history_state,
-                         AnalysisStatus.PROGRESS)
-
-        self.assertTrue(galaxy_progress_mock.called)
-        self.assertTrue(retry_mock.called)
-
-    @mock.patch.object(Analysis, "galaxy_progress", return_value=100)
-    def test__check_galaxy_history_state_percent_complete_is_100(
-            self,
-            galaxy_progress_mock
-    ):
-        self.analysis_status.galaxy_history_progress = 100
-        self.analysis_status.save()
-        _check_galaxy_history_state(self.analysis.uuid)
-
-        analysis_status = AnalysisStatus.objects.get(analysis=self.analysis)
-
-        self.assertEqual(analysis_status.galaxy_history_state,
-                         AnalysisStatus.OK)
-
-        self.assertTrue(galaxy_progress_mock.called)
-
-    @mock.patch.object(run_analysis, "update_state")
-    def test__get_analysis_bad_uuid(self, update_state_mock):
-        self.assertEqual(_get_analysis(str(uuid.uuid4())), None)
-        self.assertTrue(update_state_mock.called)
-
-    @mock.patch.object(run_analysis, "update_state")
-    def test__get_analysis_status_bad_uuid(self, update_state_mock):
-        self.analysis_status.delete()
-        self.assertEqual(_get_analysis_status(self.analysis.uuid), None)
-        self.assertTrue(update_state_mock.called)
-
-
-class AnalysisStatusTests(AnalysisManagerTestBase):
-    def test_set_galaxy_history_state_with_valid_state(self):
-        self.analysis_status.set_galaxy_history_state(AnalysisStatus.PROGRESS)
-        self.assertEqual(
-            self.analysis_status.galaxy_history_state,
-            AnalysisStatus.PROGRESS
-        )
-
-    def test_set_galaxy_history_state_with_invalid_state(self):
-        with self.assertRaises(ValueError) as context:
-            self.analysis_status.set_galaxy_history_state("NOT A VALID STATE")
-            self.assertEqual(
-                context.exception.message,
-                "Invalid Galaxy history state given"
-            )
-
-    def test_set_galaxy_import_state_with_valid_state(self):
-        self.analysis_status.set_galaxy_import_state(AnalysisStatus.PROGRESS)
-        self.assertEqual(
-            self.analysis_status.galaxy_import_state,
-            AnalysisStatus.PROGRESS
-        )
-
-    def test_set_galaxy_import_state_with_invalid_state(self):
-        with self.assertRaises(ValueError) as context:
-            self.analysis_status.set_galaxy_import_state("NOT A VALID STATE")
-            self.assertEqual(
-                context.exception.message,
-                "Invalid Galaxy history state given"
-            )
-
-    def test_set_galaxy_import_task_group_id(self):
-        test_uuid = str(uuid.uuid4())
-        self.analysis_status.set_galaxy_import_task_group_id(test_uuid)
-        self.assertEqual(
-            self.analysis_status.galaxy_import_task_group_id,
-            test_uuid
-=======
->>>>>>> 21f16a1d
         )