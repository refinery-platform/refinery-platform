--- conflicted
+++ resolved
@@ -11,15 +11,10 @@
 import mock
 from rest_framework.test import APIRequestFactory, APITestCase
 
-<<<<<<< HEAD
 from core.utils import get_full_url
 
-from .models import (FileExtension, FileStoreItem, FileType,
-                     SymlinkedFileSystemStorage, file_path,
-=======
 from .models import (FILE_STORE_TEMP_DIR, FileExtension, FileStoreItem,
                      FileType, SymlinkedFileSystemStorage, file_path,
->>>>>>> ec016887
                      generate_file_source_translator, get_extension_from_path,
                      get_file_object, get_temp_dir, parse_s3_url)
 from .serializers import FileStoreItemSerializer
