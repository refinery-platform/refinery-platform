import os
import stat
from tempfile import NamedTemporaryFile
import urlparse

from django.conf import settings
from django.core.files import File
from django.core.files.storage import default_storage

import boto3
import botocore
import celery
from celery.signals import task_postrun, task_success
from celery.task import task
import requests
from requests.exceptions import (ConnectionError, ContentDecodingError,
                                 HTTPError)

from data_set_manager.models import Node
from data_set_manager.search_indexes import NodeIndex

from .models import FileStoreItem, _mkdir, get_temp_dir, parse_s3_url

logger = celery.utils.log.get_task_logger(__name__)
logger.setLevel(celery.utils.LOG_LEVELS['DEBUG'])


<<<<<<< HEAD
=======
class ProgressPercentage(object):
    """Callable for progress monitoring of S3 transfers"""

    def __init__(self, filename, task_id):
        self._filename = filename
        self._task_id = task_id
        self._size = os.path.getsize(filename)
        self._seen_so_far = 0
        self._lock = threading.Lock()

    def __call__(self, bytes_amount):
        # to simplify we'll assume this is hooked up to a single filename
        with self._lock:
            self._seen_so_far += bytes_amount
            percentage = self._seen_so_far * 100. / self._size
            import_file.update_state(
                self._task_id, state='PROGRESS',
                meta={
                    'percent_done': '{:.0f}'.format(percentage),
                    'current': self._seen_so_far,
                    'total': self._size
                }
            )


def _copy_file_obj(source, destination):
    """Copy file object in chunks"""
    chunk_size = 10 * 1024 * 1024  # 10MB
    source_size = os.path.getsize(source.name)
    for chunk in iter(lambda: source.read(chunk_size), ''):
        destination.write(chunk)
        destination_size = os.path.getsize(destination.name)
        percentage = destination_size * 100. / source_size
        import_file.update_state(
            state='PROGRESS',
            meta={
                'percent_done': '{:.0f}'.format(percentage),
                'current': destination_size,
                'total': source_size
            }
        )


def _copy_file(source_path, destination_path, delete_source=False):
    """Copy file from one absolute file system path to another"""
    _mkdir(os.path.dirname(destination_path))

    try:
        with open(source_path, 'rb') as source, \
                open(destination_path, 'wb') as destination:
            _copy_file_obj(source, destination)
    except IOError as exc:
        _delete_file(destination_path)
        raise RuntimeError("Failed to copy '{}' to '{}': {}".format(
            source_path, destination_path, exc
        ))

    if delete_source:
        _delete_file(source_path)


def _symlink_file(source_path, link_path):
    _mkdir(os.path.dirname(link_path))
    try:
        os.symlink(source_path, link_path)
    except OSError as exc:
        raise RuntimeError("Error creating symlink '%s': %s", link_path, exc)


def _import_path_to_path(source_path, symlink=True):
    """Import file from an absolute file system path into file store"""
    storage = SymlinkedFileSystemStorage()
    file_store_name = storage.get_name(os.path.basename(source_path))
    file_store_path = storage.path(file_store_name)

    if source_path.startswith((settings.REFINERY_DATA_IMPORT_DIR,
                               get_temp_dir())):
        # move uploaded or temporary file
        logger.debug("Moving file '%s' into file store", source_path)
        _copy_file(source_path, file_store_path, delete_source=True)
        logger.info("Moved file '%s' into file store", source_path)
    else:
        if symlink:
            _symlink_file(source_path, file_store_path)
            logger.info("Created symlink '%s' to '%s'",
                        file_store_path, source_path)
        else:
            logger.debug("Copying file '%s' into file store", source_path)
            _copy_file(source_path, file_store_path)
            logger.info("Copied file '%s' into file store", source_path)

    return file_store_name


def _import_path_to_s3(source_path):
    s3 = boto3.client('s3')
    storage = S3MediaStorage()
    file_store_name = storage.get_name(os.path.basename(source_path))

    try:
        s3.upload_file(source_path, settings.MEDIA_BUCKET, file_store_name,
                       ExtraArgs={'ACL': 'public-read'},
                       Callback=ProgressPercentage(source_path,
                                                   import_file.request.id))
    except botocore.exceptions.ClientError as exc:
        s3_url = 's3://' + settings.MEDIA_BUCKET + '/' + file_store_name
        raise RuntimeError("Error transferring file '%s' to %s: %s",
                           source_path, s3_url, exc)

    if source_path.startswith((settings.REFINERY_DATA_IMPORT_DIR,
                               get_temp_dir())):
        _delete_file(source_path)

    return file_store_name


>>>>>>> 972c153f
@task(track_started=True)
def import_file(uuid, refresh=False, file_size=0):
    """Download or copy file specified by UUID
    refresh: force overwriting the file
    file_size: size of the remote file
    """
    logger.debug("Importing FileStoreItem with UUID '%s'", uuid)

    try:
        item = FileStoreItem.objects.get(uuid=uuid)
    except (FileStoreItem.DoesNotExist,
            FileStoreItem.MultipleObjectsReturned) as exc:
        logger.error("Error importing FileStoreItem with UUID '%s': %s",
                     uuid, exc)
        import_file.update_state(state=celery.states.FAILURE,
                                 meta='Failed to import file')
        # http://stackoverflow.com/a/33143545
        raise celery.exceptions.Ignore()

    # exit if an import task is already running for this file
    if item.import_task_id:
        result = celery.result.AsyncResult(item.import_task_id)
        if result.state in list(celery.states.UNREADY_STATES) + ['PROGRESS']:
            logger.error(
                "File import is already in progress for '%s' - task ID: '%s'",
                item, item.import_task_id
            )
            import_file.update_state(state=celery.states.FAILURE,
                                     meta='Failed to import file')
            # http://stackoverflow.com/a/33143545
            raise celery.exceptions.Ignore()

    # save task ID for looking up file import status
    if import_file.request.id:  # to avoid error if called not as task
        item.import_task_id = import_file.request.id
        item.save()

    # check if datafile should be updated
    if item.is_local():
        if refresh:
            logger.info("Data file replacement requested: deleting data file")
            item.datafile.delete(save=False)
        else:
            logger.info("File already exists: '%s'", item.get_absolute_path())
            return

    # start the transfer
    if os.path.isabs(item.source):
        if not os.path.exists(item.source):
            logger.error(
                "Error moving '%s' into file store: file does not exist",
                item.source
            )
            import_file.update_state(state=celery.states.FAILURE,
                                     meta='Failed to import file')
            # http://stackoverflow.com/a/33143545
            raise celery.exceptions.Ignore()

        # construct file name and absolute path
        item.datafile.name = default_storage.get_name(
            os.path.basename(item.source)
        )
        file_store_path = os.path.join(settings.FILE_STORE_BASE_DIR,
                                       item.datafile.name)
        if item.source.startswith((settings.REFINERY_DATA_IMPORT_DIR,
                                   get_temp_dir())):
            # move uploaded or temporary file
            logger.debug("Moving uploaded file '%s' into file store",
                         item.source)
            try:
                _mkdir(os.path.dirname(file_store_path))
                os.rename(item.source, file_store_path)
            except OSError as exc:
                logger.error("Error moving '%s' into the file store: %s",
                             item.source, exc)
                import_file.update_state(state=celery.states.FAILURE,
                                         meta='Failed to import uploaded file')
                # http://stackoverflow.com/a/33143545
                raise celery.exceptions.Ignore()
            logger.info("Moved uploaded file '%s' into file store",
                        item.source)
        else:
            # copy external file
            logger.debug("Copying external file '%s' into file store",
                         item.source)
            chunk_size = 10 * 1024 * 1024  # 10MB
            try:
                with open(item.source, 'rb') as external, \
                        open(file_store_path, 'wb') as local:
                    for chunk in iter(lambda: external.read(chunk_size), ''):
                        local.write(chunk)
            except IOError as exc:
                logger.error(
                    "Error copying external file '%s' into file store: %s",
                    item.source, exc
                )
                try:
                    os.unlink(file_store_path)
                except IOError as exc:
                    logger.debug("Failed to remove local file '%s': %s",
                                 file_store_path, exc)
                import_file.update_state(state=celery.states.FAILURE,
                                         meta='Failed to import external file')
                # http://stackoverflow.com/a/33143545
                raise celery.exceptions.Ignore()
            else:
                logger.info("Copied external file '%s' into file store",
                            item.source)

    elif item.source.startswith('s3://'):
        bucket_name, key = parse_s3_url(item.source)
        s3 = boto3.resource('s3')
        uploaded_object = s3.Object(bucket_name, key)
        with NamedTemporaryFile(dir=get_temp_dir()) as download:
            logger.debug("Downloading file from '%s'", item.source)
            try:
                uploaded_object.download_fileobj(download)
            except botocore.exceptions.ClientError as exc:
                logger.error("Failed to download '%s': %s", item.source, exc)
                import_file.update_state(state=celery.states.FAILURE,
                                         meta='Failed to import uploaded file')
                # http://stackoverflow.com/a/33143545
                raise celery.exceptions.Ignore()
            logger.debug("Saving downloaded file '%s'", download.name)
            item.datafile.save(os.path.basename(key), File(download),
                               save=False)  # item is saved below
            logger.info("Saved downloaded file to '%s'", item.datafile.name)
        try:
            s3.Object(bucket_name, key).delete()
        except botocore.exceptions.ClientError as exc:
            logger.error("Failed to delete '%s': %s", item.source, exc)

    else:  # assume that source is a regular URL
        # check if source file can be downloaded
        try:
            response = requests.get(item.source, stream=True)
            response.raise_for_status()
        except HTTPError as exc:
            logger.error("Could not open URL '%s': '%s'", item.source, exc)
            import_file.update_state(state=celery.states.FAILURE,
                                     meta='Failed to import file from URL')
            # http://stackoverflow.com/a/33143545
            raise celery.exceptions.Ignore()
        # FIXME: When importing a tabular file into Refinery, there is a
        # dependence on this ConnectionError below returning `None`!!!!
        except (ConnectionError, ValueError) as exc:
            logger.error("Could not open URL '%s': '%s'", item.source, exc)
            return None

        with NamedTemporaryFile(dir=get_temp_dir(), delete=False) as tmpfile:
            # provide a default value in case Content-Length is missing
            remote_file_size = int(
                response.headers.get('Content-Length', file_size)
            )
            logger.debug("Downloading from '%s'", item.source)
            # download and save the file
            import_failure = False
            local_file_size = 0
            block_size = 10 * 1024 * 1024  # bytes
            try:
                for buf in response.iter_content(block_size):
                    local_file_size += len(buf)

                    try:
                        tmpfile.write(buf)
                    except IOError as exc:
                        # e.g., [Errno 28] No space left on device
                        logger.error("Error downloading from '%s': %s",
                                     item.source, exc)
                        import_failure = True
                        break

                    # check if we have a sane value for file size
                    if remote_file_size > 0:
                        percent_done = \
                            local_file_size * 100. / remote_file_size
                    else:
                        percent_done = 0

                    import_file.update_state(
                        state="PROGRESS",
                        meta={
                            "percent_done": "{:.0f}".format(percent_done),
                            "current": local_file_size,
                            "total": remote_file_size
                        }
                    )
            except ContentDecodingError as e:
                logger.error("Error while decoding response content:%s" % e)
                import_failure = True

            if import_failure:
                # delete temp. file if download failed
                logger.error(
                    "File import task has failed. Deleting temporary file..."
                )
                tmpfile.delete = True
                import_file.update_state(state=celery.states.FAILURE,
                                         meta='Failed to import file from URL')
                # http://stackoverflow.com/a/33143545
                raise celery.exceptions.Ignore()

        logger.debug("Finished downloading from '%s'", item.source)

        # get the file name from URL (remove query string)
        source_path = urlparse.urlparse(item.source).path
        # construct destination path based on source file name
        rel_dst_path = default_storage.get_name(os.path.basename(source_path))
        abs_dst_path = os.path.join(settings.FILE_STORE_BASE_DIR, rel_dst_path)
        # move the temp file into the file store
        try:
            if not os.path.exists(os.path.dirname(abs_dst_path)):
                os.makedirs(os.path.dirname(abs_dst_path))
            os.rename(tmpfile.name, abs_dst_path)
        except OSError as exc:
            logger.error("Error moving temp file '%s' into the file store: %s",
                         tmpfile.name, exc)
            import_file.update_state(state=celery.states.FAILURE,
                                     meta='Failed to import file from URL')
            # http://stackoverflow.com/a/33143545
            raise celery.exceptions.Ignore()
        # temp file is only accessible by the owner by default which prevents
        # access by the web server if it is running as it's own user
        try:
            mode = os.stat(abs_dst_path).st_mode
            os.chmod(abs_dst_path,
                     mode | stat.S_IRGRP | stat.S_IWGRP | stat.S_IROTH)
        except OSError as e:
            logger.error("Failed changing permissions on %s", abs_dst_path)
            logger.error("OSError: %s, file name %s, error: %s",
                         e.errno, e.filename, e.strerror)
        # assign new path to datafile
        item.datafile.name = rel_dst_path

    item.save()

    return item.uuid


@task_postrun.connect(sender=import_file)
def update_solr_index(**kwargs):
    """Updates Solr with file import state"""
    # allow for the use of keyword or positional argument
    try:
        file_store_item_uuid = kwargs['kwargs']['uuid']
    except KeyError:
        file_store_item_uuid = kwargs['args'][0]
    logger.debug("File import state for FileStoreItem UUID '%s': '%s'",
                 file_store_item_uuid, kwargs['state'])
    try:
        node = Node.objects.get(file_uuid=file_store_item_uuid)
    except (Node.DoesNotExist, Node.MultipleObjectsReturned) as exc:
        logger.error("Could not retrieve Node with file UUID '%s': %s",
                     file_store_item_uuid, exc)
    else:
        NodeIndex().update_object(node, using="data_set_manager")
        logger.info("Updated Solr index with file import state for Node '%s'",
                    node.uuid)


@task_success.connect(sender=import_file)
def begin_auxiliary_node_generation(**kwargs):
    # NOTE: Celery docs suggest to access these fields through kwargs as the
    # structure of celery signal handlers changes often
    # http://docs.celeryproject.org/en/3.1/userguide/signals.html#basics
    file_store_item_uuid = kwargs['result']
    try:
        node = Node.objects.get(file_uuid=file_store_item_uuid)
    except (Node.DoesNotExist, Node.MultipleObjectsReturned) as exc:
        logger.error("Couldn't retrieve Node: %s", exc)
    else:
        node.run_generate_auxiliary_node_task()


@task()
def download_file(url, target_path, file_size=1):
    '''Download file to target_path from specified URL.
    Raises DonwloadError

    :param url: Source URL.
    :type url: str.
    :param target_path: absolute file system path to a temp file
    :type target_path: str
    :param file_size: Size of the remote file.
    :type file_size: int.
    '''
    # TODO: handle out of disk space condition
    logger.debug("Downloading file from '%s'", url)

    # check if source file can be downloaded
    try:
        response = requests.get(url, stream=True)
        response.raise_for_status()
    except (HTTPError, requests.exceptions.ConnectionError) as exc:
        logger.error(exc)
        raise RuntimeError("Could not open URL '{}': {}".format(url, exc))
    except ValueError as exc:
        raise RuntimeError("Could not open URL '{}'".format(url, exc))
    else:
        # get remote file size, provide a default value in case
        # Content-Length is missing
        remotefilesize = int(
            response.headers.get("Content-Length", file_size)
        )

    try:
        destination = open(target_path, 'wb+')
    except IOError as exc:
        raise RuntimeError(exc)
    else:
        # download and save the file
        localfilesize = 0
        blocksize = 8 * 2 ** 10    # 8 Kbytes
        for buf in iter(lambda: response.raw.read(blocksize), ''):
            localfilesize += len(buf)
            destination.write(buf)
            # check if we have a sane value for file size
            if remotefilesize > 0:
                percent_done = localfilesize * 100. / remotefilesize
            else:
                percent_done = 0
                # TODO Remove this entirely, no associated import_file task?
                import_file.update_state(
                    state="PROGRESS",
                    meta={
                        "percent_done": "%3.2f%%" % percent_done,
                        "current": localfilesize,
                        "total": remotefilesize
                    }
                )
        # cleanup
        # TODO: delete temp file if download failed
        destination.flush()
        destination.close()

    response.close()
    logger.debug("Finished downloading")<|MERGE_RESOLUTION|>--- conflicted
+++ resolved
@@ -1,6 +1,7 @@
 import os
 import stat
 from tempfile import NamedTemporaryFile
+import threading
 import urlparse
 
 from django.conf import settings
@@ -20,13 +21,12 @@
 from data_set_manager.search_indexes import NodeIndex
 
 from .models import FileStoreItem, _mkdir, get_temp_dir, parse_s3_url
+from .utils import S3MediaStorage, SymlinkedFileSystemStorage, _delete_file
 
 logger = celery.utils.log.get_task_logger(__name__)
 logger.setLevel(celery.utils.LOG_LEVELS['DEBUG'])
 
 
-<<<<<<< HEAD
-=======
 class ProgressPercentage(object):
     """Callable for progress monitoring of S3 transfers"""
 
@@ -143,7 +143,6 @@
     return file_store_name
 
 
->>>>>>> 972c153f
 @task(track_started=True)
 def import_file(uuid, refresh=False, file_size=0):
     """Download or copy file specified by UUID
@@ -192,66 +191,16 @@
 
     # start the transfer
     if os.path.isabs(item.source):
-        if not os.path.exists(item.source):
-            logger.error(
-                "Error moving '%s' into file store: file does not exist",
-                item.source
-            )
+        try:
+            if settings.REFINERY_S3_USER_DATA:
+                item.datafile.name = _import_path_to_s3(item.source)
+            else:
+                item.datafile.name = _import_path_to_path(item.source)
+        except RuntimeError as exc:
             import_file.update_state(state=celery.states.FAILURE,
-                                     meta='Failed to import file')
+                                     meta=str(exc))
             # http://stackoverflow.com/a/33143545
             raise celery.exceptions.Ignore()
-
-        # construct file name and absolute path
-        item.datafile.name = default_storage.get_name(
-            os.path.basename(item.source)
-        )
-        file_store_path = os.path.join(settings.FILE_STORE_BASE_DIR,
-                                       item.datafile.name)
-        if item.source.startswith((settings.REFINERY_DATA_IMPORT_DIR,
-                                   get_temp_dir())):
-            # move uploaded or temporary file
-            logger.debug("Moving uploaded file '%s' into file store",
-                         item.source)
-            try:
-                _mkdir(os.path.dirname(file_store_path))
-                os.rename(item.source, file_store_path)
-            except OSError as exc:
-                logger.error("Error moving '%s' into the file store: %s",
-                             item.source, exc)
-                import_file.update_state(state=celery.states.FAILURE,
-                                         meta='Failed to import uploaded file')
-                # http://stackoverflow.com/a/33143545
-                raise celery.exceptions.Ignore()
-            logger.info("Moved uploaded file '%s' into file store",
-                        item.source)
-        else:
-            # copy external file
-            logger.debug("Copying external file '%s' into file store",
-                         item.source)
-            chunk_size = 10 * 1024 * 1024  # 10MB
-            try:
-                with open(item.source, 'rb') as external, \
-                        open(file_store_path, 'wb') as local:
-                    for chunk in iter(lambda: external.read(chunk_size), ''):
-                        local.write(chunk)
-            except IOError as exc:
-                logger.error(
-                    "Error copying external file '%s' into file store: %s",
-                    item.source, exc
-                )
-                try:
-                    os.unlink(file_store_path)
-                except IOError as exc:
-                    logger.debug("Failed to remove local file '%s': %s",
-                                 file_store_path, exc)
-                import_file.update_state(state=celery.states.FAILURE,
-                                         meta='Failed to import external file')
-                # http://stackoverflow.com/a/33143545
-                raise celery.exceptions.Ignore()
-            else:
-                logger.info("Copied external file '%s' into file store",
-                            item.source)
 
     elif item.source.startswith('s3://'):
         bucket_name, key = parse_s3_url(item.source)
@@ -391,8 +340,7 @@
         file_store_item_uuid = kwargs['kwargs']['uuid']
     except KeyError:
         file_store_item_uuid = kwargs['args'][0]
-    logger.debug("File import state for FileStoreItem UUID '%s': '%s'",
-                 file_store_item_uuid, kwargs['state'])
+
     try:
         node = Node.objects.get(file_uuid=file_store_item_uuid)
     except (Node.DoesNotExist, Node.MultipleObjectsReturned) as exc:
