--- conflicted
+++ resolved
@@ -73,14 +73,9 @@
                         item.source, target_name=target_name
                     )
                 else:
-<<<<<<< HEAD
-                    file_store_name = self.import_url_to_s3(item.source,
-                                                            target_name)
-=======
                     file_store_name = self.import_url_to_s3(
                         item.source, target_name=target_name
                     )
->>>>>>> 202443ea
             else:
                 if os.path.isabs(item.source):
                     file_store_name = self.import_path_to_path(
@@ -91,19 +86,15 @@
                         item.source, target_name=target_name
                     )
                 else:
-<<<<<<< HEAD
-                    file_store_name = self.import_url_to_path(item.source,
-                                                              target_name)
-=======
                     file_store_name = self.import_url_to_path(
                         item.source, target_name=target_name
                     )
->>>>>>> 202443ea
         except (RuntimeError, celery.exceptions.SoftTimeLimitExceeded) as exc:
             logger.error("File import failed: %s", exc)
             self.update_state(state=celery.states.FAILURE,
                               meta='Failed to import file')
             raise celery.exceptions.Ignore()
+
         item.datafile.name = file_store_name
         item.save()
         logger.info("Imported FileStoreItem with UUID '%s'", item_uuid)
