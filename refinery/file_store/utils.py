import os

from django.conf import settings
from django.core.files.storage import FileSystemStorage
from django.utils.crypto import get_random_string
from django.utils.deconstruct import deconstructible
from django.utils.text import get_valid_filename

from storages.backends.s3boto3 import S3Boto3Storage


class S3MediaStorage(S3Boto3Storage):
    """Django media (user data) files storage"""
    bucket_name = settings.MEDIA_BUCKET
    custom_domain = settings.MEDIA_BUCKET + '.s3.amazonaws.com'
    file_overwrite = False

    def get_available_name(self, name, max_length=None):
        while True:
            # remove leading '-' characters to make file management easier
            # limit file name length to 255 to make "fully portable" in POSIX
            name = os.path.join(get_random_string(7), name.lstrip('-')[-255:])
            if not self.exists(name):
                return name


@deconstructible
class SymlinkedFileSystemStorage(FileSystemStorage):
    """Custom file system storage class with support for symlinked files"""

    # Allow for SymlinkedFileSystemStorage to be settings-agnostic
    # SEE: http://stackoverflow.com/a/32349636/6031066
    def __init__(self):
        super(SymlinkedFileSystemStorage, self).__init__(
            location=settings.FILE_STORE_BASE_DIR,
            base_url=settings.FILE_STORE_BASE_URL
        )

    def exists(self, name):
        # takes broken symlinks into account
        return os.path.lexists(self.path(name))

    def get_available_name(self, name, max_length=None):
        # remove './' that is added by FileField.get_directory_name() when
        # upload_to is set to '' by default
        # TODO: remove this when get_directory_name() is removed in Django 2.0
        name = os.path.normpath(name)
        # create a hashed directory structure
        hashcode = hash(name)
        mask = 255  # bitmask
        # use the first and second bytes of the hash code represented as
        # zero-padded hex numbers as directory names
        # provides 256 * 256 = 65,536 of possible directory combinations
        dir1 = "{:0>2x}".format(hashcode & mask)
        dir2 = "{:0>2x}".format((hashcode >> 8) & mask)
        # remove leading '-' characters to make file management easier
        # limit file name length to 255 to make "fully portable" in POSIX
        name = os.path.join(dir1, dir2, name.lstrip('-')[-255:])
        return super(SymlinkedFileSystemStorage, self).get_available_name(name)

    def get_name(self, name):
<<<<<<< HEAD
        return self.get_available_name(get_valid_filename(name))
=======
        return self.get_available_name(get_valid_filename(name))


def _delete_file(absolute_path):
    if os.path.exists(absolute_path):
        try:
            os.unlink(absolute_path)
        except OSError as exc:
            logger.error("Failed to delete '%s': %s", absolute_path, exc)
>>>>>>> 972c153f
<|MERGE_RESOLUTION|>--- conflicted
+++ resolved
@@ -1,3 +1,4 @@
+import logging
 import os
 
 from django.conf import settings
@@ -7,6 +8,8 @@
 from django.utils.text import get_valid_filename
 
 from storages.backends.s3boto3 import S3Boto3Storage
+
+logger = logging.getLogger(__name__)
 
 
 class S3MediaStorage(S3Boto3Storage):
@@ -22,6 +25,11 @@
             name = os.path.join(get_random_string(7), name.lstrip('-')[-255:])
             if not self.exists(name):
                 return name
+
+    # custom methods
+
+    def get_name(self, name):
+        return self.get_available_name(get_valid_filename(name))
 
 
 @deconstructible
@@ -58,10 +66,9 @@
         name = os.path.join(dir1, dir2, name.lstrip('-')[-255:])
         return super(SymlinkedFileSystemStorage, self).get_available_name(name)
 
+    # custom methods
+
     def get_name(self, name):
-<<<<<<< HEAD
-        return self.get_available_name(get_valid_filename(name))
-=======
         return self.get_available_name(get_valid_filename(name))
 
 
@@ -70,5 +77,4 @@
         try:
             os.unlink(absolute_path)
         except OSError as exc:
-            logger.error("Failed to delete '%s': %s", absolute_path, exc)
->>>>>>> 972c153f
+            logger.error("Failed to delete '%s': %s", absolute_path, exc)