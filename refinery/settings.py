--- conflicted
+++ resolved
@@ -144,11 +144,7 @@
     'refinery_repository',
     'core',
     'analysis_manager',
-<<<<<<< HEAD
     'workflow_manager'    
-=======
-    'workflow_manager'
->>>>>>> 92b08f4f
 )
 
 # NG: added for django-guardian
