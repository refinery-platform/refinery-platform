--- conflicted
+++ resolved
@@ -739,15 +739,9 @@
   .refinery-header {
     position: relative;
     margin: 0;
-<<<<<<< HEAD
-    padding: 5px 15px;
+    padding: 5px 5px 5px 10px;
     border-bottom: 1px solid darken(@gray-lighter, 10%);
     background-color: @gray-lighter;
-=======
-    padding: 5px 5px 5px 10px;
-    border-bottom: 1px solid darken(@grayLighter, 10%);
-    background-color: @grayLighter;
->>>>>>> 48d24229
 
     h3 a {
       color: inherit;
