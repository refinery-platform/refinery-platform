// Nils Gehlenborg, July 2012
// start scope
(function () {
// ---------------------------------

  var solrRoot = document.location.protocol + "//" + document.location.host + "/solr/";
  var solrSelectUrl = solrRoot + "data_set_manager/select/";
  var solrSelectEndpoint = "data_set_manager/select/";

  var dataSetNodeTypes = ['"Raw Data File"', '"Derived Data File"', '"Array Data File"', '"Derived Array Data File"', '"Array Data Matrix File"', '"Derived Array Data Matrix File"'];

  var dataQueryString = undefined;

  var currentStudyUuid = '';
  var currentStudyId = '';
  var currentAssayUuid = '';
  var currentAssayId = '';

  $(document).ready(function () {
    currentStudyUuid = externalStudyUuid;
    currentStudyId = externalStudyId;
    currentAssayUuid = externalAssayUuid;
    currentAssayId = externalAssayId;

    configurator = new DataSetConfigurator(externalStudyUuid, externalAssayUuid, "configurator-panel", REFINERY_API_BASE_URL, csrf_token);
    configurator.initialize();

    var clientCommands = new Backbone.Wreqr.Commands();
    var queryCommands = new Backbone.Wreqr.Commands();
    var dataSetMonitorCommands = new Backbone.Wreqr.Commands();

    var lastSolrResponse        = null,
        lastProvVisSolrResponse = null;

    var showAnnotation = false;

<<<<<<< HEAD

    configurator.initialize(function () {
      query = new SolrQuery(configurator, queryCommands);
      query.initialize();

      if (analysisUuid !== 'None') {
        query.updateFacetSelection('REFINERY_ANALYSIS_UUID_' + externalStudyId + '_' + externalAssayId + '_s', analysisUuid, true);
      }

      dataSetMonitor = new DataSetMonitor(dataSetUuid, REFINERY_API_BASE_URL, csrf_token, dataSetMonitorCommands);
      dataSetMonitor.initialize();

      query.addFilter("type", dataSetNodeTypes);
      query.addFilter("is_annotation", false);

      var dataQuery = query.clone();
      dataQuery.addFilter("is_annotation", false);

      var provVisQuery;

      // =====================================

      // =====================================


      var client = new SolrClient(solrRoot,
        solrSelectEndpoint,
        csrf_token,
        "django_ct:data_set_manager.node",
        "(study_uuid:" + currentStudyUuid + " AND assay_uuid:" + currentAssayUuid + ")",
        clientCommands);

      queryCommands.addHandler(SOLR_QUERY_DESERIALIZED_COMMAND, function (arguments) {
        //console.log( SOLR_QUERY_DESERIALIZED_COMMAND + ' executed' );
        //console.log( query );

        query.setDocumentIndex(0);

        client.run(query, SOLR_FULL_QUERY);
      });

=======
    configurator.initialize(function () {
      query = new SolrQuery(configurator, queryCommands);
      query.initialize();

      if (analysisUuid !== 'None') {
        query.updateFacetSelection('REFINERY_ANALYSIS_UUID_' + externalStudyId + '_' + externalAssayId + '_s', analysisUuid, true);
      }

      dataSetMonitor = new DataSetMonitor(dataSetUuid, REFINERY_API_BASE_URL, csrf_token, dataSetMonitorCommands);
      dataSetMonitor.initialize();

      query.addFilter("type", dataSetNodeTypes);
      query.addFilter("is_annotation", false);

      var dataQuery = query.clone();
      dataQuery.addFilter("is_annotation", false);

      var provVisQuery;

      // =====================================

      // =====================================


      var client = new SolrClient(solrRoot,
        solrSelectEndpoint,
        csrf_token,
        "django_ct:data_set_manager.node",
        "(study_uuid:" + currentStudyUuid + " AND assay_uuid:" + currentAssayUuid + ")",
        clientCommands);

      queryCommands.addHandler(SOLR_QUERY_DESERIALIZED_COMMAND, function (arguments) {
        //console.log( SOLR_QUERY_DESERIALIZED_COMMAND + ' executed' );
        //console.log( query );

        query.setDocumentIndex(0);

        client.run(query, SOLR_FULL_QUERY);
      });

>>>>>>> 4f055bfe
      queryCommands.addHandler(SOLR_QUERY_SERIALIZED_COMMAND, function (arguments) {
        //console.log( SOLR_QUERY_SERIALIZED_COMMAND + ' executed' );

        // do nothing
      });

      clientCommands.addHandler(SOLR_QUERY_INITIALIZED_COMMAND, function (arguments) {
        //console.log( SOLR_QUERY_INITIALIZED_COMMAND + ' executed' );
        //console.log( arguments );
        if (arguments.query && !(arguments.query instanceof SolrQuery)) {
          return;
        }

//** PROVVIS QUERY **//
        $(function () {
          if (provvis.get() instanceof provvisDecl.ProvVis === true) {
            provvisRender.update(provvis.get(), lastProvVisSolrResponse);
          } else {
            provVisQuery = query.clone();
            provVisQuery.setDocumentCount(provVisQuery.getTotalDocumentCount());
            provVisQuery.setDocumentIndex(0);
            client.run(provVisQuery, SOLR_FULL_QUERY);
          }
        });

        query.setDocumentIndex(0);
<<<<<<< HEAD

        client.run(query, SOLR_FULL_QUERY);
      });


=======

        client.run(query, SOLR_FULL_QUERY);
      });


>>>>>>> 4f055bfe
      clientCommands.addHandler(SOLR_QUERY_UPDATED_COMMAND, function (arguments) {
        // console.log(SOLR_QUERY_UPDATED_COMMAND + ' executed');

        // update global query strings
        if (!showAnnotation) {
          dataQueryString = client.createUnpaginatedUrl(query, SOLR_SELECTION_QUERY)

          /** ##ToDo: Selected nodes info should replace the old
           nodeSetManager code -JM Oct-2017
           if (nodeSetManager.currentSelectionNodeSet != null) {
            nodeSetManager.currentSelectionNodeSet.solr_query = client.createUrl(query, SOLR_FULL_QUERY);
            nodeSetManager.currentSelectionNodeSet.solr_query_components = query.serialize();
            nodeSetManager.currentSelectionNodeSet.node_count = query.getCurrentDocumentCount();
            nodeSetManager.updateState(nodeSetManager.currentSelectionNodeSet,
              function () {
                $(document).trigger('refinery/updateCurrentNodeSelection')
              });
            //global event to update angularjs nodeSetList);
            // console.log("Updated current selection node set (facet selection).");
           } **/
        } else {
          dataQueryString = client.createUnpaginatedUrl(dataQuery, SOLR_SELECTION_QUERY);
        }

        lastSolrResponse = arguments.response;

        if (arguments.query == provVisQuery) {
          /* Set face attributes for nodes in Provenance Visualization.*/
          if (provvis.get() instanceof provvisDecl.ProvVis === false) {
            provvis.run(currentStudyUuid, dataSetMonitor.analyses.objects, arguments.response);
          }

          lastProvVisSolrResponse = arguments.response;

          /* Update Provenance Visualization by filtered nodeset. */
          // This needs to be updated with the current selected nodes from
          // the files tab -- JM
      //    if (($('.nav-pills li.active a').attr('href').split("#")[1]
          // === 'provenance-view-tab') && provvis.get() instanceof provvisDecl.ProvVis) {
        //    provvisRender.update(provvis.get(), arguments.response);
       //   }
        }
      });

      var facetSelectionUpdated = function (arguments) {
        query.clearDocumentSelection();
        query.setDocumentSelectionBlacklistMode(true);
        client.run(query, SOLR_FULL_QUERY);

        /* ProvVis hook for update. */
        if (provvis.get() instanceof provvisDecl.ProvVis) {
          provVisQuery = query.clone();
          provVisQuery.setDocumentCount(provVisQuery.getTotalDocumentCount());
          provVisQuery.setDocumentIndex(0);
          client.run(provVisQuery, SOLR_FULL_QUERY);
        }
      };

      // do not reset query before execution (otherwise presets such as analysis UUID are lost)
      client.initialize(query, false);
    });
  });
// ---------------------------------
})();
// end scope<|MERGE_RESOLUTION|>--- conflicted
+++ resolved
@@ -33,8 +33,6 @@
         lastProvVisSolrResponse = null;
 
     var showAnnotation = false;
-
-<<<<<<< HEAD
 
     configurator.initialize(function () {
       query = new SolrQuery(configurator, queryCommands);
@@ -76,48 +74,6 @@
         client.run(query, SOLR_FULL_QUERY);
       });
 
-=======
-    configurator.initialize(function () {
-      query = new SolrQuery(configurator, queryCommands);
-      query.initialize();
-
-      if (analysisUuid !== 'None') {
-        query.updateFacetSelection('REFINERY_ANALYSIS_UUID_' + externalStudyId + '_' + externalAssayId + '_s', analysisUuid, true);
-      }
-
-      dataSetMonitor = new DataSetMonitor(dataSetUuid, REFINERY_API_BASE_URL, csrf_token, dataSetMonitorCommands);
-      dataSetMonitor.initialize();
-
-      query.addFilter("type", dataSetNodeTypes);
-      query.addFilter("is_annotation", false);
-
-      var dataQuery = query.clone();
-      dataQuery.addFilter("is_annotation", false);
-
-      var provVisQuery;
-
-      // =====================================
-
-      // =====================================
-
-
-      var client = new SolrClient(solrRoot,
-        solrSelectEndpoint,
-        csrf_token,
-        "django_ct:data_set_manager.node",
-        "(study_uuid:" + currentStudyUuid + " AND assay_uuid:" + currentAssayUuid + ")",
-        clientCommands);
-
-      queryCommands.addHandler(SOLR_QUERY_DESERIALIZED_COMMAND, function (arguments) {
-        //console.log( SOLR_QUERY_DESERIALIZED_COMMAND + ' executed' );
-        //console.log( query );
-
-        query.setDocumentIndex(0);
-
-        client.run(query, SOLR_FULL_QUERY);
-      });
-
->>>>>>> 4f055bfe
       queryCommands.addHandler(SOLR_QUERY_SERIALIZED_COMMAND, function (arguments) {
         //console.log( SOLR_QUERY_SERIALIZED_COMMAND + ' executed' );
 
@@ -144,19 +100,10 @@
         });
 
         query.setDocumentIndex(0);
-<<<<<<< HEAD
 
         client.run(query, SOLR_FULL_QUERY);
       });
 
-
-=======
-
-        client.run(query, SOLR_FULL_QUERY);
-      });
-
-
->>>>>>> 4f055bfe
       clientCommands.addHandler(SOLR_QUERY_UPDATED_COMMAND, function (arguments) {
         // console.log(SOLR_QUERY_UPDATED_COMMAND + ' executed');
 
