--- conflicted
+++ resolved
@@ -38,11 +38,7 @@
   	// current list
   	self.list = null
 
-<<<<<<< HEAD
-  	self.currentSelectionNodeSetId = "current_selection_node_set";
-=======
   	self.currentSelectionNodeSet = null;
->>>>>>> 27f10881
   	self.currentSelectionNodeSetName = "Current Selection";  	
   	
   	self.loadSelectionCallback = null;
@@ -104,11 +100,6 @@
   	//code += '</a>';
   	//code += '<ul id="' + nodeSetListElementId + '" class="dropdown-menu" style="' +  nodeSetListElementStyle + '">';
   	code += '<select id="' + nodeSetListElementId + '" style="width:100%">';
-<<<<<<< HEAD
-
-    code += '<option id="' + self.currentSelectionNodeSetId + '" data-uuid="' + self.currentSelectionNodeSetId + '" data-resource-uri="' + "undefined" + '">' + self.currentSelectionNodeSetName + '</option>'
-=======
->>>>>>> 27f10881
 	
 	for ( var i = 0; i < self.list.objects.length; ++i ) {
 		var object = self.list.objects[i];
