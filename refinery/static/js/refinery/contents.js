// Nils Gehlenborg, July 2012
// start scope
(function() {
// ---------------------------------

var MAX_DOWNLOAD_FILES = 20;
var MESSAGE_DOWNLOAD_UNAVAILABE = "You have to be logged in<br> and selected " + MAX_DOWNLOAD_FILES + " files or less<br>to create an archive for download.";
var MESSAGE_DOWNLOAD_AVAILABLE = "Click to create<br>archive for download<br>of selected files.";

var allowAnnotationDownload = false;

var solrRoot = document.location.protocol + "//" + document.location.host + "/solr/";
var solrSelectUrl = solrRoot + "data_set_manager/select/";
var solrSelectEndpoint = "data_set_manager/select/";
var solrIgvUrl = solrRoot + "igv/";

var dataSetNodeTypes = ['"Raw Data File"', '"Derived Data File"', '"Array Data File"', '"Derived Array Data File"', '"Array Data Matrix File"', '"Derived Array Data Matrix File"'];

var dataQueryString = undefined;
var annotationQueryString = undefined;

var currentStudyUuid = externalStudyUuid;
var currentStudyId = externalStudyId;
var currentAssayUuid = externalAssayUuid;
var currentAssayId = externalAssayId;
var currentAnalysisUuid = analysisUuid;

$(document).ready(function() {
	configurator = new DataSetConfigurator( externalStudyUuid, externalAssayUuid, "configurator-panel", REFINERY_API_BASE_URL, csrf_token );
	configurator.initialize();

	// event handling
	var documentTableCommands = new Backbone.Wreqr.Commands();
	var facetViewCommands = new Backbone.Wreqr.Commands();
	var analysisViewCommands = new Backbone.Wreqr.Commands();
	var pivotMatrixCommands = new Backbone.Wreqr.Commands();
	var clientCommands = new Backbone.Wreqr.Commands();
	var queryCommands = new Backbone.Wreqr.Commands();
	var dataSetMonitorCommands = new Backbone.Wreqr.Commands();
	
	var lastSolrResponse = null;

	var showAnnotation = false;

	configurator.initialize( function() {
		query = new SolrQuery( configurator, queryCommands );
		query.initialize();

		if ( analysisUuid !== 'None' ) {
			query.updateFacetSelection( 'REFINERY_ANALYSIS_UUID_' + externalStudyId + '_' + externalAssayId + '_s', analysisUuid, true );
		}
		else {
		}
		
		dataSetMonitor = new DataSetMonitor( dataSetUuid, REFINERY_API_BASE_URL, csrf_token, dataSetMonitorCommands );
		dataSetMonitor.initialize();
		
		query.addFilter( "type", dataSetNodeTypes );
		query.addFilter( "is_annotation", false );

		var dataQuery = query.clone();
		dataQuery.addFilter( "is_annotation", false );

		var annotationQuery = query.clone();
		annotationQuery.addFilter( "is_annotation", true );

		var pivotQuery;

		// =====================================

		function updateDownloadButton( button_id ) {
			if ( query.getCurrentDocumentCount() > MAX_DOWNLOAD_FILES || query.getCurrentDocumentCount() <= 0 || !REFINERY_USER_AUTHENTICATED || ( showAnnotation && !allowAnnotationDownload ) ) {
				$("#" + button_id ).addClass( "disabled" );
				$("#" + button_id ).attr( "data-original-title", MESSAGE_DOWNLOAD_UNAVAILABE );
			} else {
				$("#" + button_id ).removeClass( "disabled" );
				$("#" + button_id ).attr( "data-original-title", MESSAGE_DOWNLOAD_AVAILABLE );
			}
		}

		function updateIgvButton( button_id ) {
			if ( query.getCurrentDocumentCount() <= 0 ) {
				$("#" + button_id ).addClass( "disabled" );
			} else {
				$("#" + button_id ).removeClass( "disabled" );
			}
		}

		// =====================================


		var client = new SolrClient( solrRoot,
			solrSelectEndpoint,
			csrf_token,
			"django_ct:data_set_manager.node",
			"(study_uuid:" + currentStudyUuid + " AND assay_uuid:" + currentAssayUuid + ")",
			clientCommands );

		queryCommands.addHandler( SOLR_QUERY_DESERIALIZED_COMMAND, function( arguments ){
			//console.log( SOLR_QUERY_DESERIALIZED_COMMAND + ' executed' );
			//console.log( query );

			query.setDocumentIndex( 0 );

			client.run( query, SOLR_FULL_QUERY );
		});

		queryCommands.addHandler( SOLR_QUERY_SERIALIZED_COMMAND, function( arguments ){
			//console.log( SOLR_QUERY_SERIALIZED_COMMAND + ' executed' );

			// do nothing
		});


		clientCommands.addHandler( SOLR_QUERY_INITIALIZED_COMMAND, function( arguments ){
			//console.log( SOLR_QUERY_INITIALIZED_COMMAND + ' executed' );
			//console.log( arguments );

			tableView = new SolrDocumentTable( "solr-table-view", "solrdoctab1", query, client, configurator, documentTableCommands, dataSetMonitor );
			tableView.setDocumentsPerPage( 20 );

			analysisView = new SolrAnalysisView( "solr-analysis-view", "solranalysis1", query, configurator, analysisViewCommands, dataSetMonitor );
			facetView = new SolrFacetView( "solr-facet-view", "solrfacets1", query, configurator, facetViewCommands );
			documentCountView = new SolrDocumentCountView( "solr-document-count-view", "solrcounts1", query, undefined );

			pivotMatrixView = new SolrPivotMatrix( "solr-pivot-matrix", "solrpivot1", query, {}, pivotMatrixCommands );

			// render pivot matrix upon activation of tab (otherwise the labels will be missing because their
			// width cannot be determined while the matrix is not visible (getBBox and getBoundingClientRect don't work)
			$('a[data-toggle="pill"]').on('shown', function (event) {
			  if ( event.target.href.split( "#" )[1] == "pivot-view-tab" ) {
			  	pivotMatrixView.render();
			  }
			})

			query.setDocumentIndex( 0 );
			query.setDocumentCount( tableView.getDocumentsPerPage() );

			if ( pivotMatrixView.getFacet1() === undefined && pivotMatrixView.getFacet2() === undefined ) {

				var visibleFacets = [];

				for ( var i = 0; i < configurator.state.objects.length; ++i ) {
					var attribute = configurator.state.objects[i];

					if ( attribute.is_facet && attribute.is_exposed && !attribute.is_internal ) {
						visibleFacets.push( attribute.solr_field );
					}
				}

		  		pivotMatrixView.setFacet1( visibleFacets[0] );
		  		pivotMatrixView.setFacet2( visibleFacets[1] );

		  		query.setPivots( visibleFacets[0], visibleFacets[1] )
		  	}

			client.run( query, SOLR_FULL_QUERY );
		});


		clientCommands.addHandler( SOLR_QUERY_UPDATED_COMMAND, function( arguments ){
			console.log( SOLR_QUERY_UPDATED_COMMAND + ' executed' );

			// update global query strings
			if ( !showAnnotation ) {
				dataQueryString = client.createUnpaginatedUrl( query, SOLR_SELECTION_QUERY )
				annotationQueryString = client.createUnpaginatedUrl( annotationQuery, SOLR_SELECTION_QUERY );

				if ( nodeSetManager.currentSelectionNodeSet != null ) {
					nodeSetManager.currentSelectionNodeSet.solr_query = client.createUrl( query, SOLR_FULL_QUERY );
					nodeSetManager.currentSelectionNodeSet.solr_query_components = query.serialize();
					nodeSetManager.currentSelectionNodeSet.node_count = query.getCurrentDocumentCount();
					nodeSetManager.updateState( nodeSetManager.currentSelectionNodeSet );
					console.log( "Updated current selection node set (facet selection).");
				}
			}
			else {
				dataQueryString = client.createUnpaginatedUrl( dataQuery, SOLR_SELECTION_QUERY );
				annotationQueryString = client.createUnpaginatedUrl( query, SOLR_SELECTION_QUERY );
			}
			
			lastSolrResponse = arguments.response;

			if ( arguments.query == pivotQuery ) {
				pivotMatrixView.updateMatrix( arguments.response )
			}

			if ( arguments.query == query ) {
				tableView.render( arguments.response );				

				analysisView.render( arguments.response );
				facetView.render( arguments.response );
				
				documentCountView.render( arguments.response );
				pivotMatrixView.render( arguments.response );
				updateDownloadButton( "submitReposBtn" );
				updateIgvButton( "igv-multi-species" );
			}

			if ( pivotMatrixView._matrix === undefined ) {
				pivotMatrixView.updateMatrix( arguments.response );
			}

		});

		documentTableCommands.addHandler( SOLR_DOCUMENT_SELECTION_UPDATED_COMMAND, function( arguments ){
			console.log( SOLR_DOCUMENT_SELECTION_UPDATED_COMMAND + ' executed' );
			//console.log( arguments );

			// update global query strings
			if ( !showAnnotation ) {
				dataQueryString = client.createUnpaginatedUrl( query, SOLR_SELECTION_QUERY )
				annotationQueryString = client.createUnpaginatedUrl( annotationQuery, SOLR_SELECTION_QUERY );

				if ( nodeSetManager.currentSelectionNodeSet != null ) {
					nodeSetManager.currentSelectionNodeSet.solr_query = client.createUrl( query, SOLR_FULL_QUERY );
					nodeSetManager.currentSelectionNodeSet.solr_query_components = query.serialize();
					nodeSetManager.currentSelectionNodeSet.node_count = query.getCurrentDocumentCount();
					nodeSetManager.updateState( nodeSetManager.currentSelectionNodeSet );
					console.log( "Updated current selection node set (document selection).");
				}
			}
			else {
				dataQueryString = client.createUnpaginatedUrl( dataQuery, SOLR_SELECTION_QUERY );
				annotationQueryString = client.createUnpaginatedUrl( query, SOLR_SELECTION_QUERY );
			}

			documentCountView.render();

			// update viewer buttons
			updateIgvButton( "igv-multi-species" );

			if ( REFINERY_REPOSITORY_MODE ) {
				updateDownloadButton( "submitReposBtn" );
			}
		});

		documentTableCommands.addHandler( SOLR_DOCUMENT_ORDER_UPDATED_COMMAND, function( arguments ){
			//console.log( SOLR_DOCUMENT_SELECTION_UPDATED_COMMAND + ' executed' );
			//console.log( arguments );

			client.run( query, SOLR_FULL_QUERY );
		});

		documentTableCommands.addHandler( SOLR_FIELD_VISIBILITY_UPDATED_COMMAND, function( arguments ){
			//console.log( SOLR_FIELD_VISIBILITY_UPDATED_COMMAND + ' executed' );
			//console.log( arguments );

			client.run( query, SOLR_FULL_QUERY );
		});


		documentTableCommands.addHandler( SOLR_DOCUMENT_COUNT_PER_PAGE_UPDATED_COMMAND, function( arguments ){
			//console.log( SOLR_DOCUMENT_COUNT_PER_PAGE_UPDATED_COMMAND + ' executed' );
			//console.log( arguments );

			client.run( query, SOLR_FULL_QUERY );
		});


		documentTableCommands.addHandler( SOLR_DOCUMENT_TABLE_PAGE_CHANGED_COMMAND, function( arguments ){
			//console.log( SOLR_DOCUMENT_TABLE_PAGE_CHANGED_COMMAND + ' executed' );
			//console.log( arguments );

			client.run( query, SOLR_FULL_QUERY );
		});


		facetViewCommands.addHandler( SOLR_FACET_SELECTION_CLEARED_COMMAND, function( arguments ){
			//console.log( SOLR_FACET_SELECTION_CLEARED_COMMAND + ' executed' );
			//console.log( arguments );

			client.run( query, SOLR_FULL_QUERY );
		});


		analysisViewCommands.addHandler( SOLR_ANALYSIS_SELECTION_CLEARED_COMMAND, function( arguments ){
			//console.log( SOLR_ANALYSIS_SELECTION_CLEARED_COMMAND + ' executed' );
			//console.log( arguments );

			client.run( query, SOLR_FULL_QUERY );
		});


		var facetSelectionUpdated = function( arguments ) {
<<<<<<< HEAD
			console.log( 'facetSelectionUpdated' + ' executed' );

=======
>>>>>>> 27f10881
			query.clearDocumentSelection();
			query.setDocumentSelectionBlacklistMode( true );
			client.run( query, SOLR_FULL_QUERY );

			// clone query to update pivot matrix view
			pivotQuery = query.clone();
			pivotQuery.clearFacetSelection( pivotMatrixView.getFacet1() );
			pivotQuery.clearFacetSelection( pivotMatrixView.getFacet2() );
			client.run( pivotQuery, SOLR_FULL_QUERY );
		};

		facetViewCommands.addHandler( SOLR_FACET_SELECTION_UPDATED_COMMAND, facetSelectionUpdated );
		pivotMatrixCommands.addHandler( SOLR_FACET_SELECTION_UPDATED_COMMAND, facetSelectionUpdated );
		analysisViewCommands.addHandler( SOLR_ANALYSIS_SELECTION_UPDATED_COMMAND, facetSelectionUpdated );

		pivotMatrixCommands.addHandler( SOLR_PIVOT_MATRIX_FACETS_UPDATED_COMMAND, function( arguments ){
			//console.log( SOLR_PIVOT_MATRIX_FACETS_UPDATED_COMMAND + ' executed' );
			//console.log( arguments );

			client.run( query, SOLR_FULL_QUERY );
		});


		dataSetMonitorCommands.addHandler( DATA_SET_MONITOR_ANALYSES_UPDATED_COMMAND, function( arguments ){
			console.log( DATA_SET_MONITOR_ANALYSES_UPDATED_COMMAND + ' executed' );
			console.log( arguments );
			console.log( "Updating tables ..." );
			analysisView.render(lastSolrResponse);
			tableView.render(lastSolrResponse);

			//client.run( query, SOLR_FULL_QUERY );
		});


		// ---------------------------
		// node set manager
		// ---------------------------		
		if ( $("#" + "node-set-manager-controls").length > 0 ) {
		
			nodeSetManager = new NodeSetManager( externalStudyUuid, externalAssayUuid, "node-set-manager-controls", REFINERY_API_BASE_URL, csrf_token );
			nodeSetManager.initialize();
	
			nodeSetManager.setLoadSelectionCallback( function( nodeSet ) {
				query.deserialize( nodeSet.solr_query_components );
			});
	
			nodeSetManager.setSaveSelectionCallback( function() {
				var solr_query_components = query.serialize();
				var solr_query = client.createUrl( query, SOLR_FULL_QUERY );
	
				bootbox.prompt( "Enter a Name for the Selection", function( name ) {
					if ( name === null ) {
						bootbox.alert( "The selection was not saved." );
					} else {
						nodeSetManager.postState( name, "Summary for Node Set", solr_query, solr_query_components, query.getCurrentDocumentCount(), function(){
							bootbox.alert( 'The selection was saved as "' + name + '".' );
							nodeSetManager.getList( function() { nodeSetManager.renderList() } );
						});
				  	}
				});
			});
		}


		// --------------
		// annotation
		// --------------
		$(".annotation-buttons button").click(function () {
		    if ( $(this).attr("id") == "annotation-button" ) {
		    	showAnnotation = true;
		    	dataQuery = query.clone();
		    	query = annotationQuery;

		    	client.initialize( query, false );
		    }
		    else {
		    	showAnnotation = false;
		    	annotationQuery = query.clone();
		    	query = dataQuery;

				client.initialize( query, false );
		    }

			client.run( query, SOLR_FULL_QUERY );
		});

		// do not reset query before execution (otherwise presets such as analysis UUID are lost)
		client.initialize( query, false );
		client.initialize( annotationQuery, false );
	});


	configurator.getState( function() {
		// callback
	});


});


//$(".collapse").collapse("show");

function createSpeciesModal(aresult) {
	//console.log("contents.js createSpeciesModal called");
    var ret_buttons = [];

    for (var species in aresult) {
	   var session_url = aresult[species];

	   ret_buttons.push({
	   					"label":species,
	   					"class":"btn-primary",
	   					"url": session_url
	   					});
	}

	return ret_buttons;
}


var createCallback = function(url) {
    return function() {
        window.open(url);
    };
};



$( "#igv-multi-species" ).on( "click", function(e) {
	if ( $("#igv-multi-species").hasClass( "disabled" ) ) {
		return;
	}

	// KILLs AJAX request if already sent
	if(typeof xhr != 'undefined'){
   		//kill the request
   		xhr.abort()
   	}

	// function for getting current solr query
	var solr_url = dataQueryString; //buildSolrQuery( currentAssayUuid, currentStudyUuid, currentNodeType, 0, 10000, facets, fields, {}, false );
	// annotation files solr query -- DO NOT FILTER NODE SELECTION!!! (last parameter set to false, it is true by default)
	var solr_annot = annotationQueryString; //buildSolrQuery( currentAssayUuid, currentStudyUuid, currentNodeType, 0, 10000, {}, fields, {}, true, false );

	// url to point ajax function too
	var temp_url = solrIgvUrl;

	e.preventDefault();

	// clears modal body
	$("#myModalBody").html("Preparing IGV session ... <br>");

	// adding spinner to be removed after ajax callback
	opts["left"] = $("#igvModal").width()/2 - 30;
	var target = document.getElementById('myModalBody');
	var spinner = new Spinner(opts).spin(target);
	$('#igvModal').modal();


	// --- START: set correct CSRF token via cookie ---
	// https://docs.djangoproject.com/en/1.4/ref/contrib/csrf/#ajax
	function getCookie(name) {
	    var cookieValue = null;
	    if (document.cookie && document.cookie != '') {
	        var cookies = document.cookie.split(';');
	        for (var i = 0; i < cookies.length; i++) {
	            var cookie = jQuery.trim(cookies[i]);
	            // Does this cookie string begin with the name we want?
	            if (cookie.substring(0, name.length + 1) == (name + '=')) {
	                cookieValue = decodeURIComponent(cookie.substring(name.length + 1));
	                break;
	            }
	        }
	    }
	    return cookieValue;
	}
	var csrftoken = getCookie('csrftoken');

	function csrfSafeMethod(method) {
    	// these HTTP methods do not require CSRF protection
	    return (/^(GET|HEAD|OPTIONS|TRACE)$/.test(method));
	}

	$.ajaxSetup({
	    crossDomain: false, // obviates need for sameOrigin test
	    beforeSend: function(xhr, settings) {
	        if (!csrfSafeMethod(settings.type)) {
	            xhr.setRequestHeader("X-CSRFToken", csrftoken);
	        }
	    }
	});
	// --- END: set correct CSRF token via cookie ---

 	var xhr = $.ajax({
	     url:temp_url,
	     type:"POST",
	     dataType: "json",
	     data: {'query': solr_url, 'annot':solr_annot, 'node_selection': [], 'node_selection_blacklist_mode': true },
	     success: function(result){

	     	// stop spinner
	     	spinner.stop();
	     	$("#myModalBody").html("");

	     	var ret_buttons = createSpeciesModal(result.species);

	     	// if only 1 species returned
			if (ret_buttons.length == 1) {
				$('#igvModal').modal("hide");
	     		window.location = ret_buttons[0].url;

	     	}
	     	else {

	     		var buttonString = "";
				var speciesString = "";
				if (result.species_count == 0) {
					speciesString = "<p>" + "Your selected samples do not have a defined genome build. To view the samples, open IGV with the proper genome."
				}
				else {
					speciesString = "<p>" + "You selected samples from " + ret_buttons.length + " different genome builds. To view the samples, open IGV with the corresponding genome."
				}

				$("#myModalBody").append( speciesString );
				$("#myModalBody").append( "<div class=\"btn-group\" style=\"align: center;\" id=\"launch-button-group\">" );
				for (var counter = 0; counter < ret_buttons.length; ++counter) {
				    $("#launch-button-group").append( "<button class=\"btn btn-primary\" id=\"button_" + counter + "\">" + ret_buttons[counter]["label"] + "</button>" );
				    $("#" + "button_" + counter ).click(createCallback(ret_buttons[counter]["url"]));
				}
			}

		}
	});


});

	// button for submtting execution of workflows when in REPOSITORY mode
	$("#submitReposBtn").click( function(event) {
		if ( $("#submitReposBtn").hasClass( "disabled" ) ) {
			return;
		}

		event.preventDefault(); // cancel default behavior

		console.log( "workflowActions: REFINERY_REPOSITORY_MODE" );
		console.log( REFINERY_REPOSITORY_MODE );

		var the_workflow_uuid = $('#submitReposBtn').data().workflow_id;
		console.log("the_workflow_uuid");
		console.log(the_workflow_uuid);

		// function for getting current solr query
		var solr_url = dataQueryString; //buildSolrQuery( currentAssayUuid, currentStudyUuid, currentNodeType, 0, 10000, facets, fields, {}, false );


		// --- START: set correct CSRF token via cookie ---
		// https://docs.djangoproject.com/en/1.4/ref/contrib/csrf/#ajax
		function getCookie(name) {
		    var cookieValue = null;
		    if (document.cookie && document.cookie != '') {
		        var cookies = document.cookie.split(';');
		        for (var i = 0; i < cookies.length; i++) {
		            var cookie = jQuery.trim(cookies[i]);
		            // Does this cookie string begin with the name we want?
		            if (cookie.substring(0, name.length + 1) == (name + '=')) {
		                cookieValue = decodeURIComponent(cookie.substring(name.length + 1));
		                break;
		            }
		        }
		    }
		    return cookieValue;
		}
		var csrftoken = getCookie('csrftoken');

		function csrfSafeMethod(method) {
	    	// these HTTP methods do not require CSRF protection
		    return (/^(GET|HEAD|OPTIONS|TRACE)$/.test(method));
		}

		$.ajaxSetup({
		    crossDomain: false, // obviates need for sameOrigin test
		    beforeSend: function(xhr, settings) {
		        if (!csrfSafeMethod(settings.type)) {
		            xhr.setRequestHeader("X-CSRFToken", csrftoken);
		        }
		    }
		});
		// --- END: set correct CSRF token via cookie ---

		$.ajax({
		     url:'/analysis_manager/repository_run/',
		     type:"POST",
		     dataType: "json",
		     data: {'query': solr_url, 'workflow_choice':the_workflow_uuid, 'study_uuid':$('input[name=study_uuid]').val(),
		     	'node_selection': nodeSelection, 'node_selection_blacklist_mode': nodeSelectionBlacklistMode },
		     success: function(result){
		     	console.log(result);
				window.location = result;
				}
			});
	});




// ---------------------------------
})();
// end scope<|MERGE_RESOLUTION|>--- conflicted
+++ resolved
@@ -283,11 +283,6 @@
 
 
 		var facetSelectionUpdated = function( arguments ) {
-<<<<<<< HEAD
-			console.log( 'facetSelectionUpdated' + ' executed' );
-
-=======
->>>>>>> 27f10881
 			query.clearDocumentSelection();
 			query.setDocumentSelectionBlacklistMode( true );
 			client.run( query, SOLR_FULL_QUERY );
