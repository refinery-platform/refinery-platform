--- conflicted
+++ resolved
@@ -20,10 +20,7 @@
     "angular-ui-router": "0.2.7",
     "angular-bootstrap": "0.8.0",
     "tipsy": "0.1.7",
-<<<<<<< HEAD
+    "c3": "0.3.0",
     "resumablejs": "89cef58556"
-=======
-    "c3": "0.3.0"
->>>>>>> 2667a948
   }
 }