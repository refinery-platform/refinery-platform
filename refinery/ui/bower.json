--- conflicted
+++ resolved
@@ -23,22 +23,15 @@
     "angular-ui-scroll": "flekschas/ui-scroll#visible-items",
     "angular-ui-select2": "0.0.5",
     "c3": "0.3.0",
-<<<<<<< HEAD
     "d3": "~3.5.6",
-    "dagre": "0.7.1",
-=======
     "dagre": "0.7.4",
->>>>>>> f155f0b8
     "floatThead": "1.2.13",
     "graphlib": "1.0.5",
     "humanize": "0.0.9",
     "jquery": "2.1.1",
     "jquery-file-upload": "9.10.4",
-<<<<<<< HEAD
     "jquery-mousewheel": "~3.1.13",
     "lodash": "2.4.1",
-=======
->>>>>>> f155f0b8
     "lodash-3": "lodash#3.10.1",
     "ng-file-upload": "1.6.6",
     "ng-grid": "2.0.13",
