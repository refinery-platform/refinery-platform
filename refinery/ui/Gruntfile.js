module.exports = function(grunt) {
  'use strict';

  // Auto-load all packages
  require('load-grunt-tasks')(grunt);

  // Timer
  require('time-grunt')(grunt);

  grunt.initConfig({
    /*
     * Add vendor prefixes to out CSS to ensure better browser support.
     */
    autoprefixer: {
      options: {
        browsers: [
          '> 5%',
          'last 2 versions',
          'Firefox ESR',
          'Explorer >= 10',
          'iOS >= 6',
          'Opera >= 12',
          'Safari >= 6'
        ]
      },
      styles: {
        files: [
          {
            expand: true,
            cwd: '<%= cfg.basePath.ui.src %>/styles',
            src: ['**/*.css'],
            dest: '<%= cfg.basePath.ui.tmp %>/styles'
          }
        ]
      }
    },

<<<<<<< HEAD
    karma: {
      unit: {
      configFile: 'karma.conf.js'
      }
    },

=======
    /*
     * Read configs from `config.json`. Separating scripts and configs help
     * to keep things readable.
     */
>>>>>>> 701033f5
    cfg: grunt.file.readJSON('config.json'),

    /*
     * Cleaning tasks for all non-source directory for building and compiling
     * assets.
     */
    clean: {
      options: {
        // We need this because the static dirs are outside of Grunt's root
        force: true
      },
      uiBuild: [
        '<%= cfg.basePath.ui.build %>'

      ],
      uiCompile: [
        '<%= cfg.basePath.ui.compile %>'
      ],
      uiTmp: [
        '<%= cfg.basePath.ui.tmp %>'
      ],
      staticBuild: [
        '<%= cfg.basePath.static.build %>'
      ],
      staticCompile: [
        '<%= cfg.basePath.static.compile %>'
      ]
    },

    /*
     *
     */
    copy: {
      uiBuildScripts: {
        files: [{
          expand: true,
          cwd: '<%= cfg.basePath.ui.src %>/js/',
          src: ['**/*.js'],
          dest: '<%= cfg.basePath.ui.build %>/js/'
        }]
      },
      uiBuildStyles: {
        files: [{
          expand: true,
          cwd: '<%= cfg.basePath.ui.src %>/styles/',
          src: ['**/*.css'],
          dest: '<%= cfg.basePath.ui.build %>/styles/'
        }]
      },
      uiBuildTemplates: {
        files: [{
          expand: true,
          cwd: '<%= cfg.basePath.ui.src %>/partials/',
          src: ['**/*.html'],
          dest: '<%= cfg.basePath.ui.build %>/partials/'
        }]
      },
      uiBuildVendor: {
        files: [{
          expand: true,
          cwd: '<%= cfg.vendorPath %>/',
          src: ['<%= cfg.files.vendor %>'],
          dest: '<%= cfg.basePath.ui.build %>/vendor/'
        }]
      },
      uiCompileScripts: {
        files: [{
          expand: true,
          cwd: '<%= cfg.basePath.ui.src %>/js/',
          src: ['**/*.js'],
          dest: '<%= cfg.basePath.ui.compile %>/js/'
        }]
      },
      uiCompileTemplates: {
        files: [{
          expand: true,
          cwd: '<%= cfg.basePath.ui.src %>/partials/',
          src: ['**/*.html'],
          dest: '<%= cfg.basePath.ui.compile %>/partials/'
        }]
      },
      uiCompileVendor: {
        files: [{
          expand: true,
          cwd: '<%= cfg.vendorPath %>/',
          src: ['<%= cfg.files.vendor %>'],
          dest: '<%= cfg.basePath.ui.compile %>/vendor/'
        }]
      },
      staticBuild: {
        files: [{
          expand: true,
          cwd: '<%= cfg.basePath.static.src %>/images/',
          src: ['**/*'],
          dest: '<%= cfg.basePath.static.build %>/images/'
        }, {
          expand: true,
          cwd: '<%= cfg.basePath.static.src %>/js/',
          src: ['**/*'],
          dest: '<%= cfg.basePath.static.build %>/js/'
        }, {
          expand: true,
          cwd: '<%= cfg.basePath.static.src %>/styles/font/',
          src: ['**/*'],
          dest: '<%= cfg.basePath.static.build %>/styles/font/'
        }, {
          expand: true,
          cwd: '<%= cfg.basePath.static.src %>/styles/img/',
          src: ['**/*'],
          dest: '<%= cfg.basePath.static.build %>/styles/img/'
        }]
      },
      staticCompile: {
        files: [{
          expand: true,
          cwd: '<%= cfg.basePath.static.src %>/images/',
          src: ['**/*'],
          dest: '<%= cfg.basePath.static.compile %>/images/'
        }, {
          expand: true,
          cwd: '<%= cfg.basePath.static.src %>/js/',
          src: ['**/*'],
          dest: '<%= cfg.basePath.static.compile %>/js/'
        }, {
          expand: true,
          cwd: '<%= cfg.basePath.static.src %>/styles/font/',
          src: ['**/*'],
          dest: '<%= cfg.basePath.static.compile %>/styles/font/'
        }, {
          expand: true,
          cwd: '<%= cfg.basePath.static.src %>/styles/img/',
          src: ['**/*'],
          dest: '<%= cfg.basePath.static.compile %>/styles/img/'
        }]
      }
    },

    /*
     * Minify CSS.
     */
    cssmin: {
      ui: {
        files: [{
          expand: true,
          cwd: '<%= cfg.basePath.ui.tmp %>/styles',
          src: ['**/*.css'],
          dest: '<%= cfg.basePath.ui.compile %>/styles'
        }]
      }
    },

    /*
     * And for rapid development, we have a watch set up that checks to see if
     * any of the files listed below change, and then to execute the listed
     * tasks when they do. This just saves us from having to type "grunt" into
     * the command-line every time we want to see what we're working on; we can
     * instead just leave "grunt watch" running in a background terminal. Set it
     * and forget it, as Ron Popeil used to tell us.
     *
     * But we don't need the same thing to happen for all the files.
     */
    delta: {
      /*
       * By default, we want the Live Reload to work for all tasks; this is
       * overridden in some tasks (like this file) where browser resources are
       * unaffected. It runs by default on port 35729, which your browser
       * plugin should auto-detect.
       */
      options: {
        livereload: 35729
      },

      /*
       * When the Gruntfile changes, we just want to lint it. In fact, when
       * your Gruntfile changes, it will automatically be reloaded!
       */
      gruntfile: {
        files: 'Gruntfile.js',
        tasks: [
          'jshint:gruntfile'
        ],
        options: {
          livereload: false
        }
      },

      /*
       * When UI script files change we lint them and copy them over.
       */
      uiScripts: {
        files: [
          '<%= cfg.basePath.ui.src %>/js/*.js'
        ],
        tasks: [
          'jshint:src',
          'copy:uiBuildScripts'
        ]
      },

      /*
       * When UI styles change we copy them over.
       */
      uiStyles: {
        files: [
          '<%= cfg.basePath.ui.src %>/styles/**/*.css'
        ],
        tasks: [
          'copy:uiBuildStyles'
        ]
      },

      /*
       * When UI templates change we copy them over.
       */
      uiTemplates: {
        files: [
          '<%= cfg.basePath.ui.src %>/partials/*.html'
        ],
        tasks: [
          'copy:uiBuildTemplates'
        ]
      },

      /*
       * When UI vendor assets change we copy them over.
       */
      uiVendor: {
        files: [
          '<%= cfg.vendorPath %>/**/*'
        ],
        tasks: [
          'copy:uiBuildVendor'
        ]
      },

      /*
       * When static LESS files change we translate them.
       */
      staticStyles: {
        files: [
          '<%= cfg.basePath.static.src %>/styles/less/*.less'
        ],
        tasks: [
          'less:build'
        ]
      }
    },

    /*
     * Lint source JS files to find possible flaws that could lead to errors.
     * Custom code
     */
    jshint: {
      src: [
        '<%= cfg.basePath.ui.src %>/js/**/*.js'
      ],
      gruntfile: [
        'Gruntfile.js'
      ],
      options: {
        curly: true,
        // This should actually be false to stop grunt from further execution
        force: true,
        immed: true,
        newcap: true,
        noarg: true,
        sub: true,
        boss: true,
        eqnull: true
      }
    },

    /*
     * Translate LESS into CSS. While compiling also minify and autoprefix.
     */
    less: {
      build: {
        options: {
          paths: [
            '<%= cfg.basePath.static.src %>/styles/less',
            '<%= cfg.basePath.static.src %>/js/bootstrap/less'
          ]
        },
        files: {
          '<%= cfg.basePath.static.build %>/styles/css/font-awesome-ie7.css': '<%= cfg.basePath.static.src %>/styles/less/font-awesome-ie7.less',
          '<%= cfg.basePath.static.build %>/styles/css/font-awesome.css': '<%= cfg.basePath.static.src %>/styles/less/font-awesome.less',
          '<%= cfg.basePath.static.build %>/styles/css/galaxy_connector.css': '<%= cfg.basePath.static.src %>/styles/less/galaxy_connector.less',
          '<%= cfg.basePath.static.build %>/styles/css/refinery-style-bootstrap-responsive.css': '<%= cfg.basePath.static.src %>/styles/less/refinery-style-bootstrap-responsive.less',
          '<%= cfg.basePath.static.build %>/styles/css/refinery-style-bootstrap.css': '<%= cfg.basePath.static.src %>/styles/less/refinery-style-bootstrap.less',
          '<%= cfg.basePath.static.build %>/styles/css/refinery-style.css': '<%= cfg.basePath.static.src %>/styles/less/refinery-style.less',
          '<%= cfg.basePath.static.build %>/styles/css/variables.css': '<%= cfg.basePath.static.src %>/styles/less/variables.less',
          '<%= cfg.basePath.static.build %>/styles/css/workflow_visualization.css': '<%= cfg.basePath.static.src %>/styles/less/workflow_visualization.less'
        }
      },
      compile: {
        options: {
          paths: [
            '<%= cfg.basePath.static.src %>/styles/less',
            '<%= cfg.basePath.static.src %>/js/bootstrap/less'
          ],
          plugins: [
            new (require('less-plugin-autoprefix'))({
              browsers: [
                '> 5%',
                'last 2 versions',
                'Firefox ESR',
                'Explorer >= 10',
                'iOS >= 6',
                'Opera >= 12',
                'Safari >= 6'
              ]
            }),
            new (require('less-plugin-clean-css'))()
          ]
        },
        files: {
          '<%= cfg.basePath.static.compile %>/styles/css/font-awesome.css': '<%= cfg.basePath.static.src %>/styles/less/font-awesome.less',
          '<%= cfg.basePath.static.compile %>/styles/css/font-awesome-ie7.css': '<%= cfg.basePath.static.src %>/styles/less/font-awesome-ie7.less',
          '<%= cfg.basePath.static.compile %>/styles/css/variables.css': '<%= cfg.basePath.static.src %>/styles/less/variables.less',
          '<%= cfg.basePath.static.compile %>/styles/css/refinery-style.css': '<%= cfg.basePath.static.src %>/styles/less/refinery-style.less',
          '<%= cfg.basePath.static.compile %>/styles/css/refinery-style-bootstrap.css': '<%= cfg.basePath.static.src %>/styles/less/refinery-style-bootstrap.less',
          '<%= cfg.basePath.static.compile %>/styles/css/refinery-style-bootstrap-responsive.css': '<%= cfg.basePath.static.src %>/styles/less/refinery-style-bootstrap-responsive.less'
        }
      }
    },

    /*
     * `ng-annotate` annotates the sources before minifying. That is, it
     * provides a back up solution if we forgot about the array syntax. Still
     * we should not trust the plugin to cover all cases.
     */
    ngAnnotate: {
      options: {
        singleQuotes: true
      },
      compile: {
        files: [
          {
            expand: true,
            cwd: '<%= cfg.basePath.ui.src %>',
            src: ['**/*.js'],
            dest: '<%= cfg.basePath.ui.tmp %>/js'
          }
        ]
      },
    },

    /*
     * Load `package.json` for meta data.
     */
    pkg: grunt.file.readJSON('package.json'),

    /*
     * Minify JS
     */
    uglify: {
      options: {
        banner: '/*! <%= pkg.name %> <%= grunt.template.today("yyyy-mm-dd") %> */\n',
        sourceMap: true
      },
      ui: {
        files: [
          {
            expand: true,
            cwd: '<%= cfg.basePath.ui.tmp %>/js',
            src: '**/*.js',
            dest: '<%= cfg.basePath.ui.compile %>/'
          }
        ]
      },
      vendor_assets: {
        files: [
          {
            '<%= cfg.vendorPath %>/angular-ui-select2/release/select2.min.js':
            ['<%= cfg.vendorPath %>/angular-ui-select2/src/select2.js']
          }
        ]
      }
    }
  });

  // Default task.
  grunt.registerTask('default', ['compile']);

  // Do as little as possible to get Refinery running to keep grunt watch
  // responsive.
  grunt.registerTask('build', [
    'jshint',
    'clean:uiBuild',
    'clean:staticBuild',
    'less:build',
    'copy:uiBuildScripts',
    'copy:uiBuildStyles',
    'copy:uiBuildTemplates',
    'copy:uiBuildVendor',
    'copy:staticBuild'
  ]);

  // Do all the heavy lifting to get Refinery ready for production.
  grunt.registerTask('compile', [
    'jshint',
    'clean:uiCompile',
    'clean:staticCompile',
    'less:compile',
    'autoprefixer',
    'cssmin',
    // Minifying JS files seems to cause severe trouble at the moment so it's
    // deactivated until everything works fine.
    'ngAnnotate',
    'uglify',
    // For the time being, scripts are simply copied.
    // 'copy:uiCompileScripts',
    'copy:uiCompileTemplates',
    'copy:uiCompileVendor',
    'copy:staticCompile',
    'clean:uiTmp'
  ]);

  grunt.renameTask('watch', 'delta');
  grunt.registerTask('watch', [
    'build',
    'delta'
  ]);
};<|MERGE_RESOLUTION|>--- conflicted
+++ resolved
@@ -35,19 +35,15 @@
       }
     },
 
-<<<<<<< HEAD
     karma: {
       unit: {
       configFile: 'karma.conf.js'
       }
     },
-
-=======
     /*
      * Read configs from `config.json`. Separating scripts and configs help
      * to keep things readable.
      */
->>>>>>> 701033f5
     cfg: grunt.file.readJSON('config.json'),
 
     /*
