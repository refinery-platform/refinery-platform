--- conflicted
+++ resolved
@@ -22,10 +22,7 @@
         'angular-ui-select2/src/select2.js',
         'angular-resource/angular-resource.js',
         'angular-route/angular-route.js',
-<<<<<<< HEAD
         'tipsy/src/javascripts/jquery.tipsy.js',
-=======
->>>>>>> 537e27bd
       ],
       css: [
         'select2/select2.css',
@@ -57,7 +54,6 @@
         ext: '.min.js',
       },
     },
-
     copy: {
       app_scripts: {
         files: [
@@ -79,11 +75,7 @@
           },
         ],
       },
-<<<<<<< HEAD
-      app_views: {
-=======
       app_templates: {
->>>>>>> 537e27bd
         files: [
           {
             expand: true,
@@ -112,11 +104,7 @@
     clean: {
       app_scripts: ['<%= release_dir %>/js'],
       app_styles: ['<%= release_dir %>/styles'],
-<<<<<<< HEAD
-      app_views: ['<%= release_dir %>/views'],
-=======
       app_templates: ['<%= release_dir %>/partials'],
->>>>>>> 537e27bd
       vendor_assets: ['<%= release_dir %>/vendor'],
     },
 
@@ -129,11 +117,6 @@
         files: ['<%= source_dir %>/<%= source_files.css %>'],
         tasks: ['clean:app_styles', 'copy:app_styles'],
       },
-<<<<<<< HEAD
-      views: {
-        files: ['<%= source_dir %>/<%= source_files.html %>'],
-        tasks: ['clean:app_views', 'copy:app_views'],
-=======
       app_templates: {
         files: ['<%= source_dir %>/<%= source_files.html %>'],
         tasks: ['clean:app_templates', 'copy:app_templates'],
@@ -143,7 +126,6 @@
                 '<%= vendor_dir %>/<%= vendor_files.css %>',
                 '<%= vendor_dir %>/<%= vendor_files.img %>'],
         tasks: ['copy:vendor_assets'],
->>>>>>> 537e27bd
       },
     },
   });
