{
  "name": "refinery-platform-ui",
  "version": "0.0.0",
  "description": "Web GUI for Refinery Platform",
  "main": "index.js",
  "scripts": {
    "test": "echo \"Error: no test specified\" && exit 1"
  },
  "repository": {
    "type": "git",
    "url": "git@github.com:parklab/refinery-platform.git"
  },
  "author": "",
  "license": "MIT",
  "bugs": {
    "url": "https://github.com/parklab/refinery-platform/issues"
  },
  "devDependencies": {
<<<<<<< HEAD
    "grunt": "0.4.5",
    "grunt-autoprefixer": "3.0.1",
    "grunt-contrib-clean": "0.6.0",
    "grunt-contrib-copy": "0.8.0",
    "grunt-contrib-cssmin": "0.12.3",
    "grunt-contrib-jshint": "0.11.2",
    "grunt-contrib-less": "1.0.1",
    "grunt-contrib-uglify": "0.9.1",
    "grunt-contrib-watch": "0.6.1",
    "grunt-karma": "0.11.0",
    "grunt-ng-annotate": "1.0.1",
    "jasmine-core": "2.3.4",
    "karma": "0.12.35",
    "karma-chrome-launcher": "0.1.12",
    "karma-firefox-launcher": "0.1.6",
    "karma-jasmine": "0.3.5",
    "karma-phantomjs-launcher": "0.2.0",
    "less-plugin-autoprefix": "1.4.2",
    "less-plugin-clean-css": "1.5.0",
    "load-grunt-tasks": "3.2.0",
    "time-grunt": "1.2.1"
=======
    "grunt": "~0.4.5",
    "grunt-autoprefixer": "^3.0.1",
    "grunt-contrib-clean": "~0.6.0",
    "grunt-contrib-concat": "^0.5.1",
    "grunt-contrib-copy": "~0.8.0",
    "grunt-contrib-cssmin": "^0.12.3",
    "grunt-contrib-jshint": "~0.11.2",
    "grunt-contrib-less": "~1.0.1",
    "grunt-contrib-uglify": "~0.9.1",
    "grunt-contrib-watch": "~0.6.1",
    "grunt-karma": "^0.11.0",
    "grunt-ng-annotate": "^1.0.1",
    "jasmine-core": "^2.3.4",
    "karma": "^0.12.35",
    "karma-chrome-launcher": "^0.1.12",
    "karma-firefox-launcher": "^0.1.6",
    "karma-jasmine": "^0.3.5",
    "karma-phantomjs-launcher": "^0.2.0",
    "less-plugin-autoprefix": "^1.4.2",
    "less-plugin-clean-css": "^1.5.0",
    "load-grunt-tasks": "^3.2.0",
    "time-grunt": "^1.2.1"
>>>>>>> d6bdf28a
  }
}<|MERGE_RESOLUTION|>--- conflicted
+++ resolved
@@ -16,29 +16,6 @@
     "url": "https://github.com/parklab/refinery-platform/issues"
   },
   "devDependencies": {
-<<<<<<< HEAD
-    "grunt": "0.4.5",
-    "grunt-autoprefixer": "3.0.1",
-    "grunt-contrib-clean": "0.6.0",
-    "grunt-contrib-copy": "0.8.0",
-    "grunt-contrib-cssmin": "0.12.3",
-    "grunt-contrib-jshint": "0.11.2",
-    "grunt-contrib-less": "1.0.1",
-    "grunt-contrib-uglify": "0.9.1",
-    "grunt-contrib-watch": "0.6.1",
-    "grunt-karma": "0.11.0",
-    "grunt-ng-annotate": "1.0.1",
-    "jasmine-core": "2.3.4",
-    "karma": "0.12.35",
-    "karma-chrome-launcher": "0.1.12",
-    "karma-firefox-launcher": "0.1.6",
-    "karma-jasmine": "0.3.5",
-    "karma-phantomjs-launcher": "0.2.0",
-    "less-plugin-autoprefix": "1.4.2",
-    "less-plugin-clean-css": "1.5.0",
-    "load-grunt-tasks": "3.2.0",
-    "time-grunt": "1.2.1"
-=======
     "grunt": "~0.4.5",
     "grunt-autoprefixer": "^3.0.1",
     "grunt-contrib-clean": "~0.6.0",
@@ -61,6 +38,5 @@
     "less-plugin-clean-css": "^1.5.0",
     "load-grunt-tasks": "^3.2.0",
     "time-grunt": "^1.2.1"
->>>>>>> d6bdf28a
   }
 }