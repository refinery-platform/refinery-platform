--- conflicted
+++ resolved
@@ -19,14 +19,10 @@
   },
   "devDependencies": {
     "codecov.io": "^0.1.6",
-<<<<<<< HEAD
     "eslint": "^2.4.0",
     "eslint-config-airbnb": "^6.1.0",
     "eslint-plugin-react": "^4.2.3",
-    "grunt": "~0.4.5",
-=======
     "grunt": "~v1.0.1",
->>>>>>> eae43ded
     "grunt-autoprefixer": "^3.0.1",
     "grunt-contrib-clean": "~1.0.0",
     "grunt-contrib-concat": "^1.0.0",
