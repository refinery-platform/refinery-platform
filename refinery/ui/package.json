{
  "name": "refinery-platform-ui",
  "version": "1.1.0",
  "description": "Web GUI for Refinery Platform",
  "main": "index.js",
  "private": true,
  "scripts": {
    "test": "grunt test",
    "codecov": "codecov &lt; coverage/cobertura.xml"
  },
  "repository": {
    "type": "git",
    "url": "git@github.com:parklab/refinery-platform.git"
  },
  "author": "",
  "license": "MIT",
  "bugs": {
    "url": "https://github.com/parklab/refinery-platform/issues"
  },
  "devDependencies": {
    "codecov.io": "^0.1.6",
    "grunt": "~0.4.5",
    "grunt-autoprefixer": "^3.0.1",
    "grunt-contrib-clean": "~1.0.0",
    "grunt-contrib-concat": "^1.0.0",
    "grunt-contrib-copy": "~1.0.0",
    "grunt-contrib-cssmin": "^1.0.0",
    "grunt-contrib-jshint": "~1.0.0",
    "grunt-contrib-less": "~1.2.0",
    "grunt-contrib-uglify": "~1.0.0",
    "grunt-contrib-watch": "~1.0.0",
    "grunt-env": "^0.4.4",
    "grunt-jsdoc": "^1.0.0",
    "grunt-karma": "^0.12.1",
    "grunt-newer": "^1.1.1",
    "grunt-ng-annotate": "^2.0.1",
    "hasbin": "^1.1.1",
    "isbinaryfile": "^3.0.0",
    "jasmine-core": "^2.3.4",
    "karma": "^0.13.22",
    "karma-chrome-launcher": "^0.2.2",
    "karma-coverage": "^0.5.5",
    "karma-firefox-launcher": "^0.1.6",
    "karma-jasmine": "^0.3.6",
    "karma-ng-html2js-preprocessor": "^0.2.0",
    "karma-phantomjs-launcher": "^1.0.0",
    "karma-safari-launcher": "^0.1.1",
    "less-plugin-autoprefix": "^1.4.2",
    "less-plugin-clean-css": "^1.5.0",
<<<<<<< HEAD
    "load-grunt-tasks": "^3.2.0",
    "phantomjs": "1.9.19",
    "phantomjs-polyfill": "0.0.1",
=======
    "load-grunt-tasks": "^3.4.1",
    "phantomjs-prebuilt": "^2.1.3",
    "phantomjs-polyfill": "0.0.2",
>>>>>>> 27c7742a
    "time-grunt": "^1.2.1"
  }
}<|MERGE_RESOLUTION|>--- conflicted
+++ resolved
@@ -47,15 +47,9 @@
     "karma-safari-launcher": "^0.1.1",
     "less-plugin-autoprefix": "^1.4.2",
     "less-plugin-clean-css": "^1.5.0",
-<<<<<<< HEAD
-    "load-grunt-tasks": "^3.2.0",
-    "phantomjs": "1.9.19",
-    "phantomjs-polyfill": "0.0.1",
-=======
     "load-grunt-tasks": "^3.4.1",
     "phantomjs-prebuilt": "^2.1.3",
     "phantomjs-polyfill": "0.0.2",
->>>>>>> 27c7742a
     "time-grunt": "^1.2.1"
   }
 }