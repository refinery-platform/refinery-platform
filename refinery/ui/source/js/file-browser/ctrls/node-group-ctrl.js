'use strict';

function NodeGroupCtrl (
  fileBrowserFactory,
  $q,
  $log,
  $window,
  $scope,
  resetGridService,
  selectedNodesService
  ) {
  var vm = this;
  vm.nodeGroups = {
    groups: []
  };
  vm.nodeGroups.selected = vm.nodeGroups.groups[0];

  // Refresh attribute lists when modal opens
  vm.refreshNodeGroupList = function () {
    var assayUuid = $window.externalAssayUuid;
    fileBrowserFactory.getNodeGroupList(assayUuid).then(function () {
      vm.nodeGroups.groups = fileBrowserFactory.nodeGroupList;
      // Current Selection node is first returned
      vm.nodeGroups.selected = vm.nodeGroups.groups[0];
      selectedNodesService.defaultCurrentSelectionUuid = vm.nodeGroups.groups[0].uuid;
      selectedNodesService.selectedNodeGroupUuid = selectedNodesService.defaultCurrentSelectionUuid;
    }, function (error) {
      $log.error(error);
    });
  };

  // Update selected nodes when new node group is selected
  vm.selectCurrentNodeGroupNodes = function () {
    selectedNodesService.setSelectedAllFlags(false);
    // Copy node group nodes uuids to service
    selectedNodesService.setSelectedNodesUuidsFromNodeGroup(vm.nodeGroups.selected.nodes);
    selectedNodesService.selectedNodeGroupUuid = vm.nodeGroups.selected.uuid;
    resetGridService.setResetGridFlag(true);
  };

  // Create a new node group
  vm.saveNodeGroup = function (name) {
<<<<<<< HEAD
    console.log(selectedNodesService.selectedFieldList);
=======
>>>>>>> 29369367
    var params = selectedNodesService.setNodeGroupParams();
    params.name = name;
    fileBrowserFactory.createNodeGroup(params).then(function () {
      vm.refreshNodeGroupList();
    });
  };

  // RESET button: Clear selected nodes and node group selection
  vm.clearSelectedNodes = function () {
    // Deselects node group
    vm.nodeGroups.selected = vm.nodeGroups.groups[0];
    selectedNodesService.setSelectedAllFlags(false);
    resetGridService.setResetGridFlag(true);
  };

  $scope.$watch(
    function () {
      return selectedNodesService.resetNodeGroup;
    },
    function () {
      if (selectedNodesService.resetNodeGroup) {
        vm.nodeGroups.selected = vm.nodeGroups.groups[0];
        selectedNodesService.resetNodeGroupSelection(false);
      }
    }
  );
}

angular
  .module('refineryFileBrowser')
  .controller('NodeGroupCtrl',
  [
    'fileBrowserFactory',
    '$q',
    '$log',
    '$window',
    '$scope',
    'resetGridService',
    'selectedNodesService',
    NodeGroupCtrl
  ]);
<|MERGE_RESOLUTION|>--- conflicted
+++ resolved
@@ -40,10 +40,6 @@
 
   // Create a new node group
   vm.saveNodeGroup = function (name) {
-<<<<<<< HEAD
-    console.log(selectedNodesService.selectedFieldList);
-=======
->>>>>>> 29369367
     var params = selectedNodesService.setNodeGroupParams();
     params.name = name;
     fileBrowserFactory.createNodeGroup(params).then(function () {
