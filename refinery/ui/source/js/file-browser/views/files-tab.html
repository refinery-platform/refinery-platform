<div class="dataSetTabContent" id="files">
  <!-- filters and content  -->
  <div class="row y-scrollable">
    <div
      class="col-lg-3 col-md-3 col-sm-4 p-r-1"
      ng-if="!FBCtrl.collapsedToolPanel">
        <rp-tool-display></rp-tool-display>
    </div>
    <div class="col-lg-2 col-md-2 col-sm-3 p-r-1">
      <div class="row"
        id="tool-panel-show-button">
        <span ng-if="FBCtrl.userPerms == 'read' || FBCtrl.userPerms == 'change'">
          <button
            class="btn btn-primary btn-sm"
            data-target="#tool-launch-panel"
            ng-click="FBCtrl.toggleToolPanel()">
            <span ng-if="FBCtrl.collapsedToolPanel">
              <i class="fa fa-angle-double-left" aria-hidden="true"></i>
               Show Tool Panel
            </span>
            <span ng-if="!FBCtrl.collapsedToolPanel">
              <i class="fa fa-angle-double-right" aria-hidden="true"></i>
               Hide Tool Panel
            </span>
          </button>
        </span>
        <span class="float-right content">
          <span
            ng-if="FBCtrl.dataSet.is_owner"
            class="refinery-base btn btn-default btn-sm"
            ng-click="FBCtrl.openPermissionEditor()"
            refinery-tooltip
            refinery-tooltip-container="body"
            refinery-tooltip-placement="bottom"
            title="Update the data set's permissions">
            <i class="fa fa-share-square-o"></i>
            <span id="share-button-text"></span>
          </span>
          <span
            ng-if="FBCtrl.dataSet.is_owner"
            class="refinery-base btn btn-default btn-sm m-l-1-4"
            rp-assay-files-util-modal
            refinery-tooltip
            refinery-tooltip-container="body"
            refinery-tooltip-placement="bottom"
            title="Update the data set's configuration.">
            <i class="fa fa-wrench"></i>
            <span id="config-button-text"></span>
          </span>
        </span>

      </div>
      <div id="table-filter" class="row">
        <div id="filter-panel-body">
          <rp-file-browser-assay-filters>
          </rp-file-browser-assay-filters>
        </div>
      </div>
    </div>
    <div
      ng-class="{'col-lg-7 col-md-7 col-sm-5': !FBCtrl.collapsedToolPanel,
      'col-lg-10 col-md-10 col-sm-9': FBCtrl.collapsedToolPanel}"
      id="main-area">
      <div class="refinery-subheader grid_data_set_total">
        <h3 class="p-l-1">
          {{ FBCtrl.assayFilesTotal }} files
        </h3>
        <div class="float-right">
          <h4 class="p-r-1-2">
            Edit Metadata
          </h4>
          <span
            ng-class="{banned: !FBCtrl.dataSet.is_clean}"
            ng-if="FBCtrl.dataSet.is_owner">
            <button
              ng-class="{disabledLink: !FBCtrl.dataSet.is_clean}"
              class="refinery-base btn btn-default btn-xs header-button"
              ng-click="FBCtrl.toggleEditMode()">
              <span
                class="disabledLink"
                ng-show="FBCtrl.editMode">
<<<<<<< HEAD
                <i class="fa fa-table"></i> Modifying.....
=======
                <i class="fa fa-table"></i> Modifying...
>>>>>>> fd7043c6
              </span>
              <span ng-show="!FBCtrl.editMode">
                <i class="fa fa-table"></i> Modify
              </span>
            </button>
          </span>
          <span class="p-l-1-2"
            ng-class="{banned: !FBCtrl.dataSet.is_clean}"
            ng-if="FBCtrl.dataSet.isa_archive.length && FBCtrl.dataSet.is_owner">
            <a
              ng-class="{disabledLink: !FBCtrl.dataSet.is_clean}"
              class="refinery-base btn btn-default btn-xs header-button"
              ng-href="/data_set_manager/import/?data_set_title={{ FBCtrl.dataSet
              .title }}/#/isa-tab-import?data_set_uuid={{ FBCtrl.dataSet.uuid }}">
              <i class="fa fa-file"></i> Upload
            </a>
          </span>
          <span class="p-l-1-2"
            ng-class="{banned: !FBCtrl.dataSet.is_clean}"
            ng-if="FBCtrl.dataSet.pre_isa_archive.length && FBCtrl.dataSet.is_owner">
            <a
              ng-class="{disabledLink: !FBCtrl.dataSet.is_clean}"
              class="refinery-base btn btn-default btn-xs header-button"
              ng-href="/data_set_manager/import/?data_set_title={{ FBCtrl.dataSet
              .title }}/#/?data_set_uuid={{ FBCtrl.dataSet.uuid }}">
              <i class="fa fa-file"></i> Upload
            </a>
          </span>
          <span class="p-l-1-3" ng-if="FBCtrl.dataSet.is_owner">
            <a
              popover-placement="right"
              uib-popover-html="'Redirects to the Data Set Upload page where you
              can upload revised metadata. <strong>Note:</strong> Once you have
              run an analysis or visualization on a data set, its metadata can no longer be revised.'"
              popover-title="Revise Metadata"
              popover-trigger="'outsideClick'"
              popover-append-to-body="true">
                <i class="fa fa-question-circle info-icon icon-only"></i>
            </a>
          </span>
        </div>
      </div>
      <rp-file-browser-assay-files></rp-file-browser-assay-files>
    </div>
  </div>
</div><|MERGE_RESOLUTION|>--- conflicted
+++ resolved
@@ -79,11 +79,7 @@
               <span
                 class="disabledLink"
                 ng-show="FBCtrl.editMode">
-<<<<<<< HEAD
-                <i class="fa fa-table"></i> Modifying.....
-=======
                 <i class="fa fa-table"></i> Modifying...
->>>>>>> fd7043c6
               </span>
               <span ng-show="!FBCtrl.editMode">
                 <i class="fa fa-table"></i> Modify
