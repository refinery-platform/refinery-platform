'use strict';

describe('Controller: FileBrowserCtrl', function () {
  var ctrl;
  var scope;
  var factory;
  var $controller;

  beforeEach(module('refineryApp'));
  beforeEach(module('refineryFileBrowser'));
  beforeEach(inject(function (
    $rootScope, _$controller_, _fileBrowserFactory_, $window
  ) {
    scope = $rootScope.$new();
    $controller = _$controller_;
    ctrl = $controller('FileBrowserCtrl', {
      $scope: scope
    });
    factory = _fileBrowserFactory_;
    $window.externalAssayUuid = 'x508x83x-x9xx-4740-x9x7-x7x0x631280x';
  }));

  it('FileBrowserCtrl ctrl should exist', function () {
    expect(ctrl).toBeDefined();
  });

  it('Data & UI displays variables should exist for views', function () {
    expect(ctrl.assayFiles).toEqual([]);
    expect(ctrl.assayAttributes).toEqual([]);
    expect(ctrl.attributeFilter).toEqual([]);
    expect(ctrl.analysisFilter).toEqual([]);
    expect(ctrl.filesParam).toBeDefined();
  });

<<<<<<< HEAD
  describe('Update AssayFiles from Factory', function(){


    it("refreshAssayFiles is method", function(){
      expect(angular.isFunction(ctrl.refreshAssayFiles)).toBe(true);
    });

    it("refreshAssayFiles returns promise", function(){
=======
  describe('Update AssayFiles from Factory', function () {
    it('updateAssayFiles is method', function () {
      expect(angular.isFunction(ctrl.updateAssayFiles)).toBe(true);
    });

    it('updateAssayFiles returns promise', function () {
>>>>>>> 0ab5e6cf
      var mockAssayFiles = false;
      spyOn(factory, 'getAssayFiles').and.callFake(function () {
        return {
          then: function () {
            mockAssayFiles = true;
          }
        };
      });

      ctrl.refreshAssayFiles();
      expect(mockAssayFiles).toEqual(true);
    });

<<<<<<< HEAD
=======
    it('updateAssayAttributes is  method', function () {
      expect(angular.isFunction(ctrl.updateAssayAttributes)).toBe(true);
    });

    it('updateAssayAttributes returns promise', function () {
      var mockGetAssayAttributes = false;
      spyOn(factory, 'getAssayAttributeOrder').and.callFake(function () {
        return {
          then: function () {
            mockGetAssayAttributes = true;
          }
        };
      });

      ctrl.updateAssayAttributes();
      expect(mockGetAssayAttributes).toEqual(true);
    });
>>>>>>> 0ab5e6cf
  });
});<|MERGE_RESOLUTION|>--- conflicted
+++ resolved
@@ -32,23 +32,13 @@
     expect(ctrl.filesParam).toBeDefined();
   });
 
-<<<<<<< HEAD
-  describe('Update AssayFiles from Factory', function(){
 
-
-    it("refreshAssayFiles is method", function(){
-      expect(angular.isFunction(ctrl.refreshAssayFiles)).toBe(true);
-    });
-
-    it("refreshAssayFiles returns promise", function(){
-=======
   describe('Update AssayFiles from Factory', function () {
     it('updateAssayFiles is method', function () {
       expect(angular.isFunction(ctrl.updateAssayFiles)).toBe(true);
     });
 
     it('updateAssayFiles returns promise', function () {
->>>>>>> 0ab5e6cf
       var mockAssayFiles = false;
       spyOn(factory, 'getAssayFiles').and.callFake(function () {
         return {
@@ -61,26 +51,5 @@
       ctrl.refreshAssayFiles();
       expect(mockAssayFiles).toEqual(true);
     });
-
-<<<<<<< HEAD
-=======
-    it('updateAssayAttributes is  method', function () {
-      expect(angular.isFunction(ctrl.updateAssayAttributes)).toBe(true);
-    });
-
-    it('updateAssayAttributes returns promise', function () {
-      var mockGetAssayAttributes = false;
-      spyOn(factory, 'getAssayAttributeOrder').and.callFake(function () {
-        return {
-          then: function () {
-            mockGetAssayAttributes = true;
-          }
-        };
-      });
-
-      ctrl.updateAssayAttributes();
-      expect(mockGetAssayAttributes).toEqual(true);
-    });
->>>>>>> 0ab5e6cf
   });
 });