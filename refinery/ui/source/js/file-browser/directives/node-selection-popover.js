--- conflicted
+++ resolved
@@ -34,11 +34,8 @@
           html: true,
           trigger: 'manual',
           container: '#assay-files-table',
-<<<<<<< HEAD
           class: 'node-selection-popover'
-=======
-          id: 'node-selection-popover'
->>>>>>> 77597a44
+
         };
         angular.element(element).popover(options);
 
