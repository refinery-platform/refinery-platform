--- conflicted
+++ resolved
@@ -7,21 +7,12 @@
     controller: 'FileBrowserCtrl',
     controllerAs: 'FBCtrl',
     bindToController: {
-<<<<<<< HEAD
-       assayFiles: '@',
-       assayAttributes: '@',
-       assayAttributeOrder: '@'
-    },
-    link: function(scope, element, attr, ctrl){
-      ctrl.checkDataSetOwnership();
-      ctrl.refreshAssayFiles().then(function(){
-=======
       assayFiles: '@',
       assayAttributes: '@'
     },
     link: function (scope, element, attr, ctrl) {
-      ctrl.updateAssayFiles().then(function () {
->>>>>>> 0ab5e6cf
+      ctrl.checkDataSetOwnership();
+      ctrl.refreshAssayFiles().then( function() {
         ctrl.checkUrlQueryFilters();
       });
     }
