'use strict';

function fileBrowserFactory (
  $log,
  _,
  $window,
  assayAttributeService,
  assayFileService,
  fileBrowserSettings,
  nodeGroupService,
  nodeService,
  selectedFilterService
  ) {
  // assayfiles has max 300 rows, ctrl adds/subtracts rows to maintain count
  var assayFiles = [];
  var assayAttributes = [];
  var assayAttributeOrder = [];
  var attributeFilter = {};
  var analysisFilter = {};
  var assayFilesTotalItems = {};
  var customColumnNames = [];
  var nodeUrl = {};
  var nodeGroupList = [];
  var csrfToken = $window.csrf_token;
  var maxFileRequest = fileBrowserSettings.maxFileRequest;

  // Helper method which makes display_names uniquey by adding attribute_type
  var createUniqueDisplayNames = function (outInd) {
    for (var inInd = outInd + 1; inInd < assayAttributes.length; inInd++) {
      if (assayAttributes[outInd].display_name === assayAttributes[inInd].display_name) {
        assayAttributes[outInd].display_name = assayAttributes[outInd]
            .display_name + '-' + assayAttributes[outInd].attribute_type;
        assayAttributes[inInd].display_name = assayAttributes[inInd]
            .display_name + '-' + assayAttributes[inInd].attribute_type;
      }
    }
  };

  /** Configures the attribute and analysis filter data by adding the display
   * name from the assay files attributes display_name. The attributes returns
   * all fields, while the counts will return only the faceted fields. **/
  var generateFilters = function (attributes, facetCounts) {
    // resets the attribute filters, which can be changed by owners
    var outAttributeFilter = {};
    var outAnalysisFilter = {};
    attributes.forEach(function (facetObj) {
      if (facetCounts[facetObj.internal_name] !== undefined) {
        var facetObjCount = facetCounts[facetObj.internal_name];
        // for filtering out (only) attributes with only 1 field
        var facetObjCountMinLen = Object.keys(facetObjCount).length > 1;

        if (facetObjCountMinLen && facetObj.display_name !== 'Analysis') {
          outAttributeFilter[facetObj.display_name] = {
            facetObj: facetObjCount,
            internal_name: facetObj.internal_name
          };
        } else if (facetObjCount && facetObj.display_name === 'Analysis') {
          outAnalysisFilter[facetObj.display_name] = {
            facetObj: facetObjCount,
            internal_name: facetObj.internal_name
          };
        }
      }
    });

    return {
      attributeFilter: outAttributeFilter,
      analysisFilter: outAnalysisFilter
    };
  };

  var getNodeDetails = function (nodeUuid) {
    var params = {
      uuid: nodeUuid
    };

    var nodeFile = nodeService.query(params);
    nodeFile.$promise.then(function (response) {
      nodeUrl = response.file_url;
    });
    return nodeFile.$promise;
  };

  var getNodeGroupList = function (assayUuid) {
    var params = {
      assay: assayUuid
    };

    var nodeGroups = nodeGroupService.query(params);
    nodeGroups.$promise.then(function (response) {
      angular.copy(response, nodeGroupList);
    });
    return nodeGroups.$promise;
  };

  var createNodeGroup = function (params) {
    var nodeGroup = nodeGroupService.save(params);
    return nodeGroup.$promise;
  };

  // Adds the file_url to the assay files array
  var addNodeDetailtoAssayFiles = function () {
    angular.forEach(assayFiles, function (facetObj) {
      getNodeDetails(facetObj.uuid).then(function () {
        facetObj.Url = nodeUrl;
      });
    });
  };

  // In an array of objects, removes an object with a display_name of 'uuid'
  var hideUuidAttribute = function (arrayOfObjs) {
    for (var i = arrayOfObjs.length - 1; i >= 0; i--) {
      if (arrayOfObjs[i].display_name === 'uuid') {
        arrayOfObjs.splice(i, 1);
        break;
      }
    }
    return arrayOfObjs;
  };

  // Method sorts and array of objects based on a rank field.
  var sortArrayOfObj = function (_arrayOfObjs) {
    _arrayOfObjs.sort(function (a, b) {
      if (a.rank > b.rank) {
        return 1;
      }
      if (a.rank < b.rank) {
        return -1;
      }
      return 0;
    });
    return _arrayOfObjs;
  };

  var resetAssayFiles = function () {
    assayFiles = [];
  };

  var getAssayFiles = function (unencodeParams, scrollDirection) {
    var params = {};
    var additionalAssayFiles = [];
    angular.copy(unencodeParams, params);

    // encodes all field names to avoid issues with escape characters.
    if (typeof params.filter_attribute !== 'undefined') {
      params.filter_attribute = selectedFilterService
        .encodeAttributeFields(params.filter_attribute);
    }

    var assayFile = assayFileService.query(params);
    assayFile.$promise.then(function (response) {
      /** Api returns uuid field, which is needed to retrieve the
       *  download file_url for nodeset api. It should be hidden in the data
       *  table first **/
      var culledAttributes = hideUuidAttribute(response.attributes);
      angular.copy(culledAttributes, assayAttributes);
      // Add file_download column first
      assayAttributes.unshift({ display_name: 'Url', internal_name: 'Url' });
      assayAttributes.unshift({ display_name: 'Selection', internal_name: 'Selection' });
<<<<<<< HEAD
      assayAttributes.unshift({ display_name: 'Input Groups', internal_name: 'InputGroups' });
=======
>>>>>>> c0073de3
      // some attributes will be duplicate in different fields, duplicate
      // column names will throw an error. This prevents duplicates
      for (var ind = 0; ind < assayAttributes.length; ind++) {
        createUniqueDisplayNames(ind);
      }
      angular.copy(response.nodes, additionalAssayFiles);
      assayFilesTotalItems.count = response.nodes_count;

      // Not concat data when under minimun file order, replace assay files
      if (assayFilesTotalItems.count < maxFileRequest && params.offset === 0) {
        angular.copy(additionalAssayFiles, assayFiles);
      } else if (scrollDirection === 'up') {
        angular.copy(additionalAssayFiles.concat(assayFiles), assayFiles);
      } else {
        angular.copy(assayFiles.concat(additionalAssayFiles), assayFiles);
      }
      addNodeDetailtoAssayFiles();
      var filterObj = generateFilters(response.attributes, response.facet_field_counts);
      angular.copy(filterObj.attributeFilter, attributeFilter);
      angular.copy(filterObj.analysisFilter, analysisFilter);
    }, function (error) {
      $log.error(error);
    });
    return assayFile.$promise;
  };

  var getAssayAttributeOrder = function (uuid) {
    var params = {
      uuid: uuid
    };

    var assayAttribute = assayAttributeService.query(params);
    assayAttribute.$promise.then(function (response) {
      var culledResponseData = hideUuidAttribute(response);
      var sortedResponse = sortArrayOfObj(culledResponseData);
      angular.copy(sortedResponse, assayAttributeOrder);
    }, function (error) {
      $log.error(error);
    });
    return assayAttribute.$promise;
  };

  var postAssayAttributeOrder = function (attributeParam) {
    var assayUuid = $window.externalAssayUuid;
    var dataObj = {
      csrfmiddlewaretoken: csrfToken,
      uuid: assayUuid,
      solr_field: attributeParam.solr_field,
      is_exposed: attributeParam.is_exposed,
      is_active: attributeParam.is_active,
      is_facet: attributeParam.is_facet,
      rank: attributeParam.rank
    };

    var assayAttributeUpdate = assayAttributeService.update(dataObj);
    assayAttributeUpdate.$promise.then(function (response) {
      for (var ind = 0; ind < assayAttributeOrder.length; ind++) {
        if (assayAttributeOrder[ind].solr_field === response.solr_field) {
          angular.copy(response, assayAttributeOrder[ind]);
          break;
        }
      }
    }, function (error) {
      $log.error(error);
    });
    return assayAttributeUpdate.$promise;
  };

  /**
   * Helper method for grabbing the internal name, in fastqc viewer template
   * @param {obj} arrayOfObj - ui-grid data obj
   */
  var grabAnalysisInternalName = function (arrayOfObj) {
    var internalName = '';
    for (var i = 0; i < arrayOfObj.length; i ++) {
      if (arrayOfObj[i].display_name === 'Analysis') {
        internalName = arrayOfObj[i].internal_name;
        break;
      }
    }
    return internalName;
  };

<<<<<<< HEAD
  /**
   * Helper method for file download column, requires unique template & fields.
   * @param {string} _columnName - column name
   */
  var setCustomInputGroupsColumn = function (_columnName) {
    var _cellTemplate = '<div class="ngCellText text-align-center grid-input-groups">' +
      '<div ng-if="grid.appScope.nodeSelectCollection[row.entity.uuid].groupList.length > 0" ' +
      'class="selected-node">' +
      '<div ng-if="grid.appScope.nodeSelectCollection[row.entity.uuid].groupList[0].length > 1"> ' +
      '<span ng-repeat="group in grid.appScope.nodeSelectCollection[row.entity.uuid].groupList ' +
      'track by $index"> {{group}} &nbsp </span></div></div></div>';

    return {
      name: _columnName,
      field: _columnName,
      cellTooltip: false,
      width: 11 + '%',
      displayName: 'Input Groups',
      enableFiltering: false,
      enableSorting: false,
      enableColumnMenu: false,
      enableColumnResizing: true,
      cellTemplate: _cellTemplate
    };
  };

=======
>>>>>>> c0073de3
  var setCustomSelectColumn = function (columnName) {
    var cellTemplate = '<div class="ngCellText text-align-center">' +
        '<a rp-node-selection-popover title="Select Tool Input"' +
        'class="ui-grid-selection-row-header-buttons" ' +
<<<<<<< HEAD
        'ng-class="{\'solidText\': grid.appScope.nodeSelectCollection[' +
        'row.entity.uuid].groupList.length > 0 || row.entity.uuid ==' +
        ' grid.appScope.activeNodeRow.uuid}" ' +
        'ng-click="grid.appScope.openSelectionPopover(row.entity)"' +
        'id="{{row.entity.uuid}}">' +
        '<i class="fa fa-arrow-right" aria-hidden="true"></i></a></div>';
=======
        'ng-click="selectButtonClick(row, $event); ' +
        'grid.appScope.openSelectionPopover(row.entity);"' +
        'id="{{row.entity.uuid}}">' +
        '<i class="fa fa-arrow-right ui-grid-checks"' +
        ' aria-hidden="true"></i></a></div>';
>>>>>>> c0073de3

    return {
      name: columnName,
      field: columnName,
      cellTooltip: true,
      width: 4 + '%',
      displayName: '',
      enableFiltering: false,
      enableSorting: false,
      enableColumnMenu: false,
      enableColumnResizing: true,
      cellTemplate: cellTemplate
    };
  };

   /**
   * Helper method for file download column, requires unique template & fields.
   * @param {string} _columnName - column name
   */
  var setCustomUrlColumn = function (_columnName) {
    var internalName = grabAnalysisInternalName(assayAttributes);
    var _cellTemplate = '<div class="ngCellText text-align-center"' +
          'ng-class="col.colIndex()">' +
          '<div ng-if="COL_FIELD" title="Download File \{{COL_FIELD}}\">' +
          '<a href="{{COL_FIELD}}" target="_blank">' +
          '<i class="fa fa-arrow-circle-o-down"></i></a>' +
          '<span class="fastqc-viewer" ' +
          'ng-if="row.entity.Url.indexOf(' + "'fastqc_results'" + ') >= 0">' +
          '&nbsp;<a title="View FastQC Result"' +
          ' href="/fastqc_viewer/#/\{{row.entity.' + internalName + '}}\">' +
          '<i class="fa fa-bar-chart-o"></i></a>' +
          '</span></div>' +
          '<div ng-if="!COL_FIELD"' +
            'title="File not available for download">' +
          '<i class="fa fa-bolt"></i>' +
          '</div>' +
          '</div>';

    return {
      name: _columnName,
      field: _columnName,
      cellTooltip: true,
      width: 4 + '%',
      displayName: '',
      enableFiltering: false,
      enableSorting: false,
      enableColumnMenu: false,
      enableColumnResizing: false,
      cellTemplate: _cellTemplate
    };
  };

  // populates the ui-grid columns variable
  var createColumnDefs = function () {
    var tempCustomColumnNames = [];

    var totalChars = assayAttributes.reduce(function (previousValue, facetObj) {
      return previousValue + String(facetObj.display_name).length;
    }, 0);

    assayAttributes.forEach(function (attribute) {
      var columnName = attribute.display_name;
      var columnWidth = columnName.length / totalChars * 100;
      if (columnWidth < 10) {  // make sure columns are wide enough
        columnWidth = Math.round(columnWidth * 2);
      }
      var colProperty = {
        name: columnName,
        width: columnWidth + '%',
        field: attribute.internal_name,
        cellTooltip: true,
        enableHiding: false
      };
      if (columnName === 'Url') {
        // Url requires a custom template for downloading links
<<<<<<< HEAD
        tempCustomColumnNames.push(setCustomUrlColumn(columnName));
      } else if (columnName === 'Selection') {
        tempCustomColumnNames.push(setCustomInputGroupsColumn(columnName));
      } else if (columnName === 'Input Groups') {
=======
        tempCustomColumnNames.push(setCustomUrlColumnDef(columnName));
      } else if (columnName === 'Selection') {
>>>>>>> c0073de3
        tempCustomColumnNames.push(setCustomSelectColumn(columnName));
      } else if (columnName === 'Analysis Group') {
        // Analysis requires a custom template for filtering -1 entries
        var _cellTemplate = '<div class="ngCellText text-align-center"' +
        'ng-class="col.colIndex()">{{COL_FIELD |' +
          ' analysisGroupNegativeOneWithNA: "Analysis Group"}}</div>';
        colProperty.cellTemplate = _cellTemplate;
        tempCustomColumnNames.push(colProperty);
      } else {
        tempCustomColumnNames.push(colProperty);
      }
    });
    angular.copy(tempCustomColumnNames, customColumnNames);
    return customColumnNames;
  };

  // helper method to trim assayFiles data for caching purposes
  var trimAssayFiles = function (sliceCount, startInd) {
    if (startInd === undefined) {
      angular.copy(assayFiles.slice(sliceCount), assayFiles);
    } else {
      angular.copy(assayFiles.slice(startInd, sliceCount), assayFiles);
    }
  };

  return {
    analysisFilter: analysisFilter,
    assayAttributes: assayAttributes,
    assayAttributeOrder: assayAttributeOrder,
    assayFiles: assayFiles,
    assayFilesTotalItems: assayFilesTotalItems,
    attributeFilter: attributeFilter,
    customColumnNames: customColumnNames,
    nodeGroupList: nodeGroupList,
    createColumnDefs: createColumnDefs,
    createNodeGroup: createNodeGroup,
    getAssayFiles: getAssayFiles,
    getAssayAttributeOrder: getAssayAttributeOrder,
    getNodeGroupList: getNodeGroupList,
    postAssayAttributeOrder: postAssayAttributeOrder,
    resetAssayFiles: resetAssayFiles,
    trimAssayFiles: trimAssayFiles
  };
}

angular
  .module('refineryFileBrowser')
  .factory('fileBrowserFactory', [
    '$log',
    '_',
    '$window',
    'assayAttributeService',
    'assayFileService',
    'fileBrowserSettings',
    'nodeGroupService',
    'nodeService',
    'selectedFilterService',
    fileBrowserFactory
  ]
);<|MERGE_RESOLUTION|>--- conflicted
+++ resolved
@@ -156,11 +156,9 @@
       angular.copy(culledAttributes, assayAttributes);
       // Add file_download column first
       assayAttributes.unshift({ display_name: 'Url', internal_name: 'Url' });
+      assayAttributes.unshift({ display_name: 'Input Groups', internal_name: 'InputGroups' });
       assayAttributes.unshift({ display_name: 'Selection', internal_name: 'Selection' });
-<<<<<<< HEAD
-      assayAttributes.unshift({ display_name: 'Input Groups', internal_name: 'InputGroups' });
-=======
->>>>>>> c0073de3
+
       // some attributes will be duplicate in different fields, duplicate
       // column names will throw an error. This prevents duplicates
       for (var ind = 0; ind < assayAttributes.length; ind++) {
@@ -244,7 +242,6 @@
     return internalName;
   };
 
-<<<<<<< HEAD
   /**
    * Helper method for file download column, requires unique template & fields.
    * @param {string} _columnName - column name
@@ -271,26 +268,16 @@
     };
   };
 
-=======
->>>>>>> c0073de3
   var setCustomSelectColumn = function (columnName) {
     var cellTemplate = '<div class="ngCellText text-align-center">' +
         '<a rp-node-selection-popover title="Select Tool Input"' +
         'class="ui-grid-selection-row-header-buttons" ' +
-<<<<<<< HEAD
         'ng-class="{\'solidText\': grid.appScope.nodeSelectCollection[' +
         'row.entity.uuid].groupList.length > 0 || row.entity.uuid ==' +
         ' grid.appScope.activeNodeRow.uuid}" ' +
         'ng-click="grid.appScope.openSelectionPopover(row.entity)"' +
         'id="{{row.entity.uuid}}">' +
         '<i class="fa fa-arrow-right" aria-hidden="true"></i></a></div>';
-=======
-        'ng-click="selectButtonClick(row, $event); ' +
-        'grid.appScope.openSelectionPopover(row.entity);"' +
-        'id="{{row.entity.uuid}}">' +
-        '<i class="fa fa-arrow-right ui-grid-checks"' +
-        ' aria-hidden="true"></i></a></div>';
->>>>>>> c0073de3
 
     return {
       name: columnName,
@@ -366,15 +353,10 @@
       };
       if (columnName === 'Url') {
         // Url requires a custom template for downloading links
-<<<<<<< HEAD
         tempCustomColumnNames.push(setCustomUrlColumn(columnName));
+      } else if (columnName === 'Input Groups') {
+        tempCustomColumnNames.push(setCustomInputGroupsColumn(columnName));
       } else if (columnName === 'Selection') {
-        tempCustomColumnNames.push(setCustomInputGroupsColumn(columnName));
-      } else if (columnName === 'Input Groups') {
-=======
-        tempCustomColumnNames.push(setCustomUrlColumnDef(columnName));
-      } else if (columnName === 'Selection') {
->>>>>>> c0073de3
         tempCustomColumnNames.push(setCustomSelectColumn(columnName));
       } else if (columnName === 'Analysis Group') {
         // Analysis requires a custom template for filtering -1 entries
