--- conflicted
+++ resolved
@@ -4,7 +4,8 @@
   $http,
   assayFileService,
   settings,
-  $window) {
+  $window,
+  $log) {
   var assayFiles = [];
   var assayAttributes = [];
   var assayAttributeOrder = [];
@@ -27,20 +28,11 @@
     var outAttributeFilter = {};
     var outAnalysisFilter = {};
     attributes.forEach(function (facetObj) {
-<<<<<<< HEAD
-      if (typeof facetCounts[facetObj.internal_name] !== 'undefined') {
+      if (facetCounts[facetObj.internal_name] !== undefined) {
         var facetObjCount = facetCounts[facetObj.internal_name];
         // for filtering out (only) attributes with only 1 field
         var facetObjCountMinLen = Object.keys(facetObjCount).length > 1;
 
-=======
-      var facetObjCount = facetCounts[facetObj.internal_name];
-      // for filtering out (only)attributes with only 1 field
-
-      if (facetObjCount !== undefined) {
-        var facetObjCountMinLen = Object.keys(facetObjCount).length > 1;
-
->>>>>>> 317c9bd7
         if (facetObjCountMinLen && facetObj.display_name !== 'Analysis') {
           outAttributeFilter[facetObj.display_name] = {
             facetObj: facetObjCount,
@@ -109,7 +101,7 @@
       var sortedResponse = sortArrayOfObj(response.data);
       angular.copy(sortedResponse, assayAttributeOrder);
     }, function (error) {
-      console.log(error);
+      $log.error(error);
     });
   };
 
@@ -137,7 +129,7 @@
         }
       }
     }, function (error) {
-      console.log(error);
+      $log.error(error);
     });
   };
 
@@ -161,6 +153,7 @@
     'assayFileService',
     'settings',
     '$window',
+    '$log',
     fileBrowserFactory
   ]
 );