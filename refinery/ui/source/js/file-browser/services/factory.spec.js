'use strict';

describe('File Browser Factory', function () {
  var factory;
  var deferred;
  var rootScope;
  var validUuid = 'x508x83x-x9xx-4740-x9x7-x7x0x631280x';
  var validToken = 'xxxx1';

  beforeEach(module('refineryApp'));
  beforeEach(module('refineryFileBrowser'));
  beforeEach(inject(function (_fileBrowserFactory_, $window) {
    factory = _fileBrowserFactory_;

    $window.csrf_token = validToken;
  }));

  it('factory and tools variables should exist', function () {
    expect(factory).toBeDefined();
    expect(factory.assayFiles).toEqual([]);
    expect(factory.assayAttributes).toEqual([]);
  });

  describe('getAssayFiles', function () {
    var assayFiles;

    beforeEach(inject(function (assayFileService, $q, $rootScope) {
      assayFiles = {
        nodes: [
          {
            REFINERY_ANALYSIS_UUID_6_3_s: 'N/A',
            Author_Characteristics_6_3_s: 'McConnell',
            REFINERY_WORKFLOW_OUTPUT_6_3_s: 'N/A'
          },
          {
            REFINERY_ANALYSIS_UUID_6_3_s: 'fbc78aaa-1050-403b-858c-a1504a40ef54',
            Author_Characteristics_6_3_s: 'McConnell',
            REFINERY_WORKFLOW_OUTPUT_6_3_s: '1_test_01'
          },
          {
            REFINERY_ANALYSIS_UUID_6_3_s: '547ac4a0-7d5a-48a9-8859-8620ad94c7a2',
            Author_Characteristics_6_3_s: 'McConnell',
            REFINERY_WORKFLOW_OUTPUT_6_3_s: '1_test tool out'
          }],
        attributes: [{
          attribute_type: 'Internal',
          file_ext: 's',
          display_name: 'Output Type',
          internal_name: 'REFINERY_WORKFLOW_OUTPUT_6_3_s'
        }, {
          attribute_type: 'Internal',
          file_ext: 's',
          display_name: 'Analysis',
          internal_name: 'REFINERY_ANALYSIS_UUID_6_3_s'
        }, {
          attribute_type: 'Characteristics',
          file_ext: 's',
          display_name: 'Author',
          internal_name: 'Author_Characteristics_6_3_s'
        }],
        facet_field_counts: {
          REFINERY_WORKFLOW_OUTPUT_6_3_s: {
            '1_test_04': 2,
            '1_test_02': 2
          },
          REFINERY_ANALYSIS_UUID_6_3_s: {
            '5d2311d1-6d8c-4857-bc57-2f25563aee91': 4
          },
          Author_Characteristics_6_3_s: {
            Vezza: 1,
            'Harslem/Heafner': 1,
            McConnell: 6,
            'Crocker + McConnell': 4,
            Crocker: 4,
            'Postel/Cerf': 1,
            Cotton: 1
          }
        }
      };
      spyOn(assayFileService, 'query').and.callFake(function () {
        deferred = $q.defer();
        deferred.resolve(assayFiles);
        return {
          $promise: deferred.promise
        };
      });
      rootScope = $rootScope;
    }));

    it('getAssayFiles is a method', function () {
      expect(angular.isFunction(factory.getAssayFiles)).toBe(true);
    });

    it('getAssayFiles returns a promise', function () {
      var successData;
      var response = factory.getAssayFiles({
        uuid: validUuid
      }).then(function (responseData) {
        successData = responseData;
      });
      rootScope.$apply();
      expect(typeof response.then).toEqual('function');
      expect(angular.isFunction(factory.getAssayFiles)).toBe(true);
      expect(successData).toEqual(assayFiles);
    });
  });

  describe('getAssayAttributeOrder', function () {
    var $httpBackend;
    var settings;
    var url;

    beforeEach(inject(function (_$httpBackend_, _settings_) {
      $httpBackend = _$httpBackend_;
      settings = _settings_;
      url = settings.appRoot + settings.refineryApiV2 + '/assays/' +
        validUuid + '/attributes/';
    }));

    it('getAssayAttributeOrder is a method', function () {
      expect(angular.isFunction(factory.getAssayAttributeOrder)).toBe(true);
    });

<<<<<<< HEAD
    //it('getAssayAttributeOrder makes success call', function () {
    //  var data;
    //
    //  $httpBackend.expect(
    //    'GET',
    //    url,
    //    {'csrfmiddlewaretoken': valid_token, 'uuid': valid_uuid},
    //    {"Accept":"application/json, text/plain, */*"}
    //  ).respond(200, {}, {});
    //  var response = factory.getAssayAttributeOrder(valid_uuid).then(function(){
    //    data = 'SUCCESS';
    //  }, function(){
    //    data = 'ERROR';
    //  });
    //  $httpBackend.flush();
    //  expect(typeof response.then).toEqual('function');
    //  expect(data).toEqual('SUCCESS');
    //});
=======
    it('getAssayAttributeOrder makes success call', function () {
      var data;
      $httpBackend.expect(
        'GET',
        url,
        {
          csrfmiddlewaretoken: validToken,
          uuid: validUuid
        },
        {
          Accept: 'application/json, text/plain, */*'
        }
      ).respond(200, {}, {});
      var response = factory.getAssayAttributeOrder(validUuid).then(function () {
        data = 'SUCCESS';
      }, function () {
        data = 'ERROR';
      });
      $httpBackend.flush();
      expect(typeof response.then).toEqual('function');
      expect(data).toEqual('SUCCESS');
    });
>>>>>>> 0ab5e6cf
  });
});<|MERGE_RESOLUTION|>--- conflicted
+++ resolved
@@ -121,7 +121,6 @@
       expect(angular.isFunction(factory.getAssayAttributeOrder)).toBe(true);
     });
 
-<<<<<<< HEAD
     //it('getAssayAttributeOrder makes success call', function () {
     //  var data;
     //
@@ -140,29 +139,5 @@
     //  expect(typeof response.then).toEqual('function');
     //  expect(data).toEqual('SUCCESS');
     //});
-=======
-    it('getAssayAttributeOrder makes success call', function () {
-      var data;
-      $httpBackend.expect(
-        'GET',
-        url,
-        {
-          csrfmiddlewaretoken: validToken,
-          uuid: validUuid
-        },
-        {
-          Accept: 'application/json, text/plain, */*'
-        }
-      ).respond(200, {}, {});
-      var response = factory.getAssayAttributeOrder(validUuid).then(function () {
-        data = 'SUCCESS';
-      }, function () {
-        data = 'ERROR';
-      });
-      $httpBackend.flush();
-      expect(typeof response.then).toEqual('function');
-      expect(data).toEqual('SUCCESS');
-    });
->>>>>>> 0ab5e6cf
   });
 });