--- conflicted
+++ resolved
@@ -6,10 +6,7 @@
   .constant('_', window.lodashLatest)
   .constant('d3', window.d3)
   .constant('d3V4', window.d3V4)
-<<<<<<< HEAD
-=======
   .constant('dagre', window.dagre)
->>>>>>> 8a96555e
   .constant('c3', window.c3)
   .constant('filesize', window.filesize)
   .constant('humanize', window.humanize)
