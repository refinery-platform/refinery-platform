'use strict';

function DashboardCtrl (
  // Angular modules
  $q,
  $state,
  $stateParams,
  $timeout,
  $rootScope,
  $window,
<<<<<<< HEAD
  $uibModal,
=======
  $log,
>>>>>>> 3f1633fe
  // 3rd party library
  _,
  // Refinery modules
  pubSub,
  settings,
  dataSet,
  authService,
  groupService,
  projectService,
  analysisService,
  workflowService,
  UiScrollSource,
  dashboardDataSetsReloadService,
  dashboardWidthFixerService,
  dashboardExpandablePanelService,
  dashboardDataSetPreviewService,
  treemapContext,
  dashboardVisData,
  dataCart
) {
  var that = this;

  // Construct Angular modules
  this.$q = $q;
  this.$rootScope = $rootScope;
  this.$state = $state;
  this.$stateParams = $stateParams;
  this.$timeout = $timeout;
  this.$window = $window;
<<<<<<< HEAD
  this.$uibModal = $uibModal;
=======
  this.$log = $log;
>>>>>>> 3f1633fe

  // Construct 3rd party library
  this._ = _;

  // Construct Refinery modules
  this.pubSub = pubSub;
  this.settings = settings;
  this.dataSet = dataSet;
  this.authService = authService;
  this.groupService = groupService;
  this.projectService = projectService;
  this.analysisService = analysisService;
  this.workflowService = workflowService;
  this.dashboardDataSetsReloadService = dashboardDataSetsReloadService;
  this.dashboardWidthFixerService = dashboardWidthFixerService;
  this.dashboardExpandablePanelService = dashboardExpandablePanelService;
  this.dashboardDataSetPreviewService = dashboardDataSetPreviewService;
  this.treemapContext = treemapContext;
  this.dashboardVisData = dashboardVisData;
  this.dataCart = dataCart;

  this.searchQueryDataSets = '';

  this.repoMode = !!this.settings.djangoApp.repositoryMode;

  // Construct class variables
  this.dataSetServiceLoading = false;
  this.expandedDataSetPanelBorder = false;

  this.dataSetsPanelHeight = 1;
  this.dataCartPanelHeight = 0;

  // Check authentication
  // This should ideally be moved to the global APP controller, which we don't
  // have right now.
  this.authService.isAuthenticated().then(function (isAuthenticated) {
    this.userIsAuthenticated = isAuthenticated;
  }.bind(this));
  this.authService.isAdmin().then(function (isAdmin) {
    this.userIsAdmin = isAdmin;
  }.bind(this));

  // Set up dataSets for `uiScroll`
  this.dataSets = new UiScrollSource(
    'dashboard/dataSets',
    10,
    this.dataSet.fetchInclMeta
  );

  // Set up analyses for `uiScroll`
  this.analyses = new UiScrollSource(
    'dashboard/analyses',
    1,
    function (limit, offset, extra) {
      var params = this._.merge(this._.cloneDeep(extra) || {}, {
        limit: limit,
        offset: offset
      });

      return this.analysisService.query(params).$promise;
    }.bind(this),
    'objects',
    'total_count'
  );

  this._dataSetsFilterGroup = null;
  this.membership = [];

  // Set up projects for `uiScroll`
  // this.projects = new UiScrollSource(
  //   'dashboard/projects',
  //   1,
  //   function (limit, offset) {
  //     return this.projectService.query({
  //       limit: limit,
  //       offset: offset
  //     }).$promise;
  //   }.bind(this)
  // );

  // Set up workflows for `uiScroll`
  this.workflows = new UiScrollSource(
    'dashboard/workflows',
    1,
    function (limit, offset, extra) {
      var params = this._.merge(this._.cloneDeep(extra) || {}, {
        limit: limit,
        offset: offset
      });

      return this.workflowService.query(params).$promise;
    }.bind(this),
    'objects',
    'total_count'
  );

  this.searchDataSets = this._.debounce(
    this.setDataSetSource,
    settings.debounceSearch
  ).bind(this);

  // Set reloader
  this.dashboardDataSetsReloadService.setReload(function (hardReset) {
    if (hardReset) {
      this.dataSets.resetCache();
      this.dataSet.reload();
    }
    // Reset current list and reload uiScroll
    if (this.dataSetsAdapter) {
      this.dataSetsAdapter.reload();
    }
  }.bind(this));

  // This is a pseudo service just to have consistent naming with
  // `dashboardDataSetsReloadService`.
  this.dashboardAnalysesReloadService = {
    reload: function () {
      if (that.analysesAdapter) {
        that.analysesAdapter.reload();
      }
    }
  };

  // This is a pseudo service just to have consistent naming with
  // `dashboardDataSetsReloadService`.
  this.dashboardWorkflowsReloadService = {
    reload: function () {
      if (that.workflowsAdapter) {
        that.workflowsAdapter.reload();
      }
    }
  };

  this.dashboardWidthFixerService.resetter.push(function () {
    this.expandedDataSetPanelBorder = false;
  }.bind(this));

  $rootScope.$on('$stateChangeSuccess', function (event, toState, toParams) {
    // We have to wait until the first digestion cycle has finished to make sure
    // that all listeners etc. are set up correctly.
    // `$timeout(function () {}, 0);` is equals one digestion cycle.
    $timeout(function () {
      $window.sizing();
      if (toParams.q) {
        this.searchQueryDataSets = toParams.q;
        this.setDataSetSource(toParams.q, true);
      }
      // Need to implement a method for finding a dataset by UUID first. The
      // reason why is that we need to link to the specific dataset object
      // which originates form the ui-scroll resource service.
      if (toState.name === 'launchPad.preview') {
        // Need to wait another digestion cycle to ensure the layout is set
        // properly.
        $timeout(function () {
          this.expandDataSetPreview(toParams.uuid, true);
        }.bind(this), 0);
      }
      if (toState.name === 'launchPad') {
        if (this.expandDataSetPanel) {
          $timeout(function () {
            this.collapseDataSetPreview();
            this.collapseDatasetExploration();
          }.bind(this), 0);
        }
      }
      if (toState.name === 'launchPad.exploration') {
        if (toParams.context) {
          this.treemapRoot = {
            branchId: toParams.branchId ? toParams.branchId : 0,
            ontId: toParams.context,
            visibleDepth: toParams.visibleDepth
          };
        }
        // Need to wait another digestion cycle to ensure the layout is set
        // properly.
        this.$timeout(function () {
          this.expandDatasetExploration(true);
        }.bind(this), 0);
      }
    }.bind(this), 0);
  }.bind(this));

  this.analysesSorting = settings.dashboard.analysesSorting;
  this.dataSetsSorting = settings.dashboard.dataSetsSorting;
  this.workflowsSorting = settings.dashboard.workflowsSorting;

  pubSub.on('resize', function () {
    this.dataSetsAdapter.reload();
    this.analysesAdapter.reload();
    this.workflowsAdapter.reload();
  }.bind(this));

  this.treemapContext.on('root', function (root) {
    this.$state.transitionTo(
      this.$state.current,
      {
        context: root ? root.ontId : null,
        branchId: root ? root.branchId : null
      },
      {
        inherit: true,
        notify: false
      }
    );
  }.bind(this));

  this.queryTerms = {};
  this.queryRelatedDataSets = {};

  this.treemapContext.on('dataSets', function (response) {
    this.$q.when(response).then(function (dataSets) {
      this.selectDataSets(dataSets);
    }.bind(this));
  }.bind(this));

  this.$rootScope.$on('dashboardVisNodeEnter', function (event, data) {
    this.dataSet.highlight(data.dataSetIds, false, 'hover');
    this.$rootScope.$digest();
  }.bind(this));

  this.$rootScope.$on('dashboardVisNodeLeave', function (event, data) {
    this.dataSet.highlight(data.dataSetIds, true, 'hover');
    this.$rootScope.$digest();
  }.bind(this));

  this.$rootScope.$on('dashboardVisNodeLock', function (event, data) {
    this.dataSet.highlight(data.dataSetIds, false, 'lock');
    this.$rootScope.$digest();
  }.bind(this));

  this.$rootScope.$on('dashboardVisNodeUnlock', function (event, data) {
    this.dataSet.highlight(data.dataSetIds, true, 'lock');
    this.$rootScope.$digest();
  }.bind(this));

  this.$rootScope.$on('dashboardVisNodeLockChange', function (event, data) {
    this.dataSet.highlight(data.unlock.dataSetIds, true, 'lock');
    this.dataSet.highlight(data.lock.dataSetIds, false, 'lock');
    this.$rootScope.$digest();
  }.bind(this));

  this.$rootScope.$on('dashboardVisNodeToggleQuery', function (event, data) {
    var uri;

    for (var i = data.terms.length; i--;) {
      uri = this.getOriginalUri(data.terms[i]);

      if (data.terms[i].query) {
        // 1. Update query terms
        if (!this.queryTerms[uri]) {
          this.queryTerms[uri] = {};
          this.queryTerms[uri].uri = uri;
          this.queryTerms[uri].dataSetIds = data.terms[i].dataSetIds;
        }
        this.queryTerms[uri].mode = data.terms[i].mode;
      } else {
        if (this.queryTerms[uri]) {
          this.queryTerms[uri] = undefined;
          delete this.queryTerms[uri];
        }
      }
    }

    // Update data set selection
    if (this.numQueryTerms) {
      this.collectDataSetIds().then(function (dsIds) {
        this.selectDataSets(dsIds);
      }.bind(this));
    } else {
      this.deselectDataSets();
    }
  }.bind(this));

  this.$rootScope.$on('dashboardVisNodeQuery', function (event, data) {
    var uri = this.getOriginalUri(data);

    // 1. Update query terms
    if (!this.queryTerms[uri]) {
      this.queryTerms[uri] = {};
      this.queryTerms[uri].uri = uri;
      this.queryTerms[uri].dataSetIds = data.dataSetIds;
    }
    this.queryTerms[uri].mode = data.mode;

    // Update data set selection
    this.collectDataSetIds().then(function (dsIds) {
      this.selectDataSets(dsIds);
    }.bind(this));
  }.bind(this));

  this.$rootScope.$on('dashboardVisNodeUnquery', function (event, data) {
    var uri = this.getOriginalUri(data);

    this.queryTerms[uri] = undefined;
    delete this.queryTerms[uri];

    if (this.numQueryTerms) {
      this.collectDataSetIds().then(function (dsIds) {
        this.selectDataSets(dsIds);
      }.bind(this));
    } else {
      this.deselectDataSets();
    }
  }.bind(this));

  this.$rootScope.$on('dashboardVisVisibleDepth', function (event, data) {
    this.$state.transitionTo(
      this.$state.current,
      {
        visibleDepth: data.visibleDepth || null
      },
      {
        inherit: true,
        notify: false
      }
    );
  }.bind(this));

  this.$timeout(function () {
    // Expand panel to full with
    if (this.repoMode) {
      this.expandDataSetPanel = true;
      this.expandedDataSetPanelBorder = true;
      this.dashboardWidthFixerService.fixWidth();
      this.dashboardExpandablePanelService.trigger('lockFullWith');
    }
  }.bind(this), 0);

  this.pubSub.on('collapseFinished', function () {
    this.collapsing = false;
  }.bind(this));
}

/*
 * -----------------------------------------------------------------------------
 * Properties
 * -----------------------------------------------------------------------------
 */

Object.defineProperty(
  DashboardCtrl.prototype,
  'analysesFilterStatus', {
    enumerable: true,
    get: function () {
      return this._analysesFilterStatus;
    },
    set: function (value) {
      this.analysesFilterStatusCounter = 0;
      this._analysesFilterStatus = value;
      if (value) {
        this.analyses.extraParameters.status = value;
      } else {
        delete this.analyses.extraParameters.status;
      }
      this.analyses.newOrCachedCache(undefined, true);
      this.dashboardAnalysesReloadService.reload();
      this.checkAnalysesFilterSort();
    }
  });

Object.defineProperty(
  DashboardCtrl.prototype,
  'analysesIsFilterable', {
    enumerable: true,
    get: function () {
      if (!this._analysesIsFilterable && this.analyses.totalReadable) {
        this._analysesIsFilterable = true;
      }
      return this._analysesIsFilterable;
    }
  });

Object.defineProperty(
  DashboardCtrl.prototype,
  'analysesSortBy', {
    enumerable: true,
    get: function () {
      return this._analysesSortBy;
    },
    set: function (value) {
      this._analysesSortBy = value;
      this.analysesSortOrder = 0;
      this.analysesSortDesc = false;

      this.triggerSorting('analyses');
      this.checkAnalysesFilterSort();
    }
  });

Object.defineProperty(
  DashboardCtrl.prototype,
  'dataSetsFilterGroup', {
    enumerable: true,
    get: function () {
      return this._dataSetsFilterGroup;
    },
    set: function (value) {
      var groupId = value && value.group_id ? value.group_id : undefined;

      this._dataSetsFilterGroup = value;
      if (typeof groupId === 'number') {
        this.dataSet.filter({
          group: groupId
        });
      } else {
        this.dataSet.all();
      }
      this.dataSets.newOrCachedCache(undefined, true);
      this.dashboardDataSetsReloadService.reload();
      this.checkDataSetsFilter();
      this.checkAllCurrentDataSetsInDataCart();
    }
  });

Object.defineProperty(
  DashboardCtrl.prototype,
  'dataSetsFilterOwner', {
    enumerable: true,
    get: function () {
      return this._dataSetsFilterOwner;
    },
    set: function (value) {
      this._dataSetsFilterOwner = value;
      if (value) {
        this.dataSet.filter({
          is_owner: 'True'
        });
      } else {
        this.dataSet.all();
      }
      this.dataSets.newOrCachedCache(undefined, true);
      this.dashboardDataSetsReloadService.reload();
      this.checkDataSetsFilter();
      this.checkAllCurrentDataSetsInDataCart();
    }
  });

Object.defineProperty(
  DashboardCtrl.prototype,
  'dataSetsFilterPublic', {
    enumerable: true,
    get: function () {
      return this._dataSetsFilterPublic;
    },
    set: function (value) {
      this._dataSetsFilterPublic = value;
      if (value) {
        this.dataSet.filter({
          public: 'True'
        });
      } else {
        this.dataSet.all();
      }
      this.dataSets.newOrCachedCache(undefined, true);
      this.dashboardDataSetsReloadService.reload();
      this.checkDataSetsFilter();
      this.checkAllCurrentDataSetsInDataCart();
    }
  });

Object.defineProperty(
  DashboardCtrl.prototype,
  'dataSetsSortBy', {
    enumerable: true,
    get: function () {
      return this._dataSetsSortBy;
    },
    set: function (value) {
      this._dataSetsSortBy = value;
      this.dataSetsSortOrder = 0;
      this.dataSetsSortDesc = false;

      this.triggerSorting('dataSets');
      this.checkDataSetsSort();
    }
  });

Object.defineProperty(
  DashboardCtrl.prototype,
  'expandDataSetPanel', {
    enumerable: true,
    value: false,
    writable: true
  });

Object.defineProperty(
  DashboardCtrl.prototype,
  'explorationEnabled', {
    enumerable: true,
    get: function () {
      return this.settings.djangoApp.numOntologiesImported > 0;
    }
  });

Object.defineProperty(
  DashboardCtrl.prototype,
  'numQueryTerms', {
    enumerable: true,
    get: function () {
      return Object.keys(this.queryTerms).length;
    }
  });

Object.defineProperty(
  DashboardCtrl.prototype,
  'treemapRoot', {
    enumerable: true,
    get: function () {
      return this.treemapContext.get('root');
    },
    set: function (value) {
      this.treemapContext.set('root', value);
    }
  });

Object.defineProperty(
  DashboardCtrl.prototype,
  'visibleDataSets', {
    enumerable: true,
    get: function () {
      return this.dataSetsAdapter.visibleItems('uuid');
    }
  });

Object.defineProperty(
  DashboardCtrl.prototype,
  'workflowsSortBy', {
    enumerable: true,
    get: function () {
      return this._workflowsSortBy;
    },
    set: function (value) {
      this._workflowsSortBy = value;
      this.workflowsSortOrder = 0;
      this.workflowsSortDesc = false;

      this.triggerSorting('workflows');
      this.checkWorkflowsFilterSort();
    }
  });

/*
 * -----------------------------------------------------------------------------
 * Methods
 * -----------------------------------------------------------------------------
 */

/* ----------------------------------- A ------------------------------------ */

/**
 * Add a data set object to the data cart.
 *
 * @method  addToDataCart
 * @author  Fritz Lekschas
 * @date    2016-05-09
 * @param   {Object}  dataSet  Data set to be added
 */
DashboardCtrl.prototype.addToDataCart = function (dataSet) {
  this.dataCart.add(dataSet);
  this.checkAllCurrentDataSetsInDataCart();
};

/**
 * Add all currently viewed data sets to the data cart.
 *
 * @method  addAllCurrentToDataCart
 * @author  Fritz Lekschas
 * @date    2016-05-09
 */
DashboardCtrl.prototype.addAllCurrentToDataCart = function () {
  this.dataSet.allIds.then(function (allIds) {
    var promisedDataSets = [];
    for (var i = allIds.length; i--;) {
      promisedDataSets.push(this.dataSet.get(allIds[i]));
    }
    this.$q.all(promisedDataSets).then(function (dataSets) {
      this.dataCart.add(dataSets);
      this.allCurrentDataSetsInDataCart = 2;
    }.bind(this));
  }.bind(this));
};

/* ----------------------------------- C ------------------------------------ */

/**
 * Check all currently viewed data sets whether they have been added to the
 * data cart.
 *
 * @method  checkAllCurrentDataSetsInDataCart
 * @author  Fritz Lekschas
 * @date    2016-05-09
 */
DashboardCtrl.prototype.checkAllCurrentDataSetsInDataCart = function () {
  this.dataSet.allIds.then(function (allIds) {
    this.allCurrentDataSetsInDataCart = this.dataCart.added(allIds);
  }.bind(this));
};

/**
 * Check whether analyses are filtered or sorted.
 *
 * @method  checkAnalysesFilterSort
 * @author  Fritz Lekschas
 * @date    2016-05-09
 */
DashboardCtrl.prototype.checkAnalysesFilterSort = function () {
  if (this.analysesFilterStatus) {
    this.analysesFilterSort = true;
    return;
  }
  if (this.analysesSortBy) {
    this.analysesFilterSort = true;
    return;
  }
  this.analysesFilterSort = false;
};

/**
 * Check whether data sets are filtered.
 *
 * @method  checkDataSetsFilter
 * @author  Fritz Lekschas
 * @date    2016-05-09
 */
DashboardCtrl.prototype.checkDataSetsFilter = function () {
  if (this.dataSetsFilterOwner) {
    this.dataSetsFilter = true;
    return;
  }
  if (this.dataSetsFilterPublic) {
    this.dataSetsFilter = true;
    return;
  }
  if (this.dataSetsFilterGroup) {
    this.dataSetsFilter = true;
    return;
  }
  this.dataSetsFilter = false;
};

/**
 * Check whether data sets are sorted.
 *
 * @method  checkDataSetsSort
 * @author  Fritz Lekschas
 * @date    2016-05-09
 */
DashboardCtrl.prototype.checkDataSetsSort = function () {
  if (this.dataSetsSortBy) {
    this.dataSetsSort = true;
    return;
  }
  this.dataSetsSort = false;
};

/**
 * Check whether workflows are filtered or sorted.
 *
 * @method  checkWorkflowsFilterSort
 * @author  Fritz Lekschas
 * @date    2016-05-09
 */
DashboardCtrl.prototype.checkWorkflowsFilterSort = function () {
  if (this.workflowsSortBy) {
    this.workflowsFilterSort = true;
    return;
  }
  this.workflowsFilterSort = false;
};

/**
 * Remove all data sets from the data cart and close the data cart if it is
 * opened.
 *
 * @method  clearDataCart
 * @author  Fritz Lekschas
 * @date    2016-05-09
 */
DashboardCtrl.prototype.clearDataCart = function () {
  this.dataCart.clear();
  this.allCurrentDataSetsInDataCart = 0;
  this.toggleDataCart(true);
};

/**
 * Close the data set exploration view.
 *
 * @method  collapseDatasetExploration
 * @author  Fritz Lekschas
 * @date    2016-05-09
 */
DashboardCtrl.prototype.collapseDatasetExploration = function () {
  if (this.dataSetExploration) {
    this.$state.transitionTo(
      'launchPad',
      {},
      {
        inherit: true,
        notify: false
      }
    );

    this.dataSetExploration = false;
    this.deselectDataSets();

    if (!this.repoMode) {
      this.expandDataSetPanel = false;
      this.dashboardExpandablePanelService.trigger('collapser');
    }

    this.dataSet.highlight(
      this.treemapContext.get('highlightedDataSets'), true
    );
  }
};

/**
 * Close the data set metadata preview view.
 *
 * @method  collapseDataSetPreview
 * @author  Fritz Lekschas
 * @date    2016-05-09
 */
DashboardCtrl.prototype.collapseDataSetPreview = function () {
  if (this.dataSetPreview) {
    if (this.dataSetExploration) {
      this.dataSetExplorationTempHidden = false;
      this.pubSub.trigger('vis.show');
    } else {
      this.$state.transitionTo(
        'launchPad',
        {},
        {
          inherit: true,
          notify: false
        }
      );

      if (!this.repoMode) {
        this.expandDataSetPanel = false;
        this.collapsing = true;
        this.dashboardExpandablePanelService.trigger('collapser');
      }
    }

    this.dataSetPreview = false;
    this.dashboardDataSetPreviewService.close();
  }
};

/**
 * Spread query terms by their query mode.
 *
 * @method  collectAndOrNotTerms
 * @author  Fritz Lekschas
 * @date    2016-05-09
 * @return  {Object}  Object of _and, _or_, and _not_ arrays of query terms.
 */
DashboardCtrl.prototype.collectAndOrNotTerms = function () {
  var termUris = Object.keys(this.queryTerms);
  var andTerms = [];
  var orTerms = [];
  var notTerms = [];

  for (var i = termUris.length; i--;) {
    if (this.queryTerms[termUris[i]].mode === 'and') {
      andTerms.push(this.queryTerms[termUris[i]]);
    } else if (this.queryTerms[termUris[i]].mode === 'or') {
      orTerms.push(this.queryTerms[termUris[i]]);
    } else {
      notTerms.push(this.queryTerms[termUris[i]]);
    }
  }

  return {
    andTerms: andTerms,
    orTerms: orTerms,
    notTerms: notTerms
  };
};

/**
 * Collect all data set IDs depending on the current ontology term querying.
 *
 * @method  collectDataSetIds
 * @author  Fritz Lekschas
 * @date    2016-05-09
 * @return  {Object}  Promise resolving to an array of data set IDs.
 */
DashboardCtrl.prototype.collectDataSetIds = function () {
  var deferred = this.$q.defer();
  var andOrNotTerms = this.collectAndOrNotTerms();
  var i;

  // Collection exclusions of all _NOTs_
  var notUnion = [];
  for (i = andOrNotTerms.notTerms.length; i--;) {
    notUnion = this._.union(
      notUnion,
      Object.keys(andOrNotTerms.notTerms[i].dataSetIds)
    );
  }

  // Collection intersection of all _ANDs_
  var andIntersection = [];
  for (i = andOrNotTerms.andTerms.length; i--;) {
    if (i === andOrNotTerms.andTerms.length - 1) {
      andIntersection = Object.keys(andOrNotTerms.andTerms[i].dataSetIds);
    } else {
      andIntersection = this._.intersection(
        andIntersection,
        Object.keys(andOrNotTerms.andTerms[i].dataSetIds)
      );
    }
  }

  // Collection union of all _ORs_
  var orUnion = [];
  for (i = andOrNotTerms.orTerms.length; i--;) {
    orUnion = this._.union(
      orUnion,
      Object.keys(andOrNotTerms.orTerms[i].dataSetIds)
    );
  }
  // Final intersection of intersection of _ANDs_ with union of all _ORs_
  var allDsIds = orUnion;
  if (andIntersection.length && !orUnion.length) {
    allDsIds = andIntersection;
  }
  if (andIntersection.length && orUnion.length) {
    allDsIds = this._.intersection(allDsIds, andIntersection);
  }

  // In case only **nots** are available
  if (!andIntersection.length && !orUnion.length) {
    allDsIds = this.dataSet.allIds;
  } else {
    allDsIds = this.$q.when(allDsIds);
  }

  allDsIds.then(function (allIds) {
    var allNormalizedIds = allIds;
    if (allIds.length && this._.isFinite(allIds[0])) {
      allNormalizedIds = this._.map(allIds, function (el) {
        return el.toString();
      });
    }
    if (notUnion.length) {
      deferred.resolve(this._.difference(allNormalizedIds, notUnion));
    } else {
      deferred.resolve(allDsIds);
    }
  }.bind(this));

  return deferred.promise;
};

/* ----------------------------------- D ------------------------------------ */

/**
 * Checks whether the current data set is previewed by UUID.
 *
 * @method  dataSetIsPreviewed
 * @author  Fritz Lekschas
 * @date    2016-05-09
 * @param   {String}   uuid  Data set UUID to be checked
 * @return  {Boolean}        If `true` the data set is currently previewed.
 */
DashboardCtrl.prototype.dataSetIsPreviewed = function (uuid) {
  return this.dashboardDataSetPreviewService.dataSetUuid === uuid;
};

/**
 * Mouse enter exploration related user interaction helper method.
 *
 * @method  dataSetMouseEnter
 * @author  Fritz Lekschas
 * @date    2016-05-09
 * @param   {Object}  dataSet  Data set being hovered.
 */
DashboardCtrl.prototype.dataSetMouseEnter = function (dataSet) {
  this.$rootScope.$emit('dashboardVisNodeFocus', {
    terms: dataSet.annotations || [],
    source: 'resultsList'
  });
  if (this.listGraphHideUnrelatedNodes !== dataSet.id) {
    this.listGraphHideUnrelatedNodes = undefined;
  }
};

/**
 * Mouse leave exploration related user interaction helper method.
 *
 * @method  dataSetMouseLeave
 * @author  Fritz Lekschas
 * @date    2016-05-09
 * @param   {Object}  dataSet  Data set being left.
 */
DashboardCtrl.prototype.dataSetMouseLeave = function (dataSet) {
  this.$rootScope.$emit('dashboardVisNodeBlur', {
    terms: dataSet.annotations || [],
    source: 'resultsList'
  });
  this.listGraphHideUnrelatedNodes = undefined;
  this.listGraphZoomedOut = false;
};

/**
 * Deselect currently selected data sets.
 *
 * @method  deselectDataSets
 * @author  Fritz Lekschas
 * @date    2016-05-09
 */
DashboardCtrl.prototype.deselectDataSets = function () {
  this.dataSet.deselect();
  this.dataSets.newOrCachedCache();
  this.$timeout(function () {
    this.dashboardDataSetsReloadService.reload();
  }.bind(this), 0);

  this.checkAllCurrentDataSetsInDataCart();
  this.$rootScope.$emit('dashboardDsDeselected');
};

/* ----------------------------------- E ------------------------------------ */

/**
 * Open the data set exploration view.
 *
 * @method  expandDatasetExploration
 * @author  Fritz Lekschas
 * @date    2016-05-09
 * @param   {Object}  fromStateEvent  UI-router previous state object.
 */
DashboardCtrl.prototype.expandDatasetExploration = function (fromStateEvent) {
  var self = this;

  if (!fromStateEvent) {
    this.$state.transitionTo(
      'launchPad.exploration',
      {},
      {
        inherit: true,
        notify: false
      }
    );
  }

  this.dataSetExploration = true;

  if (!this.expandDataSetPanel) {
    this.dashboardWidthFixerService.fixWidth()
      .then(function () {
        self.expandDataSetPanel = true;
        self.expandedDataSetPanelBorder = true;
        self.dashboardExpandablePanelService.trigger('expander');
      })
      .catch(function () {
        // This is weird. We should never run into here unless the whole app
        // initialization failed even after 75ms.
        // See `services/width-fixer.js` for details.
        this.$log.error('Dashboard expand dataset exploration error,' +
          ' possibly due to the Refinery App failing to initialized.');
      });
  } else {
    this.$timeout(function () {
      this.pubSub.trigger('vis.show');
    }.bind(this), 0);
  }
};

/**
 * Open data set metadata preview view.
 *
 * @method  expandDataSetPreview
 * @author  Fritz Lekschas
 * @date    2016-05-09
 * @param   {String}  dataSetUuid     Data set UUID to be previewed.
 * @param   {Object}  fromStateEvent  UI-router previous state object.
 */
DashboardCtrl.prototype.expandDataSetPreview = function (
  dataSetUuid, fromStateEvent
) {
  var self = this;

  if (this.dataSetExploration) {
    this.dataSetExplorationTempHidden = true;
    this.pubSub.trigger('vis.tempHide');
  } else {
    if (!fromStateEvent) {
      this.$state.transitionTo(
        'launchPad.preview',
        {
          uuid: dataSetUuid
        },
        {
          inherit: true,
          notify: false
        }
      );
    }
  }

  function startExpansion () {
    if (!this.expandDataSetPanel) {
      this.dashboardWidthFixerService.fixWidth()
        .then(function () {
          self.expandDataSetPanel = true;
          self.expandedDataSetPanelBorder = true;
          self.dashboardExpandablePanelService.trigger('expander');
        })
        .catch(function () {
          // This is weird. We should never run into here unless the whole app
          // initialization failed even after 75ms.
          // See `services/width-fixer.js` for details.
          this.$log.error('Dashboard expand dataset exploration error,' +
          ' possibly due to the Refinery App failing to initialized.');
        });
    }
    this.dashboardDataSetPreviewService.preview(dataSetUuid);
    this.dataSetPreview = true;
  }

  if (!this.dashboardDataSetPreviewService.previewing) {
    if (this.collapsing) {
      // Panel is currently being collapsed so we need to wait until the
      // animation is done because the width fixer needs to capture the
      // collapsed panel's width.
      this.pubSub.on('collapseFinished', function () {
        this.$timeout(startExpansion.bind(this), 0);
      }.bind(this), 1);
    } else {
      startExpansion.apply(this);
    }
  } else {
    if (this.dataSetIsPreviewed(dataSetUuid)) {
      this.collapseDataSetPreview();
    } else {
      this.dashboardDataSetPreviewService.preview(dataSetUuid);
    }
  }
};

/* ----------------------------------- G ------------------------------------ */

/**
 * Two-way data-binding data cart panel height method.
 *
 * @description
 * This is a hack as Angular doesn't like two-way data binding for primitives
 *
 * @method  getDataCartPanelHeight
 * @author  Fritz Lekschas
 * @date    2016-05-09
 * @return  {Number}  Data cart panel height in pixel.
 */
DashboardCtrl.prototype.getDataCartPanelHeight = function () {
  return this.dataCartPanelHeight;
};

/**
 * Two-way data-binding data set panel height method.
 *
 * @description
 * This is a hack as Angular doesn't like two-way data binding for primitives
 *
 * @method  getDataSetsPanelHeight
 * @author  Fritz Lekschas
 * @date    2016-05-09
 * @return  {Number}  Data set panel height in pixel.
 */
DashboardCtrl.prototype.getDataSetsPanelHeight = function () {
  return this.dataSetsPanelHeight;
};

/**
 * Get the original URI of a term.
 *
 * @description
 * Normalizes across different clones.
 *
 * @method  getOriginalUri
 * @author  Fritz Lekschas
 * @date    2016-05-09
 * @param   {Object}  eventData  Event data.
 * @return  {String}             Original URI.
 */
DashboardCtrl.prototype.getOriginalUri = function (eventData) {
  return eventData.clone ? eventData.clonedFromUri : eventData.nodeUri;
};

/* ----------------------------------- R ------------------------------------ */

/**
 * Turns an unreadable date into a readable date string.
 *
 * @method  readableDate
 * @author  Fritz Lekschas & Scott Ouellette
 * @date    2016-09-30
 * @param   {Object}  object   DataSet or Analysis object of interest.
 * @param   {String}  property  Name of the date property to be made readable.
 * @return  {String}            Readable date string.
 */
DashboardCtrl.prototype.readableDate = function (object, property) {
  var months = ['Jan', 'Feb', 'Mar', 'Apr', 'May', 'Jun', 'Jul', 'Aug',
    'Sep', 'Oct', 'Nov', 'Dec'];


  // Analyes' modification_date field is not an actual Javascript Date so we
  // need to convert it
  object[property] = new Date(object[property]);

  if (object[property] && !object[property + 'Readable']) {
    object[property + 'Readable'] =
      months[object[property].getMonth()] + ' ' +
      object[property].getDate() + ', ' +
      object[property].getFullYear();
  }

  return object[property + 'Readable'];
};

/**
 * Remove all currently viewed data sets from the data cart
 *
 * @method  removeAllCurrentToDataCart
 * @author  Fritz Lekschas
 * @date    2016-05-09
 */
DashboardCtrl.prototype.removeAllCurrentToDataCart = function () {
  this.dataSet.allIds.then(function (allIds) {
    this.dataCart.remove(allIds, true);
    this.allCurrentDataSetsInDataCart = 0;
  }.bind(this));
};

/**
 * Wrapper method to remove a data set from the data cart.
 *
 * @method  removeFromDataCart
 * @author  Fritz Lekschas
 * @date    2016-05-09
 * @param   {Object}  dataSet  Data set to be removed.
 */
DashboardCtrl.prototype.removeFromDataCart = function (dataSet) {
  this.dataCart.remove(dataSet);
  this.checkAllCurrentDataSetsInDataCart();
};

/**
 * Unset current data set search query.
 *
 * @method  resetDataSetSearch
 * @author  Fritz Lekschas
 * @date    2016-05-09
 */
DashboardCtrl.prototype.resetDataSetSearch = function () {
  this.searchQueryDataSets = '';
  this.setDataSetSource();
};

/* ----------------------------------- S ------------------------------------ */

/**
 * Select a number of data sets.
 *
 * @description
 * Selecting a data set means filtering out all unselected data sets from the
 * currently viewed list of data set.
 *
 * @method  selectDataSets
 * @author  Fritz Lekschas
 * @date    2016-05-09
 * @param   {Object|Array}  ids  Object-list or array of data set IDs to be
 *   selected.
 */
DashboardCtrl.prototype.selectDataSets = function (ids) {
  var queryTermUris = Object.keys(this.queryTerms);
  var query = this.treemapRoot.ontId;

  if (queryTermUris && queryTermUris.length) {
    query = '';
    for (var i = queryTermUris.length; i--;) {
      query += (
        queryTermUris[i] +
        '.' +
        this.queryTerms[queryTermUris[i]].mode +
        '+'
      );
    }
    // Remove last `+`
    query = query.slice(0, -1);
  }

  this.dataSet.select(ids, query);
  this.dataSets.newOrCachedCache(
    'selection.' + query
  );
  this.$timeout(function () {
    this.dashboardDataSetsReloadService.reload();
  }.bind(this), 0);

  this.$rootScope.$emit('dashboardDsSelected', {
    ids: ids
  });
  this.checkAllCurrentDataSetsInDataCart();
};

/**
 * Sets a new data source for the infinite scroll directive.
 *
 * @description
 * This method triggers the data set search.
 *
 * @method  setDataSetSource
 * @author  Fritz Lekschas
 * @date    2016-05-09
 * @param   {String}  searchQuery     Search string.
 * @param   {Object}  fromStateEvent  UI-router previous state object.
 */
DashboardCtrl.prototype.setDataSetSource = function (
  searchQuery,
  fromStateEvent
) {
  this.showFilterSort = false;

  if (!fromStateEvent) {
    var stateChange = this.$state.go(
      '.',
      {
        q: searchQuery || null
      }
    );

    stateChange.then(function () {
      // ! HACK !
      // Currently state changes do not trigger a controller reload, hence no
      // `$stateChangeSuccess` is triggered. Without triggering this event the
      // root controller doesn't recognize any changes of the query parameter.
      // If we inform the root controller and trigger the event the template
      // will be refreshed, which causes an ugly usability bug in which the
      // search input is deselected for a short moment and preventing from
      // typing further...
      this.$rootScope.$emit(
        '$reloadlessStateChangeSuccess', this.$state.current
      );
    }.bind(this));
  }

  if (searchQuery) {
    if (searchQuery.length > 1) {
      if (this.numQueryTerms && !this.oldTotalDs) {
        this.oldTotalDs = this.dataSets.totalReadable;
      }

      this.searchDataSet = true;
      var annotations = this.dataSet
        .search(searchQuery)
        .getCurrentAnnotations();
      this.dataSets.newOrCachedCache(searchQuery);
      // Sometimes the `ui-scroll` didn't stop showing the loading spinner. It
      // seems like we need to wait for one digestion cycle before reloading the
      // directive.
      this.$timeout(function () {
        this.dashboardDataSetsReloadService.reload();
      }.bind(this), 0);

      this.dashboardVisData.updateGraph(annotations);
    }
  } else {
    this.oldTotalDs = undefined;

    this.dataSet.all();

    var browseState = this.dataSet.getCurrentBrowseState();

    if (
      browseState &&
      browseState.type === 'select' &&
      this._.isString(browseState.query)
    ) {
      browseState = 'selection.' + browseState.query;
    }

    this.dataSets.newOrCachedCache(browseState);
    this.searchDataSet = false;
    this.dashboardDataSetsReloadService.reload();

    this.dataSet.allIds.then(function (allDsIds) {
      this.$rootScope.$emit('dashboardVisSearch', {
        dsIds: allDsIds,
        source: 'dashboard'
      });
    }.bind(this));
  }
  this.checkAllCurrentDataSetsInDataCart();
};

/**
 * Checks whether a data set notification should be shown.
 *
 * @method  showNotification
 * @author  Fritz Lekschas
 * @date    2016-05-09
 */
DashboardCtrl.prototype.showNotification = function () {
  return (
    this.dataSets.error ||
    this.dataSets.total === 0 ||
    this.searchQueryDataSets.length === 1 || (
      this.searchQueryDataSets.length > 1 && this.dataSets.total === 0
    )
  );
};

/**
 * Checks whether the upload button should be shown.
 *
 * @method  showUploadButton
 * @author  Fritz Lekschas
 * @date    2016-05-09
 */
DashboardCtrl.prototype.showUploadButton = function () {
  if (!this.userIsAuthenticated) {
    return false;
  }
  if (this.repoMode && !this.userIsAdmin) {
    return false;
  }
  return true;
};

/* ----------------------------------- T ------------------------------------ */

/**
 * Toggle visibility of the data cart.
 *
 * @method  toggleDataCart
 * @author  Fritz Lekschas
 * @date    2016-05-09
 * @param   {Boolean}  forceClose  If `true` force closes the data cart.
 */
DashboardCtrl.prototype.toggleDataCart = function (forceClose) {
  if (this.dataCart.length || forceClose) {
    if (this.showDataCart || forceClose) {
      this.dataSetsPanelHeight = 1;
      this.dataCartPanelHeight = 0;
    } else {
      this.dataSetsPanelHeight = 0.75;
      this.dataCartPanelHeight = 0.25;
    }

    this.showDataCart = forceClose ? false : !!!this.showDataCart;

    this.pubSub.trigger('refineryPanelUpdateHeight', {
      ids: {
        dataCart: true,
        dataSets: true
      }
    });

    this.$timeout(function () {
      // Reload dataSet infinite scroll adapter
      if (this.dataSetsAdapter) {
        this.dataSetsAdapter.reload();
      }
    }.bind(this), 250);
  }
};

/**
 * Toggle visibility of the data set filter panel.
 *
 * @method  toggleDataSetsFilter
 * @author  Fritz Lekschas
 * @date    2016-05-09
 */
DashboardCtrl.prototype.toggleDataSetsFilter = function () {
  this.showDataSetsFilter = !!!this.showDataSetsFilter;
  if (!this.membershipLoaded) {
    this.groupService.query()
      .$promise
      .then(function (response) {
        var tmp = [];
        // This extra loop is necessary because we don't want to provide two
        // filter options to only show public data.
        for (var i = response.objects.length; i--;) {
          if (response.objects[i].group_id !== 100) {
            tmp.push(response.objects[i]);
          }
        }
        tmp.sort(function sortByName (a, b) {
          var aName = a.group_name.toLowerCase();
          var bName = b.group_name.toLowerCase();
          if (aName < bName) {
            return -1;
          }
          if (aName > bName) {
            return 1;
          }
          return 0;
        });
        this.membership = tmp;
      }.bind(this))
      .finally(function () {
        this.membershipLoaded = true;
      }.bind(this));
  }
};

/**
 * Toggles the visibility of the data set exploration view.
 *
 * @method  toggleDataSetsExploration
 * @author  Fritz Lekschas
 * @date    2016-05-09
 */
DashboardCtrl.prototype.toggleDataSetsExploration = function () {
  this.dataSetPreview = false;
  this.dashboardDataSetPreviewService.close();

  if (this.dataSetExploration && this.expandDataSetPanel) {
    this.collapseDatasetExploration();
  } else {
    this.expandDatasetExploration();
  }
};

/**
 * Toggles through zoomed in or zoomed out state of the list graph view.
 *
 * @method  toggleListGraphZoom
 * @author  Fritz Lekschas
 * @date    2016-05-09
 * @param   {Object}  dataSet  Data set that is currently being interacted with
 *   in the data set list that triggered this action.
 */
DashboardCtrl.prototype.toggleListGraphZoom = function (dataSet) {
  if (this.listGraphZoomedOut) {
    this.$rootScope.$emit('dashboardVisNodeFocus', {
      terms: dataSet.annotations,
      source: 'resultsList',
      hideUnrelatedNodes: this.listGraphHideUnrelatedNodes === dataSet.id
    });
  } else {
    this.$rootScope.$emit('dashboardVisNodeFocus', {
      terms: dataSet.annotations,
      zoomOut: true,
      source: 'resultsList',
      hideUnrelatedNodes: this.listGraphHideUnrelatedNodes === dataSet.id
    });
  }
  this.listGraphZoomedOut = !!!this.listGraphZoomedOut;
};

/**
 * Toggle the visibility of unrelated annotation terms given a certain data set.
 *
 * @method  toggleListUnrelatedNodes
 * @author  Fritz Lekschas
 * @date    2016-05-09
 * @param   {Object}  dataSet  Data set of interest, which is currently
 *   interacted with.
 */
DashboardCtrl.prototype.toggleListUnrelatedNodes = function (dataSet) {
  if (this.listGraphHideUnrelatedNodes === dataSet.id) {
    this.$rootScope.$emit('dashboardVisNodeFocus', {
      terms: dataSet.annotations,
      source: 'resultsList',
      zoomOut: this.listGraphZoomedOut
    });
    this.listGraphHideUnrelatedNodes = undefined;
  } else {
    this.$rootScope.$emit('dashboardVisNodeFocus', {
      terms: dataSet.annotations,
      source: 'resultsList',
      zoomOut: this.listGraphZoomedOut,
      hideUnrelatedNodes: true
    });
    this.listGraphHideUnrelatedNodes = dataSet.id;
  }
};

/**
 * Toggle analyses filter radio button.
 *
 * @method  toogleRadio
 * @author  Fritz Lekschas
 * @date    2016-05-09
 */
DashboardCtrl.prototype.toogleRadio = function () {
  if (this.analysesFilterStatusCounter++) {
    this.analysesFilterStatus = undefined;
  }
};

/**
 * Toggle through the sort order.
 *
 * @method  toggleSortOrder
 * @author  Fritz Lekschas
 * @date    2016-05-09
 * @param   {String}  source  Source that this relates to, e.g. 'dataSets',
 *   'analyses', or 'workflows'.
 */
DashboardCtrl.prototype.toggleSortOrder = function (source) {
  var sortBy = source + 'SortBy';
  var sortDesc = source + 'SortDesc';
  var sortOrder = source + 'SortOrder';

  this[sortOrder] = (this[sortOrder] + 1) % 3;

  if (this[sortOrder] === 0) {
    this[sortBy] = undefined;
  }

  if (this[sortOrder] === 2) {
    this[sortDesc] = true;
    this.triggerSorting(source);
  }
};


/**
 * Trigger sorting of data sets, analyses, or workflows.
 *
 * @method  triggerSorting
 * @author  Fritz Lekschas
 * @date    2016-05-09
 * @param   {String}  source  Name of the source, e.g. 'dataSets', 'analyses',
 *   or 'workflows'.
 */
DashboardCtrl.prototype.triggerSorting = function (source) {
  var sortBy = source + 'SortBy';
  var sortDesc = source + 'SortDesc';
  var reloadService = (
  'dashboard' +
    source.charAt(0).toUpperCase() +
    source.slice(1) +
    'ReloadService'
  );

  if (this[sortBy]) {
    var params = this[sortDesc] ? '-' + this[sortBy] : this[sortBy];
    // Todo: Unify data sources. Currently datasets are handled nicely and
    // more generic than others e.g. analyses and workflows.
    if (source === 'dataSets') {
      this.dataSet.order(params);
    } else {
      this[source].extraParameters.order_by = params;
    }
  } else {
    if (source === 'dataSets') {
      this.dataSet.all();
    } else {
      delete this[source].extraParameters.order_by;
    }
  }

  this[source].newOrCachedCache(undefined, true);
  this[reloadService].reload();
};

/**
 * Open the deletion modal for a given Datset.
 *
 * @method  openDataSetDeleteModal
 * @author  Scott Ouellette
 * @date    2016-9-20
 */
DashboardCtrl.prototype.openDataSetDeleteModal = function (dataSet) {
  this.collapseDataSetPreview();
  this.collapseDatasetExploration();
  this.removeFromDataCart(dataSet);

  this.$uibModal.open({
    backdrop: 'static',
    keyboard: false,
    templateUrl: '/static/partials/dashboard/partials/dataset-delete-dialog.html',
    controller: 'DataSetDeleteCtrl as modal',
    resolve: {
      config: function () {
        return {
          model: 'data_sets',
          uuid: dataSet.uuid
        };
      },
      dataSet: dataSet,
      dataSets: this.dataSets,
      analyses: this.analyses,
      analysesReloadService: this.dashboardAnalysesReloadService
    }
  });
};

/**
 * Open the deletion modal for a given Analysis.
 *
 * @method  openAnalysisDeleteModal
 * @author  Scott Ouellette
 * @date    2016-9-28
 */
DashboardCtrl.prototype.openAnalysisDeleteModal = function (analysis) {
  this.$uibModal.open({
    backdrop: 'static',
    keyboard: false,
    templateUrl: '/static/partials/dashboard/partials/analysis-delete-dialog.html',
    controller: 'AnalysisDeleteCtrl as modal',
    resolve: {
      config: function () {
        return {
          model: 'analyses',
          uuid: analysis.uuid
        };
      },
      analysis: analysis,
      analyses: this.analyses,
      analysesReloadService: this.dashboardAnalysesReloadService,
      isOwner: analysis.is_owner
    }
  });
};

angular
  .module('refineryDashboard')
  .controller('DashboardCtrl', [
    '$q',
    '$state',
    '$stateParams',
    '$timeout',
    '$rootScope',
    '$window',
<<<<<<< HEAD
    '$uibModal',
=======
    '$log',
>>>>>>> 3f1633fe
    '_',
    'pubSub',
    'settings',
    'dataSet',
    'authService',
    'groupService',
    'projectService',
    'analysisService',
    'workflowService',
    'UiScrollSource',
    'dashboardDataSetsReloadService',
    'dashboardWidthFixerService',
    'dashboardExpandablePanelService',
    'dashboardDataSetPreviewService',
    'treemapContext',
    'dashboardVisData',
    'dataCart',
    DashboardCtrl
  ]);<|MERGE_RESOLUTION|>--- conflicted
+++ resolved
@@ -8,11 +8,8 @@
   $timeout,
   $rootScope,
   $window,
-<<<<<<< HEAD
   $uibModal,
-=======
   $log,
->>>>>>> 3f1633fe
   // 3rd party library
   _,
   // Refinery modules
@@ -42,11 +39,8 @@
   this.$stateParams = $stateParams;
   this.$timeout = $timeout;
   this.$window = $window;
-<<<<<<< HEAD
   this.$uibModal = $uibModal;
-=======
   this.$log = $log;
->>>>>>> 3f1633fe
 
   // Construct 3rd party library
   this._ = _;
@@ -1680,11 +1674,8 @@
     '$timeout',
     '$rootScope',
     '$window',
-<<<<<<< HEAD
     '$uibModal',
-=======
     '$log',
->>>>>>> 3f1633fe
     '_',
     'pubSub',
     'settings',
