--- conflicted
+++ resolved
@@ -87,10 +87,7 @@
 
   this.initVis = this.$q.defer();
   this.treemapContext.set('initVis', this.initVis.promise);
-<<<<<<< HEAD
-=======
   this.icons = this.$window.getStaticUrl('images/icons.svg');
->>>>>>> 8a96555e
 
   // Check authentication
   // This should ideally be moved to the global APP controller, which we don't
@@ -1670,13 +1667,9 @@
  */
 DashboardCtrl.prototype.openSatoriIntroEasterEgg = function () {
   this.$uibModal.open({
-<<<<<<< HEAD
-    templateUrl: '/static/partials/dashboard/partials/intro-satori-easteregg.html',
-=======
     templateUrl: this.$window.getStaticUrl(
       '/static/partials/dashboard/partials/intro-satori-easteregg.html'
     ),
->>>>>>> 8a96555e
     controller: 'IntroSatoriEasterEggCtrl as modal'
   });
 };
@@ -1750,14 +1743,9 @@
 
 DashboardCtrl.prototype.openFileBrowserDisabled = function () {
   this.$uibModal.open({
-<<<<<<< HEAD
-    templateUrl:
-      '/static/partials/dashboard/partials/file-browser-disabled.html',
-=======
     templateUrl: this.$window.getStaticUrl(
       '/static/partials/dashboard/partials/file-browser-disabled.html'
     ),
->>>>>>> 8a96555e
     controller: 'IntroSatoriEasterEggCtrl as modal'
   });
 };
