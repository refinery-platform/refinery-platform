'use strict';

function DataSetPreviewCtrl (
  $log,
  $q,
  _,
  $uibModal,
  pubSub,
  settings,
  userService,
  authService,
  studyService,
  dataSetAssayService,
  dataSetService,
  sharingService,
  citationService,
  analysisService,
  dashboardDataSetPreviewService,
  dashboardExpandablePanelService,
  dataSetTakeOwnershipService,
  dashboardDataSetsReloadService,
  filesize,
  DashboardIntrosDataSetSummary,
  permissionService
) {
  this.$log = $log;
  this.$q = $q;
  this._ = _;
  this.$uibModal = $uibModal;
  this.pubSub = pubSub;
  this.settings = settings;
  this.user = authService;
  this.userService = userService;
  this.studyService = studyService;
  this.assayService = dataSetAssayService;
  this.dataSetService = dataSetService;
  this.sharingService = sharingService;
  this.citationService = citationService;
  this.analysisService = analysisService;
  this.dashboardDataSetPreviewService = dashboardDataSetPreviewService;
  this.dashboardExpandablePanelService = dashboardExpandablePanelService;
  this.dataSetTakeOwnershipService = dataSetTakeOwnershipService;
  this.dashboardDataSetsReloadService = dashboardDataSetsReloadService;
  this.permissionService = permissionService;
  this.filesize = filesize;
<<<<<<< HEAD
  this.introsSatoriDataSetSummary = new DashboardIntrosDataSetSummary(this);
=======
  this.importStatus = {};
>>>>>>> c2bcb714

  this.maxBadges = this.settings.dashboard.preview.maxBadges;
  this.infinity = Number.POSITIVE_INFINITY;

  this.pubSub.on('expandFinished', function () {
    this.animationFinished = true;
  }.bind(this));

  this.dashboardExpandablePanelService.collapser.push(function () {
    this.animationFinished = false;
  }.bind(this));

  this.descLength = this.settings.dashboard.preview.defaultLengthDescription;

  this.maxAnalyses = this.settings.dashboard.preview.maxAnalyses;
}

Object.defineProperty(
  DataSetPreviewCtrl.prototype,
  'analyses', {
    enumerable: true,
    value: {},
    writable: true
  });

Object.defineProperty(
  DataSetPreviewCtrl.prototype,
  'dataSetUuid', {
    enumerable: true,
    get: function () {
      var uuid = this.dashboardDataSetPreviewService.dataSetUuid;
      if (uuid && this._currentUuid !== uuid) {
        this._currentUuid = uuid;
        this.loadData(uuid).then(function () {
          this.getUser(this.dataSetDetails.owner);
        }.bind(this));
      }
      return uuid;
    }
  });

Object.defineProperty(
  DataSetPreviewCtrl.prototype,
  'editIsOpen', {
    enumerable: true,
    value: true,
    writable: true
  });

Object.defineProperty(
  DataSetPreviewCtrl.prototype,
  'numAnalyses', {
    enumerable: true,
    value: 0,
    writable: true
  });

Object.defineProperty(
  DataSetPreviewCtrl.prototype,
  'numStudies', {
    enumerable: true,
    value: 0,
    writable: true
  });

Object.defineProperty(
  DataSetPreviewCtrl.prototype,
  'numAssays', {
    enumerable: true,
    value: 0,
    writable: true
  });

Object.defineProperty(
  DataSetPreviewCtrl.prototype,
  'studies', {
    enumerable: true,
    value: {},
    writable: true
  });

Object.defineProperty(
  DataSetPreviewCtrl.prototype,
  'assays', {
    enumerable: true,
    value: {},
    writable: true
  });

Object.defineProperty(
  DataSetPreviewCtrl.prototype,
  'totalFileSize', {
    enumerable: true,
    get: function () {
      if (this.dataSetDetails && this.dataSetDetails.file_size) {
        return this.filesize(this.dataSetDetails.file_size);
      }
      return 'Unknown';
    }
  });

DataSetPreviewCtrl.prototype.getAnalysis = function (uuid) {
  return this.analysisService
    .query({
      data_set__uuid: uuid
    })
    .$promise
    .then(function (data) {
      this.numAnalyses = data.meta.total_count;
      this.analyses = data.objects;
    }.bind(this))
    .catch(function (error) {
      this.$log.error(error);
    });
};

DataSetPreviewCtrl.prototype.getCitations = function (publications) {
  for (var i = 0, len = publications.length; i < len; i++) {
    var id = publications[i].pubmed_id | publications[i].doi;

    if (id) {
      this.loadCitation(publications, i, id);
    }
  }
};

/**
 * Load user data.
 *
 * @method  getUser
 * @author  Fritz Lekschas
 * @date    2015-10-21
 *
 * @param   {String}  uuid  User uuid.
 * @return  {Object}        Angular object returning `true` or an error.
 */
DataSetPreviewCtrl.prototype.getUser = function (uuid) {
  if (!uuid) {
    return this.$q.reject('No UUID');
  }

  return this.userService.get(uuid).then(function (user) {
    this.userName = user.fullName ? user.fullName : user.userName;
  }.bind(this));
};

DataSetPreviewCtrl.prototype.getStudies = function (uuid) {
  return this.studyService
    .get({
      uuid: uuid
    })
    .$promise
    .then(function (data) {
      this.numStudies = data.meta.total_count;
      if (this.numStudies === 1) {
        this.studies = data.objects[0];
        this.getCitations(this.studies.publications);
      } else {
        this.studies = data.objects;
      }
    }.bind(this));
};

DataSetPreviewCtrl.prototype.getAssay = function (uuid) {
  return this.assayService
    .get({
      uuid: uuid
    })
    .$promise
    .then(function (data) {
      this.numAssays = data.meta.total_count;
      this.assays = data.objects;
    }.bind(this));
};

DataSetPreviewCtrl.prototype.getDataSetDetails = function (uuid) {
  return this.dataSetService
    .get({
      uuid: uuid
    })
    .$promise
    .then(function (data) {
      this.dataSetDetails = data.objects[0];
    }.bind(this));
};

/**
 * Import data set from public into private space.
 *
 * @method  importDataSet
 * @author  Fritz Lekschas
 * @date    2016-05-11
 */
DataSetPreviewCtrl.prototype.importDataSet = function () {
  var self = this;
  var dataSetUuid = this.dataSetDetails.uuid;

  // Only allow the user to click on the button once per page load.
  this.importDataSetStarted = true;

  if (!(this.importStatus.hasOwnProperty(dataSetUuid))) {
    this.isDataSetReImporting = true;
    self.importStatus[dataSetUuid] = { isDataSetReImporting: true };
    this.dataSetTakeOwnershipService
      .save({
        data_set_uuid: dataSetUuid
      })
      .$promise
      .then(function (data) {
        self.importStatus[dataSetUuid] = { isDataSetReImportSuccess: true };
        self.dashboardDataSetsReloadService.reload(true);
        self.dashboardDataSetPreviewService.preview(data.new_data_set_uuid);
      })
      .catch(function (error) {
        self.importStatus[this.dataSetDetails.uuid] = { isDataSetReImportFail: true };
        self.$log.error(error);
      })
      .finally(function () {
        self.importStatus[dataSetUuid].isDataSetReImporting = false;
      });
  }
};

DataSetPreviewCtrl.prototype.loadCitation = function (
  publications, index, id) {
  this.studies.publications[index].citation = {
    isLoading: true
  };

  this.citationService
    .get(id)
    .then(function (data) {
      publications[index].citation = this._.merge(
        {
          isLoading: false,
          abstractLength: this.settings.dashboard.preview.defaultLengthAbstract
        },
        data
      );
    }.bind(this))
    .catch(function () {
      this.citationError = true;
    }.bind(this));
};

/**
 * Load all relevant data for the preview.
 *
 * @method  loadData
 * @author  Fritz Lekschas
 * @date    2016-05-09
 *
 * @param   {String}  dataSetUuid  UUID if data set to be previewed.
 */
DataSetPreviewCtrl.prototype.loadData = function (dataSetUuid) {
  this.importDataSetStarted = false;
  this.loading = true;
  this.permissionsLoading = true;
  this.userName = undefined;

  var dataSetDetails = this.getDataSetDetails(dataSetUuid);
  var studies = this.getStudies(dataSetUuid);
  var assays = this.getAssay(dataSetUuid);
  var analyses = this.getAnalysis(dataSetUuid);
  var permissions;

  permissions = this.user.isAuthenticated()
    .then(function (authenticated) {
      if (authenticated) {
        return this.permissionService.getPermissions(dataSetUuid);
      }
      return false;
    }.bind(this));

  permissions
    .finally(function () {
      this.permissionsLoading = false;
    }.bind(this));

  return this
    .$q
    .all([dataSetDetails, studies, analyses, assays])
    .then(function () {
      this.loading = false;
    }.bind(this))
    .catch(function () {
      // Should disable an error if both failed
      this.loading = false;
    }.bind(this));
};

/**
 * Open the permission modal.
 *
 * @method  openPermissionEditor
 * @author  Fritz Lekschas
 * @date    2015-08-21
 */
DataSetPreviewCtrl.prototype.openPermissionEditor = function () {
  var that = this;
  this.$uibModal.open({
    templateUrl: '/static/partials/dashboard/partials/permission-dialog.html',
    controller: 'PermissionEditorCtrl as modal',
    resolve: {
      config: function () {
        return {
          model: 'data_sets',
          uuid: that._currentUuid
        };
      }
    }
  }).result.catch(function () {
    // refresh data when user dismisses by clicking on the background
    that.permissionService.getPermissions(that._currentUuid);
  });
};

/**
 * Toggle abstract length.
 *
 * @method  toggleAbstract
 * @author  Fritz Lekschas
 * @date    2016-05-09
 *
 * @param   {Object}  citation  Citation object.
 */
DataSetPreviewCtrl.prototype.toggleAbstract = function (citation) {
  if (citation.abstractLength < Number.POSITIVE_INFINITY) {
    citation.abstractLength = Number.POSITIVE_INFINITY;
  } else {
    citation.abstractLength = this.settings.dashboard.preview.defaultLengthAbstract;
  }
};

/**
 * Toggle number of visible badges.
 *
 * @method  toggleBadges
 * @author  Fritz Lekschas
 * @date    2015-08-21
 */
DataSetPreviewCtrl.prototype.toggleBadges = function () {
  if (this.maxBadges < Number.POSITIVE_INFINITY) {
    this.maxBadges = Number.POSITIVE_INFINITY;
  } else {
    this.maxBadges = this.settings.dashboard.preview.maxBadges;
  }
};

/**
 * Toggle length of description.
 *
 * @method  toggleDescription
 * @author  Fritz Lekschas
 * @date    2016-05-09
 */
DataSetPreviewCtrl.prototype.toggleDescription = function () {
  if (this.descLength < Number.POSITIVE_INFINITY) {
    this.descLength = Number.POSITIVE_INFINITY;
  } else {
    this.descLength = this.settings.dashboard.preview.defaultLengthDescription;
  }
};

angular
  .module('refineryDashboard')
  .controller('DataSetPreviewCtrl', [
    '$log',
    '$q',
    '_',
    '$uibModal',
    'pubSub',
    'settings',
    'userService',
    'authService',
    'studyService',
    'dataSetAssayService',
    'dataSetService',
    'sharingService',
    'citationService',
    'analysisService',
    'dashboardDataSetPreviewService',
    'dashboardExpandablePanelService',
    'dataSetTakeOwnershipService',
    'dashboardDataSetsReloadService',
    'filesize',
    'DashboardIntrosDataSetSummary',
    'permissionService',
    DataSetPreviewCtrl
  ]);<|MERGE_RESOLUTION|>--- conflicted
+++ resolved
@@ -43,11 +43,8 @@
   this.dashboardDataSetsReloadService = dashboardDataSetsReloadService;
   this.permissionService = permissionService;
   this.filesize = filesize;
-<<<<<<< HEAD
   this.introsSatoriDataSetSummary = new DashboardIntrosDataSetSummary(this);
-=======
   this.importStatus = {};
->>>>>>> c2bcb714
 
   this.maxBadges = this.settings.dashboard.preview.maxBadges;
   this.infinity = Number.POSITIVE_INFINITY;
