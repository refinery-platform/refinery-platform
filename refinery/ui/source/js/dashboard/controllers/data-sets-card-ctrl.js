--- conflicted
+++ resolved
@@ -83,13 +83,9 @@
      * @memberOf refineryDashboard.DataSetsCardCtrl
     **/
     function getDataSets () {
-<<<<<<< HEAD
       dataSetV2Service.query(vm.params).$promise.then(function (response) {
-=======
-      vm.loadingDataSets = true;
-      vm.searchQueryDataSets = '';
-      dataSetService.query(vm.params).$promise.then(function (response) {
->>>>>>> 37800a3b
+        vm.loadingDataSets = true;
+        vm.searchQueryDataSets = '';
         vm.loadingDataSets = false;
         vm.dataSets = response;
         vm.dataSetsError = false;
