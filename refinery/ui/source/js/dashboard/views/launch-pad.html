<div id="launch-pad"
  class="col-md-4"
  style="float: left;"
  refinery-expandable-panel>
  <div class="refinery-panel">
    <div class="refinery-header flex-c flex-ac flex-sb">
      <div>
        <h3>
          <i class="m-r-1-4 fa fa-file"></i>Data Sets
        </h3>
      </div>
      <div
        class="flex-g-1 flex-c flex-jc"
        ng-if="dashboard.dataSetExploration">
        <span
          id="intro-js-satori-overview-start"
          class="btn"
          ng-click="dashboard.introsSatoriOverview.start()">
          <span class="fa fa-info-circle"></span>
          Intro Tour
        </span>
        <span class="separator">&middot;</span>
        <span class="help-item">
          <span class="f-box">Highlight:</span>
          <span
            class="f-box"
            title="Hover with mouse"
            refinery-tooltip
            refinery-tooltip-container="body"
            refinery-tooltip-placement="{{ dashboard.settings.djangoApp.satoriDemo ? 'bottom' : 'top' }}">
            <svg class="svg-icon icon-cursor-default">
              <use
                xmlns:xlink="http://www.w3.org/1999/xlink"
<<<<<<< HEAD
                xlink:href="/static/images/icons.svg#cursor-default"></use>
=======
                xlink:href=""
                ng-attr-xlink:href="{{ dashboard.icons + '#cursor-default' }}"></use>
>>>>>>> 8a96555e
            </svg>
          </span>
        </span>
        <span class="help-item">
          <span class="f-box">Lock:</span>
          <span
            class="f-box"
            title="Click with mouse"
            refinery-tooltip
            refinery-tooltip-container="body"
            refinery-tooltip-placement="{{ dashboard.settings.djangoApp.satoriDemo ? 'bottom' : 'top' }}">
            <svg class="svg-icon icon-cursor-click">
              <use
                xmlns:xlink="http://www.w3.org/1999/xlink"
<<<<<<< HEAD
                xlink:href="/static/images/icons.svg#cursor-click"></use>
=======
                xlink:href=""
                ng-attr-xlink:href="{{ dashboard.icons + '#cursor-click' }}"></use>
>>>>>>> 8a96555e
            </svg>
          </span>
        </span>
        <span class="help-item">
          <span class="f-box">Query:</span>
          <span
            class="f-box"
            title="Hold Command Key and click with mouse"
            refinery-tooltip
            refinery-tooltip-container="body"
            refinery-tooltip-placement="{{ dashboard.settings.djangoApp.satoriDemo ? 'bottom' : 'top' }}">
            <span class="f-box m-l-1-4">&#8984; + </span>
            <svg class="svg-icon icon-cursor-click">
              <use
                xmlns:xlink="http://www.w3.org/1999/xlink"
<<<<<<< HEAD
                xlink:href="/static/images/icons.svg#cursor-click"></use>
=======
                xlink:href=""
                ng-attr-xlink:href="{{ dashboard.icons + '#cursor-click' }}"></use>
>>>>>>> 8a96555e
            </svg>
          </span>
          <span class="f-box">or</span>
          <span
            class="f-box"
            title="Double click with mouse"
            refinery-tooltip
            refinery-tooltip-container="body"
            refinery-tooltip-placement="{{ dashboard.settings.djangoApp.satoriDemo ? 'bottom' : 'top' }}">
            <svg class="svg-icon icon-cursor-dblclick">
              <use
                xmlns:xlink="http://www.w3.org/1999/xlink"
<<<<<<< HEAD
                xlink:href="/static/images/icons.svg#cursor-dblclick"></use>
=======
                xlink:href=""
                ng-attr-xlink:href="{{ dashboard.icons + '#cursor-dblclick' }}"></use>
>>>>>>> 8a96555e
            </svg>
          </span>
        </span>
      </div>
      <div>
        <div ng-controller="dataUploadTutorialCtrl">
          <div ng-intro-options="dataUploadIntroOptions"
               ng-intro-method="dataUploadStart"
               ng-intro-oncomplete="dataUploadCompletedEvent" ng-intro-onexit="dataUploadExitEvent"
               ng-intro-onchange="dataUploadChangeEvent" ng-intro-onbeforechange="dataUploadBeforeChangeEvent"
               ng-intro-onafterchange="dataUploadAfterChangeEvent">
            <div>
              <span>
                <a
                  href="/files/"
                  class="no-underline btn">
                  <i class="fa fa-list"></i> List
                </a>
              </span>
              <button
                class="no-underline btn"
                ng-class="{'active': dashboard.dataSetExploration}"
                ng-click="dashboard.toggleDataSetsExploration()"
                ng-if="dashboard.explorationEnabled && !dashboard.settings.djangoApp.satoriDemo">
                <i class="fa fa-compass" title="Explore data sets"></i>
                Explor{{ dashboard.dataSetExploration ? 'ing' : 'e' }}
              </button>
              <button
                class="no-underline btn"
                ng-click="dashboard.toggleDataSetsExploration()"
<<<<<<< HEAD
                ng-if="dashboard.explorationEnabled && dashboard.settings.djangoApp.satoriDemo && dashboard.userIsAuthenticated">
=======
                ng-if="dashboard.explorationEnabled && dashboard.settings.djangoApp.satoriDemo">
>>>>>>> 8a96555e
                <i class="fa fa-{{ dashboard.dataSetExploration ? 'arrow-circle-left' : 'compass' }}" title="Explore data sets"></i>
                {{ dashboard.dataSetExploration ? 'Back Home' : 'Start Exploring' }}
              </button>
              <span id="dataUploadTutorialStep0">
               <a
                href="./data_set_manager/import/"
                class="no-underline btn"
                id="import-button"
                ng-if="dashboard.showUploadButton()">
                <i class="fa fa-plus-circle"></i> Upload
              </a>
             </span>
            </div>
          </div>
        </div>
      </div>
    </div>

    <div
      id="data-set-panel"
      class="refinery-sub-panel"
      ng-class="{'border': dashboard.expandedDataSetPanelBorder}"
      refinery-width-fixer>
      <form
        id="search-interface"
        class="navbar-search form-group">
        <i class="fa fa-search"></i>
        <i class="fa fa-times-circle"
          ng-if="dashboard.searchQueryDataSets"
          ng-click="dashboard.resetDataSetSearch()"></i>
        <!--The 'metadata-search' id below is used to define custom
          styling to address a padding issue observed in Firefox-->
        <input
          id="metadata-search"
          type="text"
          class="search-query form-control"
          placeholder="Search"
          ng-model="dashboard.searchQueryDataSets"
          ng-change="dashboard.searchDataSets(dashboard.searchQueryDataSets)">
      </form>

      <div
        id="data-set-panel-header"
        class="refinery-panel-header">
        <div
          class="refinery-notification"
          ng-class="{'active': dashboard.showNotification() }">
          <div
            class="refinery-notification-info"
            ng-show="dashboard.searchQueryDataSets.length === 1">
            <strong>Too short!</strong>
            Enter at least 2 characters to search.
          </div>
          <div
            class="refinery-notification-alert"
            ng-show="dashboard.dataSets.total === 0 && dashboard.searchQueryDataSets.length > 1 && !dashboard.dataSets.error">
            <strong>No luck!</strong>
            No data sets found.
          </div>
          <div
            class="refinery-notification-info"
            ng-show="dashboard.dataSets.total === 0 && dashboard.searchQueryDataSets.length === 0 && !dashboard.dataSets.error">
            <strong>Info</strong>
            No data sets available.
          </div>
          <div
            id="launchpad_warning" class="refinery-notification-error"
            ng-show="dashboard.searchQueryDataSets.length > 1 && dashboard.dataSets.error">
            <strong>Error: </strong>
            Please contact your <a ng-href="mailto:{{ app.settings.djangoApp.admins }}?Subject=Refinery%20Error">System Administrator</a>.
          </div>
        </div>
        <div class="floatbox">
          <div
            id="data-cart-filter-sort"
            class="floatbox-min-right">
            <button
              class="fa fa-info-circle icon-only"
              title="Introduction to the Data Set View"
              ng-click="dashboard.introsSatoriDataSetView.start()"
              ng-if="dashboard.dataSetExploration"
              refinery-tooltip
              refinery-tooltip-container="body"
              refinery-tooltip-placement="left"
              refinery-tooltip-delay-show="750"
              refinery-tooltip-delay-hide="150"
              refinery-tooltip-hide-on-click="true">
            </button>
            <button
              class="fa fa-shopping-cart is-mirrored icon-only disabled-default"
              title="Data Cart"
              ng-class="{ 'enabled': dashboard.dataCart.length, 'showing': dashboard.showDataCart }"
              ng-click="dashboard.toggleDataCart()"
              refinery-tooltip
              refinery-tooltip-container="body"
              refinery-tooltip-placement="top"
              refinery-tooltip-delay-show="750"
              refinery-tooltip-delay-hide="150"
              refinery-tooltip-hide-on-click="true">
              <span ng-if="dashboard.dataCart.length" class="is-mirrored is-mirrored-text is-icon-text">
                {{ dashboard.dataCart.length }}
              </span>
            </button>
             <span ng-if="dashboard.userIsAuthenticated">
              <button
                class="fa fa-filter icon-only"
                title="Filter data sets"
                ng-class="{'showing': dashboard.showDataSetsFilter, 'is-glowing-yellow-text': dashboard.dataSetsFilter}"
                ng-click="dashboard.toggleDataSetsFilter()"
                ng-if="!dashboard.searchQueryDataSets.length"
                close-on-outer-click-external-trigger="dashboard.dataSetsFilter"
                refinery-tooltip
                refinery-tooltip-container="body"
                refinery-tooltip-placement="top"
                refinery-tooltip-delay-show="750"
                refinery-tooltip-delay-hide="150"
                refinery-tooltip-hide-on-click="true">
              </button>
             </span>
            <button
              class="fa fa-sort icon-only"
              title="Sort data sets"
              ng-class="{'showing': dashboard.showDataSetsSort, 'is-glowing-yellow-text': dashboard.dataSetsSort}"
              ng-click="dashboard.showDataSetsSort = !!!dashboard.showDataSetsSort"
              ng-if="!dashboard.searchQueryDataSets.length"
              close-on-outer-click-external-trigger="dashboard.dataSetsSort"
              refinery-tooltip
              refinery-tooltip-container="body"
              refinery-tooltip-placement="right"
              refinery-tooltip-delay-show="750"
              refinery-tooltip-delay-hide="150"
              refinery-tooltip-hide-on-click="true">
            </button>
          </div>
          <div class="floatbox-max-left">
            <h4 id="total-datasets">
              <span ng-if="dashboard.searchQueryDataSets.length">
                Found
              </span>
              <span
                id="total-datasets"
                ng-if="dashboard.dataSets.totalUpperBound">
                {{ dashboard.dataSets.totalReadable }} of
                <abbr title="approximately">~</abbr>
                {{ dashboard.dataSets.totalUpperBound }}
              </span>
              <span ng-if="!dashboard.dataSets.totalUpperBound">
                <strong>{{ dashboard.dataSets.totalReadable }}</strong>
              </span>
              <span ng-if="dashboard.oldTotalDs">
                out of <strong>{{ dashboard.oldTotalDs }}</strong>
              </span>
              data sets
            </h4>
            <span class="separator">&middot;</span>
            <div class="data-cart-indicator">
              <i class="fa fa-star is-glowing-yellow-text pointer"
                title="All added to data cart. Click to remove."
                ng-if="dashboard.allCurrentDataSetsInDataCart === 2"
                ng-click="dashboard.removeAllCurrentToDataCart()"
                refinery-tooltip
                refinery-tooltip-container="body"
                refinery-tooltip-placement="top"
                refinery-tooltip-hide-on-click="true"></i>
              <i class="fa fa-star-half-o is-glowing-yellow-text pointer"
                title="Add remaining to data cart"
                ng-if="dashboard.allCurrentDataSetsInDataCart === 1"
                ng-click="dashboard.addAllCurrentToDataCart()"
                refinery-tooltip
                refinery-tooltip-container="body"
                refinery-tooltip-placement="top"
                refinery-tooltip-hide-on-click="true"></i>
              <i class="fa fa-star-o pointer"
                title="Add all to data cart"
                ng-if="!dashboard.allCurrentDataSetsInDataCart"
                ng-click="dashboard.addAllCurrentToDataCart()"
                refinery-tooltip
                refinery-tooltip-container="body"
                refinery-tooltip-placement="top"
                refinery-tooltip-hide-on-click="true"></i>
            </div>
          </div>
        </div>
      </div>
      <div
        class="refinery-filter-sort"
        ng-show="dashboard.showDataSetsFilter"
        close-on-outer-click="dashboard.showDataSetsFilter"
        close-on-outer-click-id="dashboard.dataSetsFilter">
        <h5 ng-if="dashboard.userIsAuthenticated">Filter by</h5>
        <div class="entry" ng-if="dashboard.userIsAuthenticated">
          <label class="checkbox">
            <input
              type="checkbox"
              ng-model="dashboard.dataSetsFilterOwner"> Own
          </label>
        </div>
        <div class="entry" ng-if="dashboard.userIsAuthenticated">
          <label class="checkbox">
            <input
              type="checkbox"
              ng-model="dashboard.dataSetsFilterPublic"> Public
          </label>
        </div>
        <div class="separator"></div>
        <div class="entry" ng-if="dashboard.userIsAuthenticated">
          <label class="select">
            <select
              name="filterDataSetByGroup"
              ng-model="dashboard.dataSetsFilterGroup"
              ng-options="group as group.group_name for group in dashboard.membership track by group.group_id">
              <option value="">---</option>
            </select>
            <span class="label-text">Group</span>
          </label>
        </div>
      </div>
      <div
        class="refinery-filter-sort"
        ng-show="dashboard.showDataSetsSort"
        close-on-outer-click="dashboard.showDataSetsSort"
        close-on-outer-click-id="dashboard.dataSetsSort">
        <div
          class="entry"
          ng-repeat="sorting in dashboard.dataSetsSorting track by $index">
          <label class="radio radio-button-hide">
            <input
              type="radio"
              value="{{ sorting.djangoAttribute }}"
              ng-click="dashboard.toggleSortOrder('dataSets')"
              ng-model="dashboard.dataSetsSortBy">
              <i
                class="sort-icon sort-active"
                ng-if="sorting.djangoAttribute === dashboard.dataSetsSortBy"
                ng-class="{'fa fa-sort-asc': !dashboard.dataSetsSortDesc,
                'fa fa-sort-desc': dashboard.dataSetsSortDesc}"></i>
              <i
                class="sort-icon fa fa-sort"
                ng-if="sorting.djangoAttribute !== dashboard.dataSetsSortBy"></i>
              {{ sorting.label }}
          </label>
        </div>
      </div>
      <div
        id="data-set-list"
        refinery-panel-ref-offset>
        <div
          class="data-cart"
          ng-class="{ 'active': dashboard.showDataCart }"
          refinery-panel
          refinery-panel-id="dataCart"
          refinery-panel-get-rel-height="dashboard.getDataCartPanelHeight()">
          <div class="bg"></div>
          <div class="refinery-panel-header">
            <div class="floatbox">
              <div class="floatbox-min-right">
                <button
                  class="fa fa-trash-o btn"
                  title="Clear data cart"
                  ng-click="dashboard.clearDataCart()"
                  refinery-tooltip
                  refinery-tooltip-container="body"
                  refinery-tooltip-placement="top"
                  refinery-tooltip-delay-show="750"
                  refinery-tooltip-delay-hide="150"
                  refinery-tooltip-hide-on-click="true">
                  <span class="is-icon-text">
                    Clear
                  </span>
                </button>
              </div>
              <div class="floatbox-max-left">
                <h4>Data Cart:</h4>
                <span class="num-data-sets">
                  {{ dashboard.dataCart.length }} data sets
                </span>
              </div>
            </div>
          </div>
          <div
            class="refinery-panel-content scrollable adjustable-height">

            <ul
              class="results no-list-style">
              <li
                ng-repeat="dataSet in dashboard.dataCart.dataSets | orderBy : $index : true"
                adapter="dashboard.dataCartAdapter"
                ng-class="{'hovered': dataSet.hovered, 'locked': dataSet.locked, 'previewing': dashboard.dataSetIsPreviewed(dataSet.uuid)}"
                ng-mouseenter="dashboard.dataSetMouseEnter(dataSet)"
                ng-mouseleave="dashboard.dataSetMouseLeave(dataSet)">

                <a
                  class="preview is-not-allowed"
                  title="View content in File Browser"
                  ng-if="dashboard.settings.djangoApp.satoriDemo"
                  ng-click="dashboard.openFileBrowserDisabled()"
                  refinery-tooltip
                  refinery-tooltip-container="body"
                  refinery-tooltip-placement="right"
                  refinery-tooltip-hide-on-click="true">
<<<<<<< HEAD
                  <i class="primary-text-color fa fa-table"></i>
=======
                  <i class="primary-text-color fa fa-folder-open-o"></i>
>>>>>>> 8a96555e
                </a>
                <a
                  class="preview"
                  title="View content in File Browser"
                  ng-href="data_sets/{{ dataSet.uuid }}"
                  ng-if="!dashboard.settings.djangoApp.satoriDemo"
                  refinery-tooltip
                  refinery-tooltip-container="body"
                  refinery-tooltip-placement="right"
                  refinery-tooltip-hide-on-click="true">
                  <i class="primary-text-color fa fa-folder-open-o"></i>
                </a>
                <button
                  class="zoom-out"
                  title="Zoom out to show all annotations in the list graph to the right"
                  ng-class="{'activated': dashboard.dataSetExploration && !dashboard.dataSetExplorationTempHidden, 'active': dashboard.listGraphZoomedOut}"
                  ng-click="dashboard.toggleListGraphZoom(dataSet)"
                  refinery-tooltip
                  refinery-tooltip-container="body"
                  refinery-tooltip-placement="top"
                  refinery-tooltip-delay-show="750"
                  refinery-tooltip-delay-hide="150"
                  refinery-tooltip-hide-on-click="true">
                  <i class="fa fa-search-minus"></i>
                </button>
                <button
                  class="annotations-only"
                  title="Hide all unrelated nodes in the list graph to the right"
                  ng-class="{'activated': dashboard.dataSetExploration && !dashboard.dataSetExplorationTempHidden, 'active': dashboard.listGraphHideUnrelatedNodes}"
                  ng-click="dashboard.toggleListUnrelatedNodes(dataSet)"
                  refinery-tooltip
                  refinery-tooltip-container="body"
                  refinery-tooltip-placement="bottom"
                  refinery-tooltip-delay-show="750"
                  refinery-tooltip-delay-hide="150"
                  refinery-tooltip-hide-on-click="true">
                  <i class="fa fa-compress"></i>
                </button>
                <a
                  class="title one-line"
                  title="Expand data set preview"
                  ng-click="dashboard.expandDataSetPreview(dataSet.uuid)"
                  ng-bind-html="dataSet.titleHtml"></a>
                <div class="flex-box indicators">
                  <ul class="flex-item-two flex-left no-list-style">
                    <li class="indicator"
                      ng-if="dataSet.is_owner"
                      title="You own this data set"
                      refinery-tooltip
                      refinery-tooltip-container="body"
                      refinery-tooltip-placement="top">
                      <i class="fa fa-user"></i>
                    </li>
                    <li class="indicator"
                      ng-if="dataSet.is_shared && dataSet.is_owner"
                      title="You privately share this data set"
                      refinery-tooltip
                      refinery-tooltip-container="body"
                      refinery-tooltip-placement="top">
                      <i class="fa fa-users icon-shared-out"></i>
                    </li>
                    <li class="indicator"
                      ng-if="dataSet.is_shared && !dataSet.is_owner && dashboard.userIsAuthenticated"
                      title="This data set is shared with you"
                      refinery-tooltip
                      refinery-tooltip-container="body"
                      refinery-tooltip-placement="top">
                      <i class="fa fa-users icon-shared-in"></i>
                    </li>
                    <li class="indicator"
                      ng-if="dataSet.public && dashboard.userIsAuthenticated"
                      title="This file is publicly available"
                      refinery-tooltip
                      refinery-tooltip-container="body"
                      refinery-tooltip-placement="top">
                      <i class="fa fa-globe"></i>
                    </li>
                    <li class="indicator"
                      ng-if="dashboard.readableDate(dataSet, 'modificationDate')"
                      title="Modification Date"
                      refinery-tooltip
                      refinery-tooltip-container="body"
                      refinery-tooltip-placement="top">
                      <i class="fa fa-calendar-o"></i>
                      {{ dashboard.readableDate(dataSet, 'modificationDate') }}
                    </li>
                    <li class="separator">&middot;</li>
                    <li class="indicator" ng-if="dataSet.analyses.length > 0">
                      <a id="analyses-indicator" class="pointer"
                      ng-href="/data_sets/{{ dataSet.uuid }}/#/analyses/"
                      title="{{ dataSet.analyses.length }} {{ dataSet.analyses.length > 1 ? 'Analyses
                       have' : 'Analysis has' }} been run
                       on this Dataset"
                      refinery-tooltip
                      refinery-tooltip-container="body"
                      refinery-tooltip-placement="right">
                        <i class="fa fa-bar-chart-o"></i> {{ dataSet.analyses.length }}
                      </a>
                    </li>
                    <li class="indicator">
                      <i class="fa fa-star is-glowing-yellow-text pointer"
                        title="Added to data cart. Click to remove."
                        ng-if="dashboard.dataCart.added(dataSet)"
                        ng-click="dashboard.removeFromDataCart(dataSet)"
                        refinery-tooltip
                        refinery-tooltip-container="body"
                        refinery-tooltip-placement="top"
                        refinery-tooltip-hide-on-click="true"></i>
                      <i class="fa fa-star-o pointer"
                        title="Add to data cart"
                        ng-if="!dashboard.dataCart.added(dataSet)"
                        ng-click="dashboard.addToDataCart(dataSet)"
                        refinery-tooltip
                        refinery-tooltip-container="body"
                        refinery-tooltip-placement="top"
                        refinery-tooltip-hide-on-click="true"></i>
                    </li>
                    <li>
                      <i
                        class="fa fa-trash-o indicator dataset-delete pointer"
                        title="Delete Dataset"
                        ng-if="dataSet.is_owner"
                        ng-click="dashboard.openDataSetDeleteModal(dataSet)"
                        refinery-tooltip
                        refinery-tooltip-container="body"
                        refinery-tooltip-placement="right"
                        refinery-tooltip-hide-on-click="true">
                      </i>
                    </li>
                  </ul>
                </div>
              </li>
            </ul>
          </div>
        </div>
        <div
          class="refinery-panel-content scrollable"
          ui-scroll-viewport
          refinery-panel
          refinery-panel-id="dataSets"
          refinery-panel-get-rel-height="dashboard.getDataSetsPanelHeight()">
          <ul
            class="results no-list-style infinite-scrolling"
            ng-class="{'search': dashboard.searchDataSet}">
            <li
              class="data-set-surrogate"
              ui-scroll="dataSet in dashboard.dataSets"
              buffer-size="50"
              adapter="dashboard.dataSetsAdapter"
              ng-class="{'hovered': dataSet.hovered, 'locked': dataSet.locked, 'previewing': dashboard.dataSetIsPreviewed(dataSet.uuid)}"
              ng-mouseenter="dashboard.dataSetMouseEnter(dataSet)"
              ng-mouseleave="dashboard.dataSetMouseLeave(dataSet)">
              <a
                class="preview is-not-allowed"
                title="View content in File Browser"
                ng-if="dashboard.settings.djangoApp.satoriDemo"
                ng-click="dashboard.openFileBrowserDisabled()"
                refinery-tooltip
                refinery-tooltip-container="body"
                refinery-tooltip-placement="right"
                refinery-tooltip-delay-show="750"
                refinery-tooltip-delay-hide="150"
                refinery-tooltip-hide-on-click="true">
<<<<<<< HEAD
                <i class="primary-text-color fa fa-table"></i>
=======
                <i class="primary-text-color fa fa-folder-open-o"></i>
>>>>>>> 8a96555e
              </a>
              <a
                class="preview"
                title="View content in File Browser"
                ng-href="data_sets/{{ dataSet.uuid }}"
                ng-if="!dashboard.settings.djangoApp.satoriDemo"
                refinery-tooltip
                refinery-tooltip-container="body"
                refinery-tooltip-placement="right"
                refinery-tooltip-delay-show="750"
                refinery-tooltip-delay-hide="150"
                refinery-tooltip-hide-on-click="true">
                <i class="primary-text-color fa fa-folder-open-o"></i>
              </a>
              <button
                class="zoom-out"
                title="Zoom out to show all annotations in the list graph to the right"
                ng-class="{'activated': dashboard.dataSetExploration && !dashboard.dataSetExplorationTempHidden, 'active': dashboard.listGraphZoomedOut}"
                ng-click="dashboard.toggleListGraphZoom(dataSet)"
                refinery-tooltip
                refinery-tooltip-container="body"
                refinery-tooltip-placement="top"
                refinery-tooltip-delay-show="750"
                refinery-tooltip-delay-hide="150"
                refinery-tooltip-hide-on-click="true">
                <i class="fa fa-search-minus"></i>
              </button>
              <button
                class="annotations-only"
                title="Hide all unrelated nodes in the list graph to the right"
                ng-class="{'activated': dashboard.dataSetExploration && !dashboard.dataSetExplorationTempHidden, 'active': dashboard.listGraphHideUnrelatedNodes}"
                ng-click="dashboard.toggleListUnrelatedNodes(dataSet)"
                refinery-tooltip
                refinery-tooltip-container="body"
                refinery-tooltip-placement="bottom"
                refinery-tooltip-delay-show="750"
                refinery-tooltip-delay-hide="150"
                refinery-tooltip-hide-on-click="true">
                <i class="fa fa-compress"></i>
              </button>
              <a
                class="title"
                title="Expand data set preview"
                ng-click="dashboard.expandDataSetPreview(dataSet.uuid)"
                ng-bind-html="dataSet.titleHtml"></a>
              <div class="flex-box indicators">
                <ul class="flex-item-two flex-left no-list-style">
                  <li class="indicator"
                    ng-if="dataSet.is_owner"
                    title="You own this data set"
                    refinery-tooltip
                    refinery-tooltip-container="body"
                    refinery-tooltip-placement="top">
                    <i class="fa fa-user"></i>
                  </li>
                  <li class="indicator"
                    ng-if="dataSet.is_shared && dataSet.is_owner"
                    title="You privately share this data set"
                    refinery-tooltip
                    refinery-tooltip-container="body"
                    refinery-tooltip-placement="top">
                    <i class="fa fa-users icon-shared-out"></i>
                  </li>
                  <li class="indicator"
                    ng-if="dataSet.is_shared && !dataSet.is_owner && dashboard.userIsAuthenticated"
                    title="This data set is shared with you"
                    refinery-tooltip
                    refinery-tooltip-container="body"
                    refinery-tooltip-placement="top">
                    <i class="fa fa-users icon-shared-in"></i>
                  </li>
                  <li class="indicator"
                    ng-if="dataSet.public && dashboard.userIsAuthenticated"
                    title="This file is publicly available"
                    refinery-tooltip
                    refinery-tooltip-container="body"
                    refinery-tooltip-placement="top">
                    <i class="fa fa-globe"></i>
                  </li>
                  <li class="indicator"
                    ng-if="dashboard.readableDate(dataSet, 'modificationDate')"
                    title="Modification Date"
                    refinery-tooltip
                    refinery-tooltip-container="body"
                    refinery-tooltip-placement="top">
                    <i class="fa fa-calendar-o"></i>
                    {{ dashboard.readableDate(dataSet, 'modificationDate') }}
                  </li>
                  <li class="separator">&middot;</li>
                  <li class="indicator" ng-if="dataSet.analyses.length > 0">
                      <a id="analyses-indicator" class="pointer"
                      ng-href="/data_sets/{{ dataSet.uuid }}/#/analyses/"
                      title="{{ dataSet.analyses.length }} {{
                      dataSet.analyses.length > 1 ? 'Analyses
                       have' : 'Analysis has' }} been run
                       on this Dataset"
                      refinery-tooltip
                      refinery-tooltip-container="body"
                      refinery-tooltip-placement="right">
                        <i class="fa fa-bar-chart-o"></i> {{ dataSet
                        .analyses.length }}
                      </a>
                  </li>
                  <li class="indicator">
                    <i class="fa fa-star is-glowing-yellow-text pointer"
                      title="Added to data cart. Click to remove."
                      ng-if="dashboard.dataCart.added(dataSet)"
                      ng-click="dashboard.removeFromDataCart(dataSet)"
                      refinery-tooltip
                      refinery-tooltip-container="body"
                      refinery-tooltip-placement="top"
                      refinery-tooltip-hide-on-click="true"></i>
                    <i class="fa fa-star-o pointer"
                      title="Add to data cart"
                      ng-if="!dashboard.dataCart.added(dataSet)"
                      ng-click="dashboard.addToDataCart(dataSet)"
                      refinery-tooltip
                      refinery-tooltip-container="body"
                      refinery-tooltip-placement="top"
                      refinery-tooltip-hide-on-click="true"></i>
                  </li>
                  <li>
                    <i
                      class="fa fa-trash-o indicator dataset-delete pointer"
                      title="Delete Dataset"
                      ng-if="dataSet.is_owner"
                      ng-click="dashboard.openDataSetDeleteModal(dataSet)"
                      refinery-tooltip
                      refinery-tooltip-container="body"
                      refinery-tooltip-placement="right"
                      refinery-tooltip-hide-on-click="true">
                    </i>
                  </li>
                </ul>
              </div>
              <p
                class="snippet"
<<<<<<< HEAD
                ng-if="dataSet.description && dashboard.searchDataSet"
=======
                ng-if="dataSet.descriptionHtml && dashboard.searchDataSet"
>>>>>>> 8a96555e
                ng-bind-html="dataSet.descriptionHtml"></p>
            </li>
            <li ng-if="dashboard.dataSetsAdapter.isLoading">
              <div class="refinery-request-loading">
                <span class="refinery-spinner"></span>
              </div>
            </li>
          </ul>
        </div>
      </div>
    </div>
    <refinery-expansion-panel>
      <refinery-data-set-preview
        active="dashboard.dataSetPreview"
        close="dashboard.collapseDataSetPreview()"
        exploration="dashboard.dataSetExploration">
      </refinery-data-set-preview>
      <refinery-dashboard-vis-wrapper
        active="dashboard.dataSetExploration"
        ng-if="dashboard.explorationEnabled">
      </refinery-dashboard-vis-wrapper>
      <div
        ng-class="{ 'hidden': dashboard.dataSetExploration || dashboard.dataSetPreview }"
        ng-if="dashboard.repoMode">
        <div class="content-container">
          <div class="refinery-panel-topbar"></div>
          <div class="full-without-topbar" ng-class="{ 'custom-repo-mode-html': dashboard.customRepoModeHtml }">
            <div class="refinery-global-notifier" ng-if="!dashboard.customRepoModeHtml">
              <div class="refinery-repo-mode">
                <svg class="icon-refinery">
                  <use
                    xmlns:xlink="http://www.w3.org/1999/xlink"
                    ng-attr-xlink:href="{{ dashboard.icons + '#refinery' }}"></use>
                </svg><br/>
                Repository Mode
              </div>
            </div>
            <div
              id="custom-repo-mode-html"
              ng-if="dashboard.customRepoModeHtml"
              ng-bind-html="dashboard.customRepoModeHtml">
            </div>
          </div>
        </div>
      </div>
    </refinery-expansion-panel>
  </div>
</div>

<div
  class="col-md-4 shadowPanel"
  ng-if="dashboard.expandedDataSetPanelBorder">
</div>

<div id="analyses-panel"
  class="col-md-4 pushable"
  ng-class="{'pushed': dashboard.expandDataSetPanel}"
  ng-if="!dashboard.repoMode">
  <div class="refinery-panel">
    <div class="refinery-header">
      <span class="refinery-header-left">
        <h3>
          <span>
            <i class="m-r-1-4 fa fa-bar-chart-o"></i>Analyses
          </span>
        </h3>
      </span>
      <span class="refinery-header-right">
<!--         <a
          href="./projects/new/"
          class="no-underline"
          ng-if="dashboard.userIsAuthenticated">
          <i class="icon-plus-sign"></i>
        </a> -->
      </span>
    </div>
    <div class="refinery-sub-panel">
      <div class="refinery-panel-header">
        <div
          class="refinery-notification"
          ng-class="{'active': dashboard.analyses.total === 0}">
          <div
            class="refinery-notification-info"
            ng-show="dashboard.analyses.total === 0">
            <strong>Info</strong>
            No analyses available.
          </div>
        </div>
        <div class="floatbox">
          <div class="floatbox-min-right">
            <span ng-if="dashboard.userIsAuthenticated">
              <button
                class="icon-only fa fa-filter"
                title="Filter &amp; Sort"
                ng-class="{'showing': dashboard.showAnalysesFilterSort, 'active': dashboard.analysesFilterSort}"
                ng-click="dashboard.showAnalysesFilterSort = !!!dashboard.showAnalysesFilterSort"
                ng-if="dashboard.analysesIsFilterable"
                close-on-outer-click-external-trigger="dashboard.analysesFilterSort"
                refinery-tooltip
                refinery-tooltip-container="body"
                refinery-tooltip-placement="right">
              </button>
            </span>
          </div>
          <div class="floatbox-max-left">
            <h4 id="total-analyses">
              {{ dashboard.analyses.totalReadable }}
              {{ dashboard.analyses.totalReadable > 1 ? 'analyses' : 'analysis' }}
            </h4>
          </div>
        </div>
      </div>
      <div
        class="refinery-filter-sort"
        ng-show="dashboard.showAnalysesFilterSort"
        close-on-outer-click="dashboard.showAnalysesFilterSort"
        close-on-outer-click-id="dashboard.analysesFilterSort">
        <h5>Filter by</h5>
        <div class="entry">
          <label class="radio">
            <input
              type="radio"
              value="RUNNING"
              ng-click="dashboard.toogleRadio()"
              ng-model="dashboard.analysesFilterStatus">
              Running
              <i class="info-icon analyses-status fa fa-cog"></i>
          </label>
        </div>
        <div class="entry">
          <label class="radio">
            <input
              type="radio"
              value="SUCCESS"
              ng-click="dashboard.toogleRadio()"
              ng-model="dashboard.analysesFilterStatus">
              Successful
              <i class="info-icon analyses-status fa fa-check-circle"></i>
          </label>
        </div>
        <div class="entry">
          <label class="radio">
            <input
              type="radio"
              value="FAILURE"
              ng-click="dashboard.toogleRadio()"
              ng-model="dashboard.analysesFilterStatus">
              Failed
              <i class="info-icon analyses-status fa
              fa-exclamation-triangle"></i>
          </label>
        </div>
        <div class="entry">
          <label class="radio">
            <input
              type="radio"
              value="UNKNOWN"
              ng-click="dashboard.toogleRadio()"
              ng-model="dashboard.analysesFilterStatus">
              Unknown
              <i class="info-icon analyses-status fa fa-question-circle"></i>
          </label>
        </div>
        <h5>Sort by</h5>
        <div
          class="entry"
          ng-repeat="sorting in dashboard.analysesSorting track by $index">
          <label class="radio radio-button-hide">
            <input
              type="radio"
              value="{{ sorting.djangoAttribute }}"
              ng-click="dashboard.toggleSortOrder('analyses')"
              ng-model="dashboard.analysesSortBy">
              <i
                class="sort-icon sort-active"
                ng-if="sorting.djangoAttribute === dashboard.analysesSortBy"
                ng-class="{'fa fa-sort-asc': !dashboard.analysesSortDesc,
                'fa fa-sort-desc': dashboard.analysesSortDesc}"></i>
              <i
                class="sort-icon fa fa-sort"
                ng-if="sorting.djangoAttribute !== dashboard.analysesSortBy"></i>
              {{ sorting.label }}
          </label>
        </div>
      </div>
      <div
        class="refinery-panel-content scrollable jquery-full-height"
        ui-scroll-viewport>
        <ul
          class="results no-list-style infinite-scrolling">
          <li
            ui-scroll="analysis in dashboard.analyses"
            buffer-size="50"
            adapter="dashboard.analysesAdapter">
            <span ng-switch on="analysis.status">
              <span ng-if="SUCCESS">
                <a ng-href='/data_sets/{{analysis.data_set__uuid}}/#/files/?{"{{analysis.facet_name}}":"{{analysis.name}}"}'>
                  {{ analysis.name }}
                </a>
              </span>
              <span ng-if="!SUCCESS">
                <a
                ng-href="/data_sets/{{analysis.data_set__uuid}}/#/analyses/">
                {{ analysis.name }}
              </a>
              </span>
            </span>
            <div class="flex-box indicators">
                <ul class="flex-item-two flex-left no-list-style">
                  <li class="indicator">
                    <i
                      class="analyses-status {{ analysis.status | analysisStatusIcon }}"
                      title="{{ analysis.status | analysisStatusTitle }}"
                      refinery-tooltip
                      refinery-tooltip-container="body"
                      refinery-tooltip-placement="left">
                    </i>
                  </li>
                  <li class="indicator">
                    <i
                      class="fa fa-user"
                      title="You ran this analysis"
                      ng-if="analysis.is_owner"
                      refinery-tooltip
                      refinery-tooltip-container="body"
                      refinery-tooltip-placement="top"></i>
                    <i
                      class="fa fa-users icon-shared-in"
                      title="Some collaborator ran this analysis"
                      ng-if="!analysis.is_owner"
                      refinery-tooltip
                      refinery-tooltip-container="body"
                      refinery-tooltip-placement="top"></i>
                  </li>
                  <li class="indicator"
                    title="Modification Date"
                    refinery-tooltip
                    refinery-tooltip-container="body"
                    refinery-tooltip-placement="top">
                    <i class="fa fa-calendar-o"></i>
                    {{ dashboard.readableDate(analysis, 'modification_date') }}
                  </li>
                  <li class="separator" ng-if="analysis.is_owner">&middot;</li>
                  <li class="indicator" ng-if="analysis.is_owner">
                    <i class="fa fa-trash-o analysis-delete pointer"
                      title="Delete Analysis"
                      ng-click="dashboard.openAnalysisDeleteModal(analysis)"
                      refinery-tooltip
                      refinery-tooltip-container="body"
                      refinery-tooltip-placement="right"
                      refinery-tooltip-hide-on-click="true">
                    </i>
                  </li>
                </ul>
              </div>
          </li>
          <li ng-if="dashboard.analysesAdapter.isLoading">
            <div class="refinery-request-loading">
              <span class="refinery-spinner"></span>
            </div>
          </li>
        </ul>
      </div>
    </div>
  </div>
</div>

<div id="workflows-panel"
  class="col-md-4 pushable"
  ng-class="{'pushed': dashboard.expandDataSetPanel}"
  ng-if="!dashboard.repoMode">
  <div class="refinery-panel">
    <div class="refinery-header">
      <span class="refinery-header-left">
        <h3><i class="m-r-1-4 fa fa-cog"></i>Workflows</h3>
      </span>
    </div>
    <div class="refinery-sub-panel">
      <div class="refinery-panel-header">
        <div
          class="refinery-notification"
          ng-class="{'active': dashboard.workflows.total === 0}">
          <div
            class="refinery-notification-info"
            ng-show="dashboard.workflows.total === 0">
            <strong>Info</strong>
            No workflows available.
          </div>
        </div>
        <div class="floatbox">
          <div class="floatbox-min-right">
            <span ng-if="dashboard.userIsAuthenticated">
              <button
                class="icon-only fa fa-filter"
                title="Filter &amp; Sort"
                ng-class="{'showing': dashboard.showWorkflowsFilterSort, 'active': dashboard.workflowsFilterSort}"
                ng-click="dashboard.showWorkflowsFilterSort = !!!dashboard.showWorkflowsFilterSort"
                ng-if="dashboard.workflows.totalReadable"
                close-on-outer-click-external-trigger="dashboard.workflowsFilterSort"
                refinery-tooltip
                refinery-tooltip-container="body"
                refinery-tooltip-placement="left">
              </button>
            </span>
          </div>
          <div class="floatbox-max-left">
            <h4>
              {{ dashboard.workflows.totalReadable }}
              {{ dashboard.workflows.totalReadable > 1 ? 'workflows' : 'workflow' }}
            </h4>
          </div>
        </div>
      </div>
      <div
        class="refinery-filter-sort"
        ng-show="dashboard.showWorkflowsFilterSort"
        close-on-outer-click="dashboard.showWorkflowsFilterSort"
        close-on-outer-click-id="dashboard.workflowsFilterSort">
        <h5>Sort by</h5>
        <div
          class="entry"
          ng-repeat="sorting in dashboard.workflowsSorting track by $index">
          <label class="radio radio-button-hide">
            <input
              type="radio"
              value="{{ sorting.djangoAttribute }}"
              ng-click="dashboard.toggleSortOrder('workflows')"
              ng-model="dashboard.workflowsSortBy">
              <i
                class="sort-icon sort-active"
                ng-if="sorting.djangoAttribute === dashboard.workflowsSortBy"
                ng-class="{'fa fa-sort-up': !dashboard.workflowsSortDesc,
                'fa fa-sort-desc': dashboard.workflowsSortDesc}"></i>
              <i
                class="sort-icon fa fa-sort"
                ng-if="sorting.djangoAttribute !== dashboard.workflowsSortBy"></i>
              {{ sorting.label }}
          </label>
        </div>
      </div>
      <div
        class="refinery-panel-content scrollable jquery-full-height"
        ui-scroll-viewport>
        <ul
          class="results no-list-style infinite-scrolling">
          <li
            ui-scroll="workflow in dashboard.workflows"
            buffer-size="50"
            adapter="dashboard.workflowsAdapter">
            <a ng-href="workflows/{{ workflow.uuid }}">{{ workflow.name }}</a>
          </li>
          <li ng-if="dashboard.workflowsAdapter.isLoading">
            <div class="refinery-request-loading">
              <span class="refinery-spinner"></span>
            </div>
          </li>
        </ul>
      </div>
    </div>
  </div>
</div>

<!-- Intro.js Overview of SATORI -->
<div
  ng-intro-options="dashboard.introsSatoriOverview.options"
  ng-intro-method="dashboard.introsSatoriOverview._start"
  ng-intro-exit-method="dashboard.introsSatoriOverview._exit"
  ng-intro-onbeforechange="dashboard.introsSatoriOverview.beforeChangeEvent"
  ng-intro-autostart="dashboard.introsSatoriOverview.autoStart"
  ng-intro-oncomplete="dashboard.introsSatoriOverview.complete"
  ng-intro-onexit="dashboard.introsSatoriOverview.exit"></div>

<!-- Intro.js Details of the Data Set View -->
<div
  ng-intro-options="dashboard.introsSatoriDataSetView.options"
  ng-intro-method="dashboard.introsSatoriDataSetView._start"
  ng-intro-exit-method="dashboard.introsSatoriDataSetView._exit"
  ng-intro-onbeforechange="dashboard.introsSatoriDataSetView.beforeChangeEvent"
  ng-intro-autostart="dashboard.introsSatoriDataSetView.autoStart"
  ng-intro-oncomplete="dashboard.introsSatoriDataSetView.complete"
  ng-intro-onexit="dashboard.introsSatoriDataSetView.exit"><|MERGE_RESOLUTION|>--- conflicted
+++ resolved
@@ -1,6 +1,5 @@
 <div id="launch-pad"
   class="col-md-4"
-  style="float: left;"
   refinery-expandable-panel>
   <div class="refinery-panel">
     <div class="refinery-header flex-c flex-ac flex-sb">
@@ -31,12 +30,8 @@
             <svg class="svg-icon icon-cursor-default">
               <use
                 xmlns:xlink="http://www.w3.org/1999/xlink"
-<<<<<<< HEAD
-                xlink:href="/static/images/icons.svg#cursor-default"></use>
-=======
                 xlink:href=""
                 ng-attr-xlink:href="{{ dashboard.icons + '#cursor-default' }}"></use>
->>>>>>> 8a96555e
             </svg>
           </span>
         </span>
@@ -51,12 +46,8 @@
             <svg class="svg-icon icon-cursor-click">
               <use
                 xmlns:xlink="http://www.w3.org/1999/xlink"
-<<<<<<< HEAD
-                xlink:href="/static/images/icons.svg#cursor-click"></use>
-=======
                 xlink:href=""
                 ng-attr-xlink:href="{{ dashboard.icons + '#cursor-click' }}"></use>
->>>>>>> 8a96555e
             </svg>
           </span>
         </span>
@@ -72,12 +63,8 @@
             <svg class="svg-icon icon-cursor-click">
               <use
                 xmlns:xlink="http://www.w3.org/1999/xlink"
-<<<<<<< HEAD
-                xlink:href="/static/images/icons.svg#cursor-click"></use>
-=======
                 xlink:href=""
                 ng-attr-xlink:href="{{ dashboard.icons + '#cursor-click' }}"></use>
->>>>>>> 8a96555e
             </svg>
           </span>
           <span class="f-box">or</span>
@@ -90,12 +77,8 @@
             <svg class="svg-icon icon-cursor-dblclick">
               <use
                 xmlns:xlink="http://www.w3.org/1999/xlink"
-<<<<<<< HEAD
-                xlink:href="/static/images/icons.svg#cursor-dblclick"></use>
-=======
                 xlink:href=""
                 ng-attr-xlink:href="{{ dashboard.icons + '#cursor-dblclick' }}"></use>
->>>>>>> 8a96555e
             </svg>
           </span>
         </span>
@@ -126,11 +109,7 @@
               <button
                 class="no-underline btn"
                 ng-click="dashboard.toggleDataSetsExploration()"
-<<<<<<< HEAD
-                ng-if="dashboard.explorationEnabled && dashboard.settings.djangoApp.satoriDemo && dashboard.userIsAuthenticated">
-=======
                 ng-if="dashboard.explorationEnabled && dashboard.settings.djangoApp.satoriDemo">
->>>>>>> 8a96555e
                 <i class="fa fa-{{ dashboard.dataSetExploration ? 'arrow-circle-left' : 'compass' }}" title="Explore data sets"></i>
                 {{ dashboard.dataSetExploration ? 'Back Home' : 'Start Exploring' }}
               </button>
@@ -431,11 +410,7 @@
                   refinery-tooltip-container="body"
                   refinery-tooltip-placement="right"
                   refinery-tooltip-hide-on-click="true">
-<<<<<<< HEAD
-                  <i class="primary-text-color fa fa-table"></i>
-=======
                   <i class="primary-text-color fa fa-folder-open-o"></i>
->>>>>>> 8a96555e
                 </a>
                 <a
                   class="preview"
@@ -599,11 +574,7 @@
                 refinery-tooltip-delay-show="750"
                 refinery-tooltip-delay-hide="150"
                 refinery-tooltip-hide-on-click="true">
-<<<<<<< HEAD
-                <i class="primary-text-color fa fa-table"></i>
-=======
                 <i class="primary-text-color fa fa-folder-open-o"></i>
->>>>>>> 8a96555e
               </a>
               <a
                 class="preview"
@@ -741,11 +712,7 @@
               </div>
               <p
                 class="snippet"
-<<<<<<< HEAD
-                ng-if="dataSet.description && dashboard.searchDataSet"
-=======
                 ng-if="dataSet.descriptionHtml && dashboard.searchDataSet"
->>>>>>> 8a96555e
                 ng-bind-html="dataSet.descriptionHtml"></p>
             </li>
             <li ng-if="dashboard.dataSetsAdapter.isLoading">
