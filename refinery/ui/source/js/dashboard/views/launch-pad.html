<div id="launchpadStep0"
  class="col-md-4"
  refinery-expandable-panel>
  <div class="refinery-panel">
    <div class="refinery-header">
      <span class="refinery-header-left">
        <h3>
          <i class="m-r-1-4 fa fa-file"></i>Data Sets
        </h3>
      </span>
      <span class="refinery-header-right">
<<<<<<< HEAD
        <div ng-controller="dataUploadTutorialCtrl">
          <div ng-intro-options="dataUploadIntroOptions"
               ng-intro-method="dataUploadStart"
               ng-intro-oncomplete="dataUploadCompletedEvent" ng-intro-onexit="dataUploadExitEvent"
               ng-intro-onchange="dataUploadChangeEvent" ng-intro-onbeforechange="dataUploadBeforeChangeEvent"
               ng-intro-onafterchange="dataUploadAfterChangeEvent">
            <a id="dataUploadTutorialStep0"
              href="./data_set_manager/import/"
              class="no-underline btn"
              ng-if="dashboard.showUploadButton()">
              <i class="fa fa-plus-circle"></i> Upload
            </a>
          </div>
        </div>
=======
        <a
          href="./data_set_manager/import/"
          class="no-underline btn"
          id="import-button"
          ng-if="dashboard.showUploadButton()">
          <i class="fa fa-plus-circle"></i> Upload
        </a>
>>>>>>> 31249b2b
        <button
          class="no-underline btn"
          ng-class="{'active': dashboard.dataSetExploration}"
          ng-click="dashboard.toggleDataSetsExploration()"
          ng-if="dashboard.explorationEnabled">
          <i class="fa fa-compass" title="Explore data sets"></i> Explore
        </button>
      </span>
    </div>

    <div id="launchpadStep1Fix"
      class="refinery-sub-panel"
      ng-class="{'border': dashboard.expandedDataSetPanelBorder}"
      refinery-width-fixer>

      <form class="navbar-search form-group">
        <div id="launchpadStep1">
        <i class="fa fa-search"></i>
        <i class="fa fa-times-circle"
          ng-if="dashboard.searchQueryDataSets"
          ng-click="dashboard.resetDataSetSearch()"></i>
        <input

          type="text"
          class="search-query form-control"
          placeholder="Search"
          ng-model="dashboard.searchQueryDataSets"
          ng-change="dashboard.searchDataSets(dashboard.searchQueryDataSets)">
          </div>
      </form>

      <div class="refinery-panel-header">
        <div
          class="refinery-notification"
          ng-class="{'active': dashboard.showNotification() }">
          <div
            class="refinery-notification-info"
            ng-show="dashboard.searchQueryDataSets.length === 1">
            <strong>Too short!</strong>
            Enter at least 2 characters to search.
          </div>
          <div
            class="refinery-notification-alert"
            ng-show="dashboard.dataSets.total === 0 && dashboard.searchQueryDataSets.length > 1 && !dashboard.dataSets.error">
            <strong>No luck!</strong>
            No data sets found.
          </div>
          <div
            class="refinery-notification-info"
            ng-show="dashboard.dataSets.total === 0 && dashboard.searchQueryDataSets.length === 0 && !dashboard.dataSets.error">
            <strong>Info</strong>
            No data sets available.
          </div>
          <div
            id="launchpad_warning" class="refinery-notification-error"
            ng-show="dashboard.searchQueryDataSets.length > 1 && dashboard.dataSets.error">
            <strong>Error: </strong>
            Please contact your <a ng-href="mailto:{{ app.settings.djangoApp.admins }}?Subject=Refinery%20Error">System Administrator</a>.
          </div>
        </div>
        <div class="floatbox">
          <div id="launchpadStep2" class="floatbox-min-right">
            <button
              class="fa fa-shopping-cart is-mirrored icon-only disabled-default"
              title="Data Cart"
              ng-class="{ 'enabled': dashboard.dataCart.length, 'showing': dashboard.showDataCart }"
              ng-click="dashboard.toggleDataCart()"
              refinery-tooltip
              refinery-tooltip-container="body"
              refinery-tooltip-placement="left"
              refinery-tooltip-delay-show="750"
              refinery-tooltip-delay-hide="150"
              refinery-tooltip-hide-on-click="true">
              <span ng-if="dashboard.dataCart.length" class="is-mirrored is-mirrored-text is-icon-text">
                {{ dashboard.dataCart.length }}
              </span>
            </button>
            <button
              class="fa fa-filter icon-only"
              title="Filter data sets"
              ng-class="{'showing': dashboard.showDataSetsFilter, 'is-glowing-yellow-text': dashboard.dataSetsFilter}"
              ng-click="dashboard.toggleDataSetsFilter()"
              ng-if="!dashboard.searchQueryDataSets.length"
              close-on-outer-click-external-trigger="dashboard.dataSetsFilter"
              refinery-tooltip
              refinery-tooltip-container="body"
              refinery-tooltip-placement="top"
              refinery-tooltip-delay-show="750"
              refinery-tooltip-delay-hide="150"
              refinery-tooltip-hide-on-click="true">
            </button>
            <button
              class="fa fa-sort icon-only"
              title="Sort data sets"
              ng-class="{'showing': dashboard.showDataSetsSort, 'is-glowing-yellow-text': dashboard.dataSetsSort}"
              ng-click="dashboard.showDataSetsSort = !!!dashboard.showDataSetsSort"
              ng-if="!dashboard.searchQueryDataSets.length"
              close-on-outer-click-external-trigger="dashboard.dataSetsSort"
              refinery-tooltip
              refinery-tooltip-container="body"
              refinery-tooltip-placement="right"
              refinery-tooltip-delay-show="750"
              refinery-tooltip-delay-hide="150"
              refinery-tooltip-hide-on-click="true">
            </button>
          </div>
          <div class="floatbox-max-left">
            <h4>
              <span ng-if="dashboard.searchQueryDataSets.length">
                Found
              </span>
              <span ng-if="dashboard.dataSets.totalUpperBound">
                {{ dashboard.dataSets.totalReadable }} of
                <abbr title="approximately">~</abbr>
                {{ dashboard.dataSets.totalUpperBound }}
              </span>
              <span ng-if="!dashboard.dataSets.totalUpperBound">
                <strong>{{ dashboard.dataSets.totalReadable }}</strong>
              </span>
              <span ng-if="dashboard.oldTotalDs">
                out of <strong>{{ dashboard.oldTotalDs }}</strong>
              </span>
              data sets
            </h4>
            <span class="separator">&middot;</span>
            <div class="data-cart-indicator">
              <i class="fa fa-star is-glowing-yellow-text pointer"
                title="All added to data cart. Click to remove."
                ng-if="dashboard.allCurrentDataSetsInDataCart === 2"
                ng-click="dashboard.removeAllCurrentToDataCart()"
                refinery-tooltip
                refinery-tooltip-container="body"
                refinery-tooltip-placement="top"
                refinery-tooltip-hide-on-click="true"></i>
              <i class="fa fa-star-half-o is-glowing-yellow-text pointer"
                title="Add remaining to data cart"
                ng-if="dashboard.allCurrentDataSetsInDataCart === 1"
                ng-click="dashboard.addAllCurrentToDataCart()"
                refinery-tooltip
                refinery-tooltip-container="body"
                refinery-tooltip-placement="top"
                refinery-tooltip-hide-on-click="true"></i>
              <i class="fa fa-star-o pointer"
                title="Add all to data cart"
                ng-if="!dashboard.allCurrentDataSetsInDataCart"
                ng-click="dashboard.addAllCurrentToDataCart()"
                refinery-tooltip
                refinery-tooltip-container="body"
                refinery-tooltip-placement="top"
                refinery-tooltip-hide-on-click="true"></i>
            </div>
          </div>
        </div>
      </div>
      <div
        class="refinery-filter-sort"
        ng-show="dashboard.showDataSetsFilter"
        close-on-outer-click="dashboard.showDataSetsFilter"
        close-on-outer-click-id="dashboard.dataSetsFilter">
        <h5 ng-if="dashboard.userIsAuthenticated">Filter by</h5>
        <div class="entry" ng-if="dashboard.userIsAuthenticated">
          <label class="checkbox">
            <input
              type="checkbox"
              ng-model="dashboard.dataSetsFilterOwner"> Own
          </label>
        </div>
        <div class="entry" ng-if="dashboard.userIsAuthenticated">
          <label class="checkbox">
            <input
              type="checkbox"
              ng-model="dashboard.dataSetsFilterPublic"> Public
          </label>
        </div>
        <div class="separator"></div>
        <div class="entry" ng-if="dashboard.userIsAuthenticated">
          <label class="select">
            <select
              name="filterDataSetByGroup"
              ng-model="dashboard.dataSetsFilterGroup"
              ng-options="group as group.group_name for group in dashboard.membership track by group.group_id">
              <option value="">---</option>
            </select>
            <span class="label-text">Group</span>
          </label>
        </div>
      </div>
      <div
        class="refinery-filter-sort"
        ng-show="dashboard.showDataSetsSort"
        close-on-outer-click="dashboard.showDataSetsSort"
        close-on-outer-click-id="dashboard.dataSetsSort">
        <div
          class="entry"
          ng-repeat="sorting in dashboard.dataSetsSorting track by $index">
          <label class="radio radio-button-hide">
            <input
              type="radio"
              value="{{ sorting.djangoAttribute }}"
              ng-click="dashboard.toggleSortOrder('dataSets')"
              ng-model="dashboard.dataSetsSortBy">
              <i
                class="sort-icon sort-active"
                ng-if="sorting.djangoAttribute === dashboard.dataSetsSortBy"
                ng-class="{'fa fa-sort-asc': !dashboard.dataSetsSortDesc,
                'fa fa-sort-desc': dashboard.dataSetsSortDesc}"></i>
              <i
                class="sort-icon fa fa-sort"
                ng-if="sorting.djangoAttribute !== dashboard.dataSetsSortBy"></i>
              {{ sorting.label }}
          </label>
        </div>
      </div>
      <div id="launchpadStep3" refinery-panel-ref-offset>
        <div
          class="data-cart"
          ng-class="{ 'active': dashboard.showDataCart }"
          refinery-panel
          refinery-panel-id="dataCart"
          refinery-panel-get-rel-height="dashboard.getDataCartPanelHeight()">
          <div class="bg"></div>
          <div class="refinery-panel-header">
            <div class="floatbox">
              <div class="floatbox-min-right">
                <button
                  class="fa fa-trash-o btn"
                  title="Clear data cart"
                  ng-click="dashboard.clearDataCart()"
                  refinery-tooltip
                  refinery-tooltip-container="body"
                  refinery-tooltip-placement="top"
                  refinery-tooltip-delay-show="750"
                  refinery-tooltip-delay-hide="150"
                  refinery-tooltip-hide-on-click="true">
                  <span class="is-icon-text">
                    Clear
                  </span>
                </button>
              </div>
              <div class="floatbox-max-left">
                <h4>Data Cart:</h4>
                <span class="num-data-sets">
                  {{ dashboard.dataCart.length }} data sets
                </span>
              </div>
            </div>
          </div>
          <div
            class="refinery-panel-content scrollable adjustable-height">
            <ul
              class="results no-list-style">
              <li
                ng-repeat="dataSet in dashboard.dataCart.dataSets | orderBy : $index : true"
                adapter="dashboard.dataCartAdapter"
                ng-class="{'hovered': dataSet.hovered, 'locked': dataSet.locked, 'previewing': dashboard.dataSetIsPreviewed(dataSet.uuid)}"
                ng-mouseenter="dashboard.dataSetMouseEnter(dataSet)"
                ng-mouseleave="dashboard.dataSetMouseLeave(dataSet)">
                <a
                  class="preview"
                  title="View content in File Browser"
                  ng-href="data_sets/{{ dataSet.uuid }}"
                  refinery-tooltip
                  refinery-tooltip-container="body"
                  refinery-tooltip-placement="right"
                  refinery-tooltip-hide-on-click="true">
                  <i class="primary-text-color fa fa-table"></i>
                </a>
                <button
                  class="zoom-out"
                  title="Zoom out to show all annotations in the list graph to the right"
                  ng-class="{'activated': dashboard.dataSetExploration && !dashboard.dataSetExplorationTempHidden, 'active': dashboard.listGraphZoomedOut}"
                  ng-click="dashboard.toggleListGraphZoom(dataSet)"
                  refinery-tooltip
                  refinery-tooltip-container="body"
                  refinery-tooltip-placement="top"
                  refinery-tooltip-delay-show="750"
                  refinery-tooltip-delay-hide="150"
                  refinery-tooltip-hide-on-click="true">
                  <i class="fa fa-search-minus"></i>
                </button>
                <button
                  class="annotations-only"
                  title="Hide all unrelated nodes in the list graph to the right"
                  ng-class="{'activated': dashboard.dataSetExploration && !dashboard.dataSetExplorationTempHidden, 'active': dashboard.listGraphHideUnrelatedNodes}"
                  ng-click="dashboard.toggleListUnrelatedNodes(dataSet)"
                  refinery-tooltip
                  refinery-tooltip-container="body"
                  refinery-tooltip-placement="bottom"
                  refinery-tooltip-delay-show="750"
                  refinery-tooltip-delay-hide="150"
                  refinery-tooltip-hide-on-click="true">
                  <i class="fa fa-compress"></i>
                </button>
                <a
                  class="title one-line"
                  title="Expand data set preview"
                  refinery-tooltip
                  refinery-tooltip-container="body"
                  refinery-tooltip-placement="top"
                  ng-click="dashboard.expandDataSetPreview(dataSet.uuid)"
                  ng-bind-html="dataSet.title"></a>
                <div class="flex-box indicators">
                  <ul class="flex-item-two flex-left no-list-style">
                    <li class="indicator"
                      ng-if="dataSet.is_owner"
                      title="You own this data set"
                      refinery-tooltip
                      refinery-tooltip-container="body"
                      refinery-tooltip-placement="top">
                      <i class="fa fa-user"></i>
                    </li>
                    <li class="indicator"
                      ng-if="dataSet.is_shared && dataSet.is_owner"
                      title="You privately share this data set"
                      refinery-tooltip
                      refinery-tooltip-container="body"
                      refinery-tooltip-placement="top">
                      <i class="fa fa-users icon-shared-out"></i>
                    </li>
                    <li class="indicator"
                      ng-if="dataSet.is_shared && !dataSet.is_owner && dashboard.userIsAuthenticated"
                      title="This data set is shared with you"
                      refinery-tooltip
                      refinery-tooltip-container="body"
                      refinery-tooltip-placement="top">
                      <i class="fa fa-users icon-shared-in"></i>
                    </li>
                    <li class="indicator"
                      ng-if="dataSet.public && dashboard.userIsAuthenticated"
                      title="This file is publicly available"
                      refinery-tooltip
                      refinery-tooltip-container="body"
                      refinery-tooltip-placement="top">
                      <i class="fa fa-globe"></i>
                    </li>
                    <li class="indicator"
                      ng-if="dashboard.readableDate(dataSet, 'modificationDate')"
                      title="Modification Date"
                      refinery-tooltip
                      refinery-tooltip-container="body"
                      refinery-tooltip-placement="top">
                      <i class="fa fa-calendar-o"
                        ng-click="dashboard.dataCart.add(dataSet)"></i>
                      {{ dashboard.readableDate(dataSet, 'modificationDate') }}
                    </li>
                    <li class="separator">&middot;</li>
                    <li class="indicator">
                      <i class="fa fa-star is-glowing-yellow-text pointer"
                        title="Added to data cart. Click to remove."
                        ng-if="dashboard.dataCart.added(dataSet)"
                        ng-click="dashboard.removeFromDataCart(dataSet)"
                        refinery-tooltip
                        refinery-tooltip-container="body"
                        refinery-tooltip-placement="top"
                        refinery-tooltip-hide-on-click="true"></i>
                      <i class="fa fa-star-o pointer"
                        title="Add to data cart"
                        ng-if="!dashboard.dataCart.added(dataSet)"
                        ng-click="dashboard.addToDataCart(dataSet)"
                        refinery-tooltip
                        refinery-tooltip-container="body"
                        refinery-tooltip-placement="top"
                        refinery-tooltip-hide-on-click="true"></i>
                    </li>
                  </ul>
                </div>
              </li>
            </ul>
          </div>
        </div>
        <div
          class="refinery-panel-content scrollable"
          ui-scroll-viewport
          refinery-panel
          refinery-panel-id="dataSets"
          refinery-panel-get-rel-height="dashboard.getDataSetsPanelHeight()">
          <ul
            class="results no-list-style infinite-scrolling"
            ng-class="{'search': dashboard.searchDataSet}">
            <li
              ui-scroll="dataSet in dashboard.dataSets"
              buffer-size="50"
              adapter="dashboard.dataSetsAdapter"
              ng-class="{'hovered': dataSet.hovered, 'locked': dataSet.locked, 'previewing': dashboard.dataSetIsPreviewed(dataSet.uuid)}"
              ng-mouseenter="dashboard.dataSetMouseEnter(dataSet)"
              ng-mouseleave="dashboard.dataSetMouseLeave(dataSet)">
              <a
                class="preview"
                title="View content in File Browser"
                ng-href="data_sets/{{ dataSet.uuid }}"
                refinery-tooltip
                refinery-tooltip-container="body"
                refinery-tooltip-placement="right"
                refinery-tooltip-delay-show="750"
                refinery-tooltip-delay-hide="150"
                refinery-tooltip-hide-on-click="true">
                <i class="primary-text-color fa fa-table"></i>
              </a>
              <button
                class="zoom-out"
                title="Zoom out to show all annotations in the list graph to the right"
                ng-class="{'activated': dashboard.dataSetExploration && !dashboard.dataSetExplorationTempHidden, 'active': dashboard.listGraphZoomedOut}"
                ng-click="dashboard.toggleListGraphZoom(dataSet)"
                refinery-tooltip
                refinery-tooltip-container="body"
                refinery-tooltip-placement="top"
                refinery-tooltip-delay-show="750"
                refinery-tooltip-delay-hide="150"
                refinery-tooltip-hide-on-click="true">
                <i class="fa fa-search-minus"></i>
              </button>
              <button
                class="annotations-only"
                title="Hide all unrelated nodes in the list graph to the right"
                ng-class="{'activated': dashboard.dataSetExploration && !dashboard.dataSetExplorationTempHidden, 'active': dashboard.listGraphHideUnrelatedNodes}"
                ng-click="dashboard.toggleListUnrelatedNodes(dataSet)"
                refinery-tooltip
                refinery-tooltip-container="body"
                refinery-tooltip-placement="bottom"
                refinery-tooltip-delay-show="750"
                refinery-tooltip-delay-hide="150"
                refinery-tooltip-hide-on-click="true">
                <i class="fa fa-compress"></i>
              </button>
              <a
                class="title"
                title="Expand data set preview"
                refinery-tooltip
                refinery-tooltip-container="body"
                refinery-tooltip-placement="top"
                ng-click="dashboard.expandDataSetPreview(dataSet.uuid)"
                ng-bind-html="dataSet.title"></a>
              <div class="flex-box indicators">
                <ul class="flex-item-two flex-left no-list-style">
                  <li class="indicator"
                    ng-if="dataSet.is_owner"
                    title="You own this data set"
                    refinery-tooltip
                    refinery-tooltip-container="body"
                    refinery-tooltip-placement="top">
                    <i class="fa fa-user"></i>
                  </li>
                  <li class="indicator"
                    ng-if="dataSet.is_shared && dataSet.is_owner"
                    title="You privately share this data set"
                    refinery-tooltip
                    refinery-tooltip-container="body"
                    refinery-tooltip-placement="top">
                    <i class="fa fa-users icon-shared-out"></i>
                  </li>
                  <li class="indicator"
                    ng-if="dataSet.is_shared && !dataSet.is_owner && dashboard.userIsAuthenticated"
                    title="This data set is shared with you"
                    refinery-tooltip
                    refinery-tooltip-container="body"
                    refinery-tooltip-placement="top">
                    <i class="fa fa-users icon-shared-in"></i>
                  </li>
                  <li class="indicator"
                    ng-if="dataSet.public && dashboard.userIsAuthenticated"
                    title="This file is publicly available"
                    refinery-tooltip
                    refinery-tooltip-container="body"
                    refinery-tooltip-placement="top">
                    <i class="fa fa-globe"></i>
                  </li>
                  <li class="indicator"
                    ng-if="dashboard.readableDate(dataSet, 'modificationDate')"
                    title="Modification Date"
                    refinery-tooltip
                    refinery-tooltip-container="body"
                    refinery-tooltip-placement="top">
                    <i class="fa fa-calendar-o"
                      ng-click="dashboard.dataCart.add(dataSet)"></i>
                    {{ dashboard.readableDate(dataSet, 'modificationDate') }}
                  </li>
                  <li class="separator">&middot;</li>
                  <li class="indicator">
                    <i class="fa fa-star is-glowing-yellow-text pointer"
                      title="Added to data cart. Click to remove."
                      ng-if="dashboard.dataCart.added(dataSet)"
                      ng-click="dashboard.removeFromDataCart(dataSet)"
                      refinery-tooltip
                      refinery-tooltip-container="body"
                      refinery-tooltip-placement="top"
                      refinery-tooltip-hide-on-click="true"></i>
                    <i class="fa fa-star-o pointer"
                      title="Add to data cart"
                      ng-if="!dashboard.dataCart.added(dataSet)"
                      ng-click="dashboard.addToDataCart(dataSet)"
                      refinery-tooltip
                      refinery-tooltip-container="body"
                      refinery-tooltip-placement="top"
                      refinery-tooltip-hide-on-click="true"></i>
                  </li>
                </ul>
              </div>
              <p
                class="snippet"
                ng-if="dataSet.description && dashboard.searchDataSet"
                ng-bind-html="dataSet.description"></p>
            </li>
            <li ng-if="dashboard.dataSetsAdapter.isLoading">
              <div class="refinery-request-loading">
                <span class="refinery-spinner"></span>
              </div>
            </li>
          </ul>
        </div>
      </div>
    </div>
    <refinery-expansion-panel>
      <refinery-data-set-preview
        close="dashboard.collapseDataSetPreview()"
        active="dashboard.dataSetPreview">
      </refinery-data-set-preview>
      <refinery-dashboard-vis-wrapper
        active="dashboard.dataSetExploration"
        ng-if="dashboard.explorationEnabled">
      </refinery-dashboard-vis-wrapper>
      <div
        ng-class="{ 'hidden': dashboard.dataSetExploration || dashboard.dataSetPreview }"
        ng-if="dashboard.repoMode">
        <div class="content-container">
          <div class="refinery-panel-topbar"></div>
          <div class="full-without-topbar">
            <div class="refinery-global-notifier">
              <div class="refinery-repo-mode">
                <svg class="icon-refinery">
                  <use
                    xmlns:xlink="http://www.w3.org/1999/xlink"
                    xlink:href="/static/images/icons.svg#refinery"></use>
                </svg><br/>
                Repository Mode
              </div>
            </div>
          </div>
        </div>
      </div>
    </refinery-expansion-panel>
  </div>
</div>

<div
  class="col-md-4 shadowPanel"
  ng-if="dashboard.expandedDataSetPanelBorder">
</div>

<div id="launchpadStep4"
  class="col-md-4 pushable"
  ng-class="{'pushed': dashboard.expandDataSetPanel}"
  ng-if="!dashboard.repoMode">
  <div class="refinery-panel">
    <div class="refinery-header">
      <span class="refinery-header-left">
        <h3>
          <span>
            <i class="m-r-1-4 fa fa-bar-chart-o"></i>Analyses
          </span>
        </h3>
      </span>
      <span class="refinery-header-right">
<!--         <a
          href="./projects/new/"
          class="no-underline"
          ng-if="dashboard.userIsAuthenticated">
          <i class="icon-plus-sign"></i>
        </a> -->
      </span>
    </div>
    <div class="refinery-sub-panel">
      <!--
      <ul
        class="no-list-style"
        ng-if="dashboard.allProjects.meta.total_count > 0">
        <li ng-repeat="project in dashboard.allProjects.objects">
          <i class="icon-user"></i>
          <a ng-href="projects/{{ project.uuid }}">{{ project.name }}</a>
        </li>
      </ul>
      <div
        class="refinery-request-loading"
        ng-if="dashboard.projectServiceLoading">
        <span class="refinery-spinner"></span>
      </div>
      <span
        class="alert alert-info"
        ng-if="dashboard.allProjects.meta.total_count === 0 && dashboard.allAnalyses.meta.total_count === 0">
        No projects found.
      </span>
      -->

      <div class="refinery-panel-header">
        <div
          class="refinery-notification"
          ng-class="{'active': dashboard.analyses.total === 0}">
          <div
            class="refinery-notification-info"
            ng-show="dashboard.analyses.total === 0">
            <strong>Info</strong>
            No analyses available.
          </div>
        </div>
        <div class="floatbox">
          <div class="floatbox-min-right">
            <button
              class="icon-only fa fa-filter"
              title="Filter &amp; Sort"
              ng-class="{'showing': dashboard.showAnalysesFilterSort, 'active': dashboard.analysesFilterSort}"
              ng-click="dashboard.showAnalysesFilterSort = !!!dashboard.showAnalysesFilterSort"
              ng-if="dashboard.analysesIsFilterable"
              close-on-outer-click-external-trigger="dashboard.analysesFilterSort"
              refinery-tooltip
              refinery-tooltip-container="body"
              refinery-tooltip-placement="right">
            </button>
          </div>
          <div class="floatbox-max-left">
            <h4>
              {{ dashboard.analyses.totalReadable }}
              {{ dashboard.analyses.totalReadable > 1 ? 'analyses' : 'analysis' }}
            </h4>
          </div>
        </div>
      </div>
      <div
        class="refinery-filter-sort"
        ng-show="dashboard.showAnalysesFilterSort"
        close-on-outer-click="dashboard.showAnalysesFilterSort"
        close-on-outer-click-id="dashboard.analysesFilterSort">
        <h5>Filter by</h5>
        <div class="entry">
          <label class="radio">
            <input
              type="radio"
              value="RUNNING"
              ng-click="dashboard.toogleRadio()"
              ng-model="dashboard.analysesFilterStatus">
              Running
              <i class="info-icon analyses-status fa fa-cog fa-spin"></i>
          </label>
        </div>
        <div class="entry">
          <label class="radio">
            <input
              type="radio"
              value="SUCCESS"
              ng-click="dashboard.toogleRadio()"
              ng-model="dashboard.analysesFilterStatus">
              Successful
              <i class="info-icon analyses-status fa fa-check-circle"></i>
          </label>
        </div>
        <div class="entry">
          <label class="radio">
            <input
              type="radio"
              value="FAILURE"
              ng-click="dashboard.toogleRadio()"
              ng-model="dashboard.analysesFilterStatus">
              Failed
              <i class="info-icon analyses-status fa
              fa-exclamation-triangle"></i>
          </label>
        </div>
        <div class="entry">
          <label class="radio">
            <input
              type="radio"
              value="UNKNOWN"
              ng-click="dashboard.toogleRadio()"
              ng-model="dashboard.analysesFilterStatus">
              Unknown
              <i class="info-icon analyses-status fa fa-question-circle"></i>
          </label>
        </div>
        <h5>Sort by</h5>
        <div
          class="entry"
          ng-repeat="sorting in dashboard.analysesSorting track by $index">
          <label class="radio radio-button-hide">
            <input
              type="radio"
              value="{{ sorting.djangoAttribute }}"
              ng-click="dashboard.toggleSortOrder('analyses')"
              ng-model="dashboard.analysesSortBy">
              <i
                class="sort-icon sort-active"
                ng-if="sorting.djangoAttribute === dashboard.analysesSortBy"
                ng-class="{'fa fa-sort-asc': !dashboard.analysesSortDesc,
                'fa fa-sort-desc': dashboard.analysesSortDesc}"></i>
              <i
                class="sort-icon fa fa-sort"
                ng-if="sorting.djangoAttribute !== dashboard.analysesSortBy"></i>
              {{ sorting.label }}
          </label>
        </div>
      </div>
      <div
        class="refinery-panel-content scrollable jquery-full-height"
        ui-scroll-viewport>
        <ul
          class="results no-list-style infinite-scrolling">
          <li
            ui-scroll="analysis in dashboard.analyses"
            buffer-size="50"
            adapter="dashboard.analysesAdapter">
            <span class="spinner">
              <i
                class="analyses-status {{ analysis.status | analysisStatusIcon }}"
                title="{{ analysis.status | analysisStatusTitle }}"
                refinery-tooltip
                refinery-tooltip-container="body"
                refinery-tooltip-placement="left">
              </i>
            </span>
            <i
              class="fa fa-user"
              title="You ran this analysis"
              ng-if="analysis.is_owner"
              refinery-tooltip
              refinery-tooltip-container="body"
              refinery-tooltip-placement="top"></i>
            <i
              class="fa fa-users icon-shared-in"
              title="Some collaborator ran this analysis"
              ng-if="!analysis.is_owner"
              refinery-tooltip
              refinery-tooltip-container="body"
              refinery-tooltip-placement="top"></i>
            <span ng-switch on="analysis.status">
              <span ng-if="SUCCESS">
                <a
                ng-href="/data_sets/{{analysis.data_set__uuid}}/analysis/{{analysis.uuid}}">
                {{ analysis.name }}
              </a>
              </span>
              <span ng-if="!SUCCESS">
                <a
                ng-href="/data_sets/{{analysis.data_set__uuid}}/#/analyses">
                {{ analysis.name }}
              </a>
              </span>
            </span>
          </li>
          <li ng-if="dashboard.analysesAdapter.isLoading">
            <div class="refinery-request-loading">
              <span class="refinery-spinner"></span>
            </div>
          </li>
        </ul>
      </div>
    </div>
  </div>
</div>

<div id="launchpadStep5"
  class="col-md-4 pushable"
  ng-class="{'pushed': dashboard.expandDataSetPanel}"
  ng-if="!dashboard.repoMode">
  <div class="refinery-panel">
    <div class="refinery-header">
      <span class="refinery-header-left">
        <h3><i class="m-r-1-4 fa fa-cog"></i>Workflows</h3>
      </span>
    </div>
    <div class="refinery-sub-panel">
      <div class="refinery-panel-header">
        <div
          class="refinery-notification"
          ng-class="{'active': dashboard.workflows.total === 0}">
          <div
            class="refinery-notification-info"
            ng-show="dashboard.workflows.total === 0">
            <strong>Info</strong>
            No workflows available.
          </div>
        </div>
        <div class="floatbox">
          <div class="floatbox-min-right">
            <button
              class="icon-only fa fa-filter"
              title="Filter &amp; Sort"
              ng-class="{'showing': dashboard.showWorkflowsFilterSort, 'active': dashboard.workflowsFilterSort}"
              ng-click="dashboard.showWorkflowsFilterSort = !!!dashboard.showWorkflowsFilterSort"
              ng-if="dashboard.workflows.totalReadable"
              close-on-outer-click-external-trigger="dashboard.workflowsFilterSort"
              refinery-tooltip
              refinery-tooltip-container="body"
              refinery-tooltip-placement="left">
            </button>
          </div>
          <div class="floatbox-max-left">
            <h4>
              {{ dashboard.workflows.totalReadable }}
              {{ dashboard.workflows.totalReadable > 1 ? 'workflows' : 'workflow' }}
            </h4>
          </div>
        </div>
      </div>
      <div
        class="refinery-filter-sort"
        ng-show="dashboard.showWorkflowsFilterSort"
        close-on-outer-click="dashboard.showWorkflowsFilterSort"
        close-on-outer-click-id="dashboard.workflowsFilterSort">
        <h5>Sort by</h5>
        <div
          class="entry"
          ng-repeat="sorting in dashboard.workflowsSorting track by $index">
          <label class="radio radio-button-hide">
            <input
              type="radio"
              value="{{ sorting.djangoAttribute }}"
              ng-click="dashboard.toggleSortOrder('workflows')"
              ng-model="dashboard.workflowsSortBy">
              <i
                class="sort-icon sort-active"
                ng-if="sorting.djangoAttribute === dashboard.workflowsSortBy"
                ng-class="{'fa fa-sort-up': !dashboard.workflowsSortDesc,
                'fa fa-sort-desc': dashboard.workflowsSortDesc}"></i>
              <i
                class="sort-icon fa fa-sort"
                ng-if="sorting.djangoAttribute !== dashboard.workflowsSortBy"></i>
              {{ sorting.label }}
          </label>
        </div>
      </div>
      <div
        class="refinery-panel-content scrollable jquery-full-height"
        ui-scroll-viewport>
        <ul
          class="results no-list-style infinite-scrolling">
          <li
            ui-scroll="workflow in dashboard.workflows"
            buffer-size="50"
            adapter="dashboard.workflowsAdapter">
            <a ng-href="workflows/{{ workflow.uuid }}">{{ workflow.name }}</a>
          </li>
          <li ng-if="dashboard.workflowsAdapter.isLoading">
            <div class="refinery-request-loading">
              <span class="refinery-spinner"></span>
            </div>
          </li>
        </ul>
      </div>
    </div>
  </div>
</div><|MERGE_RESOLUTION|>--- conflicted
+++ resolved
@@ -9,7 +9,6 @@
         </h3>
       </span>
       <span class="refinery-header-right">
-<<<<<<< HEAD
         <div ng-controller="dataUploadTutorialCtrl">
           <div ng-intro-options="dataUploadIntroOptions"
                ng-intro-method="dataUploadStart"
@@ -19,20 +18,13 @@
             <a id="dataUploadTutorialStep0"
               href="./data_set_manager/import/"
               class="no-underline btn"
+              id="import-button"
               ng-if="dashboard.showUploadButton()">
               <i class="fa fa-plus-circle"></i> Upload
             </a>
           </div>
         </div>
-=======
-        <a
-          href="./data_set_manager/import/"
-          class="no-underline btn"
-          id="import-button"
-          ng-if="dashboard.showUploadButton()">
-          <i class="fa fa-plus-circle"></i> Upload
-        </a>
->>>>>>> 31249b2b
+
         <button
           class="no-underline btn"
           ng-class="{'active': dashboard.dataSetExploration}"
