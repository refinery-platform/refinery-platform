'use strict';

angular
  .module('refineryDashboard')
  .config([
    'refineryStateProvider',
    'refineryUrlRouterProvider',
    function (refineryStateProvider, refineryUrlRouterProvider) {
      refineryStateProvider
        .state(
          'launchPad', {
            url: '/?q',
            reloadOnSearch: false,
<<<<<<< HEAD
            templateUrl: '/static/partials/dashboard/views/launch-pad.html'
=======
            templateUrl: function () {
              // unit tests redefine $window and thus make it unusable here
              return window.getStaticUrl(
                'partials/dashboard/views/launch-pad.html'
              );
            }
>>>>>>> 8a96555e
          },
          '/'
        )
        .state(
          'launchPad.exploration', {
            // `branchId` is an artifact of the treemap as some terms appear
            // multiple times. Instead of storing the whole path back to the
            // root, we store the branch ID to specify which path the user took.
            url: 'exploration?context&branchId&visibleDepth',
            reloadOnSearch: false
          },
          '/'
        )
        .state(
          'launchPad.preview', {
            url: 'preview/{uuid}'
          },
          '/'
        );

      refineryUrlRouterProvider.otherwise('/', '/');
    }
  ]
);
<|MERGE_RESOLUTION|>--- conflicted
+++ resolved
@@ -11,16 +11,12 @@
           'launchPad', {
             url: '/?q',
             reloadOnSearch: false,
-<<<<<<< HEAD
-            templateUrl: '/static/partials/dashboard/views/launch-pad.html'
-=======
             templateUrl: function () {
               // unit tests redefine $window and thus make it unusable here
               return window.getStaticUrl(
                 'partials/dashboard/views/launch-pad.html'
               );
             }
->>>>>>> 8a96555e
           },
           '/'
         )
