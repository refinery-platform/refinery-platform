'use strict';

angular
  .module('refineryDashboard')
  .config([
    'refineryStateProvider',
    'refineryUrlRouterProvider',
    function (refineryStateProvider, refineryUrlRouterProvider) {
      refineryStateProvider
        .state(
          'launchPad', {
            url: '/?q',
            reloadOnSearch: false,
<<<<<<< HEAD
            templateUrl: '/static/partials/dashboard/views/launch-pad.html'
=======
            templateUrl: function () {
              // unit tests redefine $window and thus make it unusable here
              return window.getStaticUrl('partials/dashboard/views/launch-pad.html');
            },
            controller: 'LaunchPadCtrl as launchPad'
>>>>>>> a7bc02aa
          },
          '/'
        )
        .state(
          'launchPad.exploration', {
            // `branchId` is an artifact of the treemap as some terms appear
            // multiple times. Instead of storing the whole path back to the
            // root, we store the branch ID to specify which path the user took.
            url: 'exploration?context&branchId&visibleDepth',
            reloadOnSearch: false
          },
          '/'
        )
        .state(
          'launchPad.preview', {
            url: 'preview/{uuid}'
          },
          '/'
        );

      refineryUrlRouterProvider.otherwise('/', '/');
    }
  ]
);<|MERGE_RESOLUTION|>--- conflicted
+++ resolved
@@ -11,15 +11,11 @@
           'launchPad', {
             url: '/?q',
             reloadOnSearch: false,
-<<<<<<< HEAD
-            templateUrl: '/static/partials/dashboard/views/launch-pad.html'
-=======
             templateUrl: function () {
               // unit tests redefine $window and thus make it unusable here
               return window.getStaticUrl('partials/dashboard/views/launch-pad.html');
             },
             controller: 'LaunchPadCtrl as launchPad'
->>>>>>> a7bc02aa
           },
           '/'
         )
