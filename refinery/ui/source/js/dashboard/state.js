--- conflicted
+++ resolved
@@ -18,11 +18,11 @@
         .state(
           'launchPad.exploration',
           {
-<<<<<<< HEAD
             // `branchId` is an artifact of the treemap as some terms appear
             // multiple times. Instead of storing the whole path back to the
             // root, we store the branch ID to specify which path the user took.
             url: 'exploration?context&branchId',
+            reloadOnSearch: false,
           },
           '/'
         )
@@ -30,12 +30,6 @@
           'launchPad.preview',
           {
             url: 'preview/{uuid}',
-=======
-            url: '/explore/',
-            reloadOnSearch: false,
-            templateUrl: '/static/partials/dashboard/views/data-sets-exploration.html',
-            controller: 'DataSetsExplorationCtrl as dse'
->>>>>>> c0985948
           },
           '/'
         );
