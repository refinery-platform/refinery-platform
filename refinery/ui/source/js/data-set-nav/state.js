'use strict';

function refineryDataSetNavConfig (
  refineryStateProvider, refineryUrlRouterProvider
) {
  refineryStateProvider
    .state(
      'files', {
        url: '/files/',
        templateUrl: function () {
          // unit tests redefine $window and thus make it unusable here
          return window.getStaticUrl('partials/file-browser/views/files-tab.html');
        },
        controller: 'FileBrowserCtrl',
        controllerAs: 'FBCtrl'
      },
      '^\/data_sets\/.*\/$',
      true
    )
    .state(
      'analyses', {
        url: '/analyses/',
        templateUrl: function () {
          // unit tests redefine $window and thus make it unusable here
          return window.getStaticUrl('partials/analysis-monitor/views/analyses-tab.html');
        },
        controller: 'AnalysisMonitorCtrl',
        controllerAs: 'AMCtrl'
      },
      '^\/data_sets\/.*\/$',
      true
    )
    .state(
      'visualizations', {
        url: '/visualizations/',
        templateUrl: function () {
          return window.getStaticUrl('partials/data-set-visualization/visualization-tab.html');
        }
      },
      '^\/data_sets\/.*\/$',
      true
    )
    .state(
      'about', {
        url: '/about/',
        templateUrl: function () {
          // unit tests redefine $window and thus make it unusable here
          return window.getStaticUrl('partials/data-set-about/views/details-tab.html');
        },
        controller: 'AboutDetailsCtrl',
        controllerAs: 'ADCtrl'
      },
      '^\/data_sets\/.*\/$',
      true
    )
    .state(
        'provvis', {
          url: '/provvis/',
          templateUrl: function () {
            // unit tests redefine $window and thus make it unusable here
            return window.getStaticUrl('partials/provvis/views/provvis-tab.html');
          },
<<<<<<< HEAD
          controller: 'ProvvisController',
          controllerAs: 'provCtrl'
=======
          controller: 'ProvvisTempCtrl'
>>>>>>> 896d06b5
        },
        '^\/data_sets\/.*\/$',
        true
      );

  refineryUrlRouterProvider
    .otherwise(
      '/files/',
      '^\/data_sets\/.*\/$',
      true
  );
}

angular
  .module('refineryDataSetNav')
  .config([
    'refineryStateProvider',
    'refineryUrlRouterProvider',
    refineryDataSetNavConfig
  ]);<|MERGE_RESOLUTION|>--- conflicted
+++ resolved
@@ -60,12 +60,8 @@
             // unit tests redefine $window and thus make it unusable here
             return window.getStaticUrl('partials/provvis/views/provvis-tab.html');
           },
-<<<<<<< HEAD
           controller: 'ProvvisController',
           controllerAs: 'provCtrl'
-=======
-          controller: 'ProvvisTempCtrl'
->>>>>>> 896d06b5
         },
         '^\/data_sets\/.*\/$',
         true
