--- conflicted
+++ resolved
@@ -67,14 +67,11 @@
   localStorageServiceProvider.setPrefix(
     'refinery' + settings.djangoApp.refineryInstanceName
   );
-<<<<<<< HEAD
-=======
 
   $sceDelegateProvider.resourceUrlWhitelist([
     'self',
     settings.djangoApp.staticUrl + '**'  // allow loading assets from S3
   ]);
->>>>>>> 8a96555e
 }
 
 angular
