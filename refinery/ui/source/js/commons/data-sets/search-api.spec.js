'use strict';

describe('DataSet.search-api: unit tests', function () {
  var $httpBackend;
  var $rootScope;
  var Factory;
  var factoryInstance;
  var limit = 1;
  var offset = 0;
  var query = 'test';
  var settings;
  var fakeQueryResponse = '' +
    '{' +
    '  "responseHeader": {' +
    '    "status": 0,' +
    '    "QTime": 139,' +
    '    "params": {' +
    '      "f.description.hl.alternateField": "description",' +
    '      "fl": "dbid,uuid,access,name,modification_date,title",' +
    '      "start": "0",' +
    '      "f.content_auto.hl.alternateField": "title",' +
    '      "hl.maxAlternateFieldLength": "128",' +
    '      "q": "zebra",' +
    '      "qf": "content_auto^0.5 submitter text",' +
    '      "hl.simple.pre": "<em>",' +
    '      "hl.simple.post": "</em>",' +
    '      "hl.fl": "content_auto,description",' +
    '      "wt": "json",' +
    '      "hl": "true",' +
    '      "fq": "django_ct:core.dataset",' +
    '      "rows": "50",' +
    '      "defType": "edismax"' +
    '    }' +
    '  },' +
    '  "response": {' +
    '    "numFound": 1,' +
    '    "start": 0,' +
    '    "docs": [' +
    '      {' +
    '        "access": [' +
    '          "u_3"' +
    '        ],' +
    '        "uuid": "3f27bef3-028b-4c6a-b483-d55935ee908a",' +
    '        "dbid": "205"' +
    '      }' +
    '    ]' +
    '  },' +
    '  "highlighting": {' +
    '    "core.dataset.205": {' +
    '      "title": [' +
    '        "lmo2 <em>zebra</em>fish"' +
    '      ]' +
    '    }' +
    '  }' +
    '}';

  function params (_query, _limit, _offset, _allIds, _synonyms) {
    var parameters = {
      allIds: _allIds,
      defType: _synonyms ? 'synonym_edismax' : 'edismax',
      'f.description.hl.alternateField': 'description',
      'f.title.hl.alternateField': 'title',
      'f.title.hl.fragsize': '0',
<<<<<<< HEAD
      fl: 'dbid,uuid,access',
=======
      fl: 'dbid,uuid,access,name,modification_date,title',
>>>>>>> 8a96555e
      fq: 'django_ct:core.dataset',
      hl: 'true',
      'hl.fl': 'title,description',
      'hl.maxAlternateFieldLength': '128',
      'hl.simple.post': '%3C%2Fem%3E',
      'hl.simple.pre': '%3Cem%3E',
      q: _query,
      qf: 'title%5E0.5+accession+submitter+text+description',
      rows: _limit,
      start: _offset,
      synonyms: '' + !!_synonyms + '',
      wt: 'json'
    };
    var url = '';
    var paramNames = Object.keys(parameters);
    for (var i = 0, len = paramNames.length; i < len; i++) {
      url += '&' + paramNames[i] + '=' + parameters[paramNames[i]];
    }
    return '?' + url.substr(1);
  }

  beforeEach(function () {
    module('refineryApp');
    module('dataSet');

    inject(function ($injector) {
      $httpBackend = $injector.get('$httpBackend');
      $rootScope = $injector.get('$rootScope');
      settings = $injector.get('settings');
      Factory = $injector.get('DataSetSearchApi');
    });
  });

  describe('Factory', function () {
    it('should be available',
      function () {
        expect(!!Factory).toEqual(true);
      }
    );
  });

  describe('Factory instance', function () {
    it('should be a function',
      function () {
        factoryInstance = new Factory(query);
        expect(typeof factoryInstance).toEqual('function');
      }
    );

    it('should resolve a promise',
      function () {
        factoryInstance = new Factory(query);

        var results;
        var promise = factoryInstance(limit, offset);

        $httpBackend
          .expectGET(
            settings.appRoot + settings.solrApi + '/core/select/' + params(
              query,
              limit,
              offset,
              0
            )
          )
          .respond(200, fakeQueryResponse);

        $httpBackend.flush();

        promise.then(function (data) {
          results = data;
        });

        $rootScope.$digest();

        expect(results.meta.total).toEqual(1);
      }
    );

    it('should alter `allIds` parameter',
      function () {
        factoryInstance = new Factory(query, true);

        var results;
        var promise = factoryInstance(limit, offset);

        $httpBackend
          .expectGET(
            settings.appRoot + settings.solrApi + '/core/select/' + params(
              query,
              limit,
              offset,
              1
            )
          )
          .respond(200, fakeQueryResponse);

        $httpBackend.flush();

        promise = factoryInstance(limit, offset);

        $httpBackend
          .expectGET(
            settings.appRoot + settings.solrApi + '/core/select/' + params(
              query,
              limit,
              offset,
              0
            )
          )
          .respond(200, fakeQueryResponse);

        $httpBackend.flush();

        promise.then(function (data) {
          results = data;
        });

        $rootScope.$digest();

        expect(results.meta.total).toEqual(1);
      }
    );

    it('should use different `defType` when synonym search is turned on',
      function () {
        settings.djangoApp.solrSynonymSearch = true;
        factoryInstance = new Factory(query, true);

        var results;
        var promise = factoryInstance(limit, offset);

        $httpBackend
          .expectGET(
            settings.appRoot + settings.solrApi + '/core/select/' + params(
              query,
              limit,
              offset,
              1,
              true
            )
          )
          .respond(200, fakeQueryResponse);

        $httpBackend.flush();

        promise.then(function (data) {
          results = data;
        });

        $rootScope.$digest();

        expect(results.meta.total).toEqual(1);
      }
    );
  });
});<|MERGE_RESOLUTION|>--- conflicted
+++ resolved
@@ -61,11 +61,7 @@
       'f.description.hl.alternateField': 'description',
       'f.title.hl.alternateField': 'title',
       'f.title.hl.fragsize': '0',
-<<<<<<< HEAD
-      fl: 'dbid,uuid,access',
-=======
       fl: 'dbid,uuid,access,name,modification_date,title',
->>>>>>> 8a96555e
       fq: 'django_ct:core.dataset',
       hl: 'true',
       'hl.fl': 'title,description',
