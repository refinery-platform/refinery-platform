'use strict';

/* eslint no-use-before-define:0 */

function DataSetFactory (
  $q, $sce, _, settings, DataSetDataApi, DataSetDataDetailsApi, DataSetSearchApi,
  DataSetStore, DataSetAnnotations) {
  /*
   * ------------------------------- Private -----------------------------------
   */

  /* ------------------------------ Variables ------------------------------- */

  var _allDsIds = $q.defer();

  /**
   * Indicates whether the total number of data objects is just an
   * approximation.
   *
   * @author  Fritz Lekschas
   * @date    2015-10-29
   *
   * @type  {Boolean}
   */
  var _approximateTotal = false;

  /**
   * Stores the individual browse steps to be able to reconstruct previous
   * selections.
   *
   * @author  Fritz Lekschas
   * @date    2015-10-08
   *
   * @type  {Array}
   */
  var _browsePath = [];

  /**
   * Stores all dataset IDs corresponding to the current base selection.
   *
   * @author  Fritz Lekschas
   * @date    2015-12-10
   *
   * @type  {Array}
   */
  var _currentDsIds = $q.defer();

  /**
   * Caches the data objects in a central place.
   *
   * @author  Fritz Lekschas
   * @date    2015-10-08
   *
   * @type  {Object}
   */
  var _dataStore = new DataSetStore();

  /**
   * Store data set annotations.
   *
   * @type  {Object}
   */
  var _annotations = new DataSetAnnotations(_dataStore);

  /**
   * Caches the current order of returned data objects.
   *
   * @author  Fritz Lekschas
   * @date    2015-10-08
   *
   * @type  {Array}
   */
  var _orderCache = [];

  var _search;

  /**
   * Promise that resolves to the distinct search result annotations and their
   * abundance.
   *
   * @description
   * The object will look like so:
   * ```
   * {
   *   'http://www.w3.org/2002/07/owl#Thing': 10
   * }
   * ```
   *
   * @type  {Object}
   */
  var _searchResultAnnotations;

  /**
   * Stores IDs of the selected data objects.
   *
   * @description
   * This
   *
   * @author  Fritz Lekschas
   * @date    2015-10-08
   *
   * @type  {Object}
   */
  var _selection = {};

  /**
   * Caches the currently selected data objects, based on the current order.
   *
   * @author  Fritz Lekschas
   * @date    2015-10-08
   *
   * @type  {Array}
   */
  var _selectionCache = [];

  /**
   * Stores the index of the first data objects that has **not been** cached.
   *
   * @description
   * This index is needed to resume loading selection data because the length of
   * `selectionCache` doesn't reflect the number of data objects loaded. Imagine
   * we want to lead the first 3 items of a selection [d,e,f,g,h,i]. When the
   * original source contains the objects [a,b,c,d,e,f,g,h,i] then we need to
   * load at least 6 objects in order to find the first 3. If we now want to
   * load the other missing objects of the selection we need to know where to
   * start loading, which would be 6 as 6 is the first object we haven't cached.
   *
   * @author  Fritz Lekschas
   * @date    2015-10-08
   *
   * @type  {Number}
   */
  var _selectionCacheLastIndex = 0;

  /**
   * Reference to the actual source function, e.g. `DataSetDataApi`,
   * `DataSetSearchApi`
   *
   * @author  Fritz Lekschas
   * @date    2015-10-08
   *
   * @type  {Function}
   */
  var _source;

  var _sourceDetails = new DataSetDataDetailsApi();

  /**
   * Total number of currently returned data objects.
   *
   * @description
   * The total number of returned data objects depends on the intersection of
   * source items and selected items. These can be different and one can be
   * bigger than the other, plus the intersection size is NOT the same as the
   * minimum of both. Imaging the user selects a certain ontology term, e.g.
   * liver, and afterwards performs a search, e.g. `Chip-Seq`. There are most
   * likely some datasets related to Chip-Seq, which have nothing to do with
   * liver. In this case we actually don't know the total number of returned
   * objects until we processed them all.
   *
   * @author  Fritz Lekschas
   * @date    2015-10-08
   *
   * @type  {Number}
   */
  var _total = Infinity;

  /**
   * Total number of currently selected data objects.
   *
   * @author  Fritz Lekschas
   * @date    2015-10-14
   *
   * @type  {Number}
   */
  var _totalSelection = Infinity;

  /**
   * Total number of currently available data objects.
   *
   * @author  Fritz Lekschas
   * @date    2015-10-08
   *
   * @type  {Number}
   */
  var _totalSource = Infinity;

  /**
   * Upper bound of total number of available data objects.
   *
   * @description
   * The upper bound is used to give the user a idea of how many data objects
   * might be available. Right now Solr doesn't know of any selection which is
   * why the total number of found docs does not necessarily reflect the actual
   * number of available docs.
   *
   * @author  Fritz Lekschas
   * @date    2015-10-29
   *
   * @type  {Number}
   */
  var _totalUpperBound = Infinity;

  /* ------------------------------- Methods -------------------------------- */

  /**
   * Add a new step to the browsing path or modify the existing one if its the
   * same type.
   *
   * @method  _addBrowsePath
   * @author  Fritz Lekschas
   * @date    2015-10-08
   *
   * @param   {Object}  step  Object with a type and query description.
   */
  function _addBrowsePath (step) {
    if (!!_getLastBrowseStep(step.type)) {
      _browsePath[_browsePath.length - 1].query = step.query;
    } else {
      _browsePath.push(step);
    }
  }

  /**
   * Recursively builds up the selection based on promises.
   *
   * @method  _buildSelection
   * @author  Fritz Lekschas
   * @date    2015-10-14
   *
   * @param   {Number}  limit      Total number of requested objects.
   * @param   {Number}  offset     Starting point for retrieving data objects.
   * @param   {Array}   selection  Array of references of selected data objects.
   * @return  {Object}             Promise of `selection`.
   */
  function _buildSelection (limit, offset, selection) {
    // Initially building the selection can be extremely tedious. Building the
    // selection for CL:0008001 requires to load almost 300 datasets before all
    // enough datasets that fall within the selection. For that reason it makes
    // sense to increase the limit.
    var realLimit = Math.max(limit, settings.treemap.singleRequestLimit);
    return _fetchDataFromOrderCache(realLimit, _selectionCacheLastIndex)
      .then(function (data) {
        var dataLen = data.length;
        var selectionCacheLen;
        for (var i = 0; i < dataLen; i++) {
          if (!!_selection[data[i].id]) {
            selectionCacheLen = _selectionCache.push(data[i]);
            if (selectionCacheLen > offset) {
              selection.push(data[i]);
            }
          }
          _selectionCacheLastIndex++;
        }
        if (_approximateTotal) {
          _total = selection.length;
          _totalUpperBound = _total + Math.max(0, Math.min(
            _totalSource - (_selectionCacheLastIndex + realLimit),
            _totalSelection - _total
          ));
        }
        // Stop looping when no more data is available.
        if (dataLen === 0) {
          return selection;
        }
        // Recursively call itself when not enough data has been found.
        if (selection.length < limit) {
          return _buildSelection(limit, offset, selection);
        }
        return selection;
      });
  }

  /**
   * Caches the position of a data object.
   *
   * @method  _cacheOrder
   * @author  Fritz Lekschas
   * @date    2015-10-08
   *
   * @param   {Number}  index  Position of the data object.
   * @param   {Object}  data   Reference to the data object.
   */
  function _cacheOrder (index, data) {
    _orderCache[index] = data;
  }

  /**
   * Clear the cache of ordered data objects.
   *
   * @method  _clearOrderCache
   * @author  Fritz Lekschas
   * @date    2015-10-08
   *
   * @param   {Boolean}  search  Indicates that this function was triggered by
   *   `search()`.
   */
  function _clearOrderCache (search) {
    if (_totalSelection < Infinity && search) {
      _approximateTotal = true;
    } else {
      _approximateTotal = false;
    }
    _totalSource = Infinity;
    _orderCache = [];
    _clearSelectionCache();
  }

  /**
   * Clear the cache of selected data objects.
   *
   * @method  _clearSelectionCache
   * @author  Fritz Lekschas
   * @date    2015-10-15
   *
   * @param   {Boolean}  deselection  `true` if triggered by deselection event.
   */
  function _clearSelectionCache (deselection) {
    if (deselection) {
      _approximateTotal = false;
      _total = _totalSource;
      _totalSelection = Infinity;
    }
    if (!_selectionLen()) {
      _total = _totalSource;
    }
    _selectionCache = [];
    _selectionCacheLastIndex = 0;
  }

  /**
   * Request a set of data objects.
   *
   * @method  _fetch
   * @author  Fritz Lekschas
   * @date    2015-10-08
   *
   * @param   {Number}  limit   Number of data objects to be fetched.
   * @param   {Number}  offset  Starting point for retrieving data objects.
   * @return  {Object}          Promise with data objects.
   */
  function _fetch (limit, offset) {
    var data;

    if (_selectionLen()) {
      data = _selectionCache.slice(offset, limit + offset);
      if (
        data.length !== Math.min(limit, Math.min(_totalSelection, _totalSource)) &&
        _selectionCacheLastIndex !== _totalSource
      ) {
        data = _getSelection(limit, offset);
      }
    } else {
      data = _fetchDataFromOrderCache(limit, offset);
    }

    return $q.when(data);
  }

  /**
   * Get cached data from `_orderCache`.
   *
   * @method  _fetchDataFromOrderCache
   * @author  Fritz Lekschas
   * @date    2015-10-08
   *
   * @param   {Number}  limit   Number of data objects to be fetched.
   * @param   {Number}  offset  Starting point for retrieving data objects.
   * @return  {Object}          Promise of list of references to the data.
   */
  function _fetchDataFromOrderCache (limit, offset) {
    var data = _orderCache.slice(offset, limit + offset);
    if (data.length < limit && data.length < (_totalSelection || _totalSource)) {
      data = _fetchDataFromSource(limit, offset);
    }

    return $q.when(data);
  }

  /*
   * Get data from the source and trigger caching.
   *
   * @description
   * It is required that the source method returns an object of the following
   * structure.
   * ```
   * {
   *   "meta": {
   *     limit: 10,
   *     offset: 0,
   *     total: 100
   *   },
   *   "data": []
   * }
   * ```
   * It's okay if the object has further properties.
   *
   * @method  _fetchDataFromSource
   * @author  Fritz Lekschas
   * @date    2015-10-08
   *
   * @param   {Number}  limit   Number of data objects to be fetched.
   * @param   {Number}  offset  Starting point for retrieving data objects.
   * @return  {Object}          Promise of list of references to the data.
   *   objects.
   */
  function _fetchDataFromSource (limit, offset) {
    return _source(limit, offset).then(function (response) {
      for (var i = response.data.length; i--;) {
        _initHtmlTitleDesc(response.data[i]);
        _dataStore.add(response.data[i].id, response.data[i], true);
        _cacheOrder(offset + i, _dataStore.get(response.data[i].id));
      }

      // The first time a search is issued all dataset IDs will be returned
      if (response.allIds && response.allIds.length) {
        if (_search) {
          _currentDsIds.resolve(response.allIds);
          _calculatePrecisionRecall();
        } else {
          _allDsIds.resolve(response.allIds);
        }
      }

      if (_totalSource === Infinity) {
        _totalSource = response.meta.total;
      }

      if (_total === Infinity) {
        _total = _totalSource;
      }

      return _orderCache.slice(offset, limit + offset);
    });
  }

  /**
   * Return the last step of browsing depending on the type if specified.
   *
   * @method  _getLastBrowseStep
   * @author  Fritz Lekschas
   * @date    2015-10-22
   *
   * @param   {String|Undefined}  type  Name of the type to filter for.
   * @return  {Object}                  Returns the last browse step.
   */
  function _getLastBrowseStep (type) {
    var last = _browsePath.length - 1;

    if (type) {
      return (last >= 0 && _browsePath[last].type === type) ?
        _browsePath[last] : undefined;
    }
    return _browsePath[last];
  }

  /**
   * Get the data objects related to a selection.
   *
   * @method  _getSelection
   * @author  Fritz Lekschas
   * @date    2015-10-08
   *
   * @param   {Number}  limit   Number of data objects to be fetched.
   * @param   {Number}  offset  Starting point for retrieving data objects.
   * @return  {Object}          Promise of list of references to the data.
   */
  function _getSelection (limit, offset) {
    var deferred = $q.defer();

    if (_approximateTotal) {
      _total = 0;
      _totalUpperBound = Math.min(_totalSource, _totalSelection);
    }

    return _buildSelection(limit, offset, []).then(function (selection) {
      // Need to slice off items that are out of the range due to looping
      return selection.slice(0, limit);
    }).catch(function (e) {
      deferred.reject(e);
    });
  }

  /**
   * Get or load a single data set
   *
   * @method  _get
   * @author  Fritz Lekschas
   * @date    2016-03-10
   * @param   {String}   id     Data set identifier.
   * @return  {Object}          Promise resolving to the data set.
   */
  function _get (id) {
    var ds = _dataStore.get(id);

    if (ds && ds.id === parseInt(id, 10)) {
      return $q.when(_dataStore.get(id));
    }
    return _sourceDetails(id).then(function (dataSets) {
      _initHtmlTitleDesc(dataSets[id]);
      _dataStore.add(id, dataSets[id], true);

      return _dataStore.get(id);
    });
  }

  /**
   * Hepler method which will trigger the calculation of precision and recall.
   *
   * @method  _calculatePrecisionRecall
   * @author  Fritz Lekschas
   * @date    2015-12-18
   */
  function _calculatePrecisionRecall () {
    var annotations;
    var dataSet;
    var uniqueSearchResAnno = {};

    _annotations.load().then(function () {
      // Get annotations used and the total number of their usage in relation to
      // the current search results.
      for (var i = _currentDsIds.length; i--;) {
        dataSet = _dataStore.get(_currentDsIds[i]);

        if (dataSet) {
          annotations = dataSet.annotations;

          if (annotations) {
            for (var j = annotations.length; j--;) {
              if (!!!uniqueSearchResAnno[annotations[j].term]) {
                uniqueSearchResAnno[annotations[j].term] = 1;
              } else {
                uniqueSearchResAnno[annotations[j].term]++;
              }
            }
          }
        }
      }

      // Trigger the actual calculation of precision and recall
      _annotations.calcPR(
        uniqueSearchResAnno,
        _currentDsIds.length
      );

      _searchResultAnnotations.resolve(uniqueSearchResAnno);
    }).catch(function (e) {
      _searchResultAnnotations.reject(e);
    });
  }

  /**
   * Return `true` if some data objects are currently selected.
   *
   * @method  _selectionLen
   * @author  Fritz Lekschas
   * @date    2015-10-14
   *
   * @return  {Boolean}
   */
  function _selectionLen () {
    return Object.keys(_selection).length;
  }

  /**
   * Store selection
   *
   * @method  _setSelection
   * @author  Fritz Lekschas
   * @date    2015-10-08
   *
   * @param   {Object|Array}  set  Set of data objects to be selected.
   */
  function _setSelection (set) {
    var selection = {};

    if (_.isObject(set) && !_.isArray(set)) {
      selection = set;
    }

    if (_.isArray(set)) {
      for (var i = set.length; i--;) {
        selection[set[i]] = true;
      }
    }

    _clearSelectionCache();

    _selection = selection;
    _totalSelection = _selectionLen();
    _total = _totalSelection;
  }

  /**
   * Convert an object-based list into an array
   *
   * @method  _objListToArray
   * @author  Fritz Lekschas
   * @date    2017-01-13
   * @param   {Object}  objList  Object-based list
   * @return  {Array}            Array
   */
  function _objListToArray (objList) {
    var arr = [];
    var ids = Object.keys(objList);
    for (var i = ids.length; i--;) {
      arr.push(ids[i]);
    }
    return arr;
  }

  /**
   * Reset the title and description HTML.
   *
   * @description
   * The HTML version of the title and description might change depending on the
   * search as different parts can be highlighted. For that reason we need to
   * explicitely update it everytime a search as been cleared.
   *
   * @method  _resetHtmlTitleDesc
   * @author  Fritz Lekschas
   * @date    2017-01-13
   */
  function _resetHtmlTitleDesc () {
    _dataStore.each(function (ds) {
      ds.titleHtml = $sce.trustAsHtml(ds.title);
      ds.descriptionHtml = $sce.trustAsHtml(ds.description);
    });
  }

  /**
   * Initialize the title and description HTML.
   *
   * @method  _initHtmlTitleDesc
   * @author  Fritz Lekschas
   * @date    2017-01-13
   * @param   {Object}  dataSet  Object to be initialized.
   */
  function _initHtmlTitleDesc (dataSet) {
    dataSet.titleHtml = dataSet.titleHtml ?
      dataSet.titleHtml : $sce.trustAsHtml(dataSet.title);
    dataSet.descriptionHtml = dataSet.descriptionHtml ?
      dataSet.descriptionHtml : $sce.trustAsHtml(dataSet.description);
  }

  /*
   * ------------------------------- Public ------------------------------------
   */

  /**
   * DataSet class constructor.
   *
   * @method  DataSet
   * @author  Fritz Lekschas
   * @date    2015-10-08
   *
   * @class
   */
  function DataSet () {
    this.all();
  }

  /* ------------------------------ Variables ------------------------------- */

  /**
   * Promise resolving to all IDs.
   *
   * @author  Fritz Lekschas
   * @date    2016-02-11
   *
   * @type    {Array}
   */
  Object.defineProperty(
    DataSet.prototype,
    'allIds',
    {
      enumerable: true,
      get: function () {
        if (_search) {
          return _currentDsIds.promise;
        }
        return _allDsIds.promise;
      }
    }
  );

  /**
   * Promise resolving to all currently available data set IDs.
   *
   * @description
   * In contrast to `allIds` this can either be all IDs when `DataSet.all()` has
   * been selected or all data set IDs of the current base selection, i.e.
   * filter or search. Selections based on `select` are not included.
   *
   * @author  Fritz Lekschas
   * @date    2016-02-11
   *
   * @type    {Object}
   */
  Object.defineProperty(
    DataSet.prototype,
    'ids',
    {
      enumerable: true,
      get: function () {
<<<<<<< HEAD
        if (_selectionLen()) {
          return $q.when(_objListToArray(_selection));
        }
=======
        if (_search) {
          return _currentDsIds.promise;
        }

        if (_selectionLen()) {
          return $q.when(_objListToArray(_selection));
        }

>>>>>>> 8a96555e
        return _allDsIds.promise;
      }
    }
  );

  /**
   * Promise resolving to all selected IDs.
   *
   * @author  Fritz Lekschas
   * @date    2017-01-29
   *
   * @type    {Array}
   */
  Object.defineProperty(
    DataSet.prototype,
    'selectedIds',
    {
      enumerable: true,
      get: function () {
        if (_selectionLen()) {
          return $q.when(_objListToArray(_selection));
        }

        return $q.when([]);
      }
    }
  );

  /**
   * Current selection.
   *
   * @author  Fritz Lekschas
   * @date    2015-10-08
   *
   * @type    {Object}
   */
  Object.defineProperty(
    DataSet.prototype,
    'selection',
    {
      enumerable: true,
      get: function () {
        return _selection;
      }
    }
  );

  /**
   * Boolean whether some data objects are currently selected.
   *
   * @author  Fritz Lekschas
   * @date    2015-10-08
   *
   * @type    {Boolean}
   */
  Object.defineProperty(
    DataSet.prototype,
    'selectionActive',
    {
      enumerable: true,
      get: function () {
        return !!_selectionLen();
      }
    }
  );

  /**
   * Current path of selections.
   *
   * @author  Fritz Lekschas
   * @date    2015-10-08
   *
   * @type    {Array}
   */
  Object.defineProperty(
    DataSet.prototype,
    'selectionPath',
    {
      enumerable: true,
      get: function () {
        return _browsePath;
      }
    }
  );

  /**
   * Current total number of data objects.
   *
   * @author  Fritz Lekschas
   * @date    2015-10-08
   *
   * @type    {Number}
   */
  Object.defineProperty(
    DataSet.prototype,
    'total',
    {
      enumerable: true,
      get: function () {
        return _total;
      }
    }
  );

  /* ------------------------------- Methods -------------------------------- */

  /**
   * Set the data source to the general unrestricted data API.
   *
   * @method  all
   * @author  Fritz Lekschas
   * @date    2015-10-08
   *
   * @return  {Object}  Instance itself to enable chaining.
   */
  DataSet.prototype.all = function () {
    _search = false;

    _allDsIds = $q.defer();

    if (_browsePath.length &&
      _browsePath[_browsePath.length - 1].type === 'search') {
      _browsePath.pop();
      _resetHtmlTitleDesc();
    }

    _clearOrderCache();
    _source = new DataSetDataApi(undefined, true);

    return this;
  };

  /**
   * Helper method to load all data set IDs that the user has access to
   *
   * @method  loadAllIds
   * @author  Fritz Lekschas
   * @date    2016-02-11
   *
   * @return  {Object}  Promise of the HTTP call made.
   */
  DataSet.prototype.loadAllIds = function () {
    var allDsApiCall = new DataSetDataApi(undefined, true, true);

    allDsApiCall.then(function (allDs) {
      _allDsIds.resolve(allDs.ids);
    });

    return allDsApiCall;
  };

  /**
   * Deselect currently selected data objects.
   *
   * @method  deselect
   * @author  Fritz Lekschas
   * @date    2015-10-08
   *
   * @return  {Object}  Instance itself to enable chaining.
   */
  DataSet.prototype.deselect = function () {
    if (_browsePath.length &&
      _browsePath[_browsePath.length - 1].type === 'select') {
      _browsePath.pop();
    }

    _selection = {};
    _clearSelectionCache(true);

    return this;
  };

  /**
   * Set the data source to the general data API and add a filter option.
   *
   * @method  filter
   * @author  Fritz Lekschas
   * @date    2015-10-08
   *
   * @param   {Object}  filter  Key value pairs of filters.
   *   E.g. `{'is_owner': true}`
   * @return  {Object}          Instance itself to enable chaining.
   */
  DataSet.prototype.filter = function (filter) {
    _search = false;

    // _browsePath = [];
    _clearOrderCache();
    _source = new DataSetDataApi(filter);

    return this;
  };

  /**
   * Fetch a set of data objects.
   *
   * @method  fetch
   * @author  Fritz Lekschas
   * @date    2016-03-10
   */
  DataSet.prototype.fetch = _fetch;

  /**
   * Get a single data set.
   *
   * @method  get
   * @author  Fritz Lekschas
   * @date    2015-10-08
   */
  DataSet.prototype.get = _get;

  /**
   * Get the currently relevant annotations depending on the selected dataset.
   *
   * @description
   * Either all datasets are selected or a subset depending on searching
   * and filter.
   *
   * @method  getCurrentAnnotations
   * @author  Fritz Lekschas
   * @date    2015-12-18
   * @return  {Array}  Set of annotation terms.
   */
  DataSet.prototype.getCurrentAnnotations = function () {
    if (_search) {
      return _searchResultAnnotations.promise.then(function (annotations) {
        return _annotations.get(annotations);
      });
    }
    return _annotations.get();
  };

  /**
   * Get the current browse state
   *
   * @method  getCurrentBrowseState
   * @author  Fritz Lekschas
   * @date    2015-10-15
   *
   * @return  {Object}  State object.
   */
  DataSet.prototype.getCurrentBrowseState = function () {
    return _browsePath.length ? _browsePath[_browsePath.length - 1] : void 0;
  };

  /**
   * Get data objects including meta data.
   *
   * @description
   * This is needed for some services like `UiScollSource`.
   *
   * @method  fetchInclMeta
   * @author  Fritz Lekschas
   * @date    2015-10-09
   *
   * @param   {Number}  limit   Number of data objects to be fetched.
   * @param   {Number}  offset  Starting point for retrieving data objects.
   * @return  {Object}          Promise with data objects.
   */
  DataSet.prototype.fetchInclMeta = function (limit, offset) {
    return _fetch(limit, offset).then(function (data) {
      return {
        meta: {
          total: _total,
          totalUpperBound: (_approximateTotal && _total < _totalUpperBound) ?
            _totalUpperBound : undefined
        },
        data: data
      };
    });
  };

  /**
   * Mark a set of data objects as highlighted.
   *
   * @method  highlight
   * @author  Fritz Lekschas
   * @date    2015-11-02
   *
   * @param   {Object}   dataSetIds  Object of with dataset IDs as attributes.
   * @param   {Boolean}  reset       If `true` then highlight will be `false`.
   * @param   {String}   mode        Determines the highlight mode, e.g. `hover`
   *   or `lock`.
   * @return  {Object}               Instance itself to enable chaining.
   */
  DataSet.prototype.highlight = function (dataSetIds, reset, mode) {
    var keys = Object.keys(dataSetIds || {});

    // Invert boolean representation so that the default behavior is
    // highlighting.
    for (var i = keys.length; i--;) {
      if (mode === 'hover') {
        _dataStore.set(keys[i], {
          hovered: !!!reset
        });
      }
      if (mode === 'lock') {
        _dataStore.set(keys[i], {
          locked: !!!reset
        });
      }
    }

    return this;
  };

  /**
   * Load all dataset annotations.
   *
   * @method  loadAnnotations
   * @author  Fritz Lekschas
   * @date    2015-12-09
   *
   * @return  {Object}  Promise resolving to an object holding all annotations.
   */
  DataSet.prototype.loadAnnotations = function () {
    return _annotations.load();
  };

  /**
   * Set the data source to the general data API and add a order option.
   *
   * @method  order
   * @author  Fritz Lekschas
   * @date    2015-10-08
   *
   * @param   {String}  order  String that determines the order.
   * @return  {Object}         Instance itself to enable chaining.
   */
  DataSet.prototype.order = function (order) {
    _search = false;
    _browsePath = [];
    _clearOrderCache();
    _source = new DataSetDataApi({
      order_by: order
    });

    return this;
  };

  /**
   * Reset the cached order of data sets.
   *
   * @description
   * Call this method whenever the retrieved data sets differ but the request
   * method is still the same. E.g., after a search for 'cancen' and deletion of
   * one of the data sets returned.
   *
   * @method  clearCache
   * @author  Fritz Lekschas
   * @date    2016-09-23
   */
  DataSet.prototype.clearCache = function () {
    _clearOrderCache();
  };

  /**
   * Set the data source to the search endpoint.
   *
   * @method  search
   * @author  Fritz Lekschas
   * @date    2015-10-08
   *
   * @param   {String}  query  Keywords for searching.
   * @return  {Object}         Instance itself to enable chaining.
   */
  DataSet.prototype.search = function (query) {
    _search = true;

    _source = new DataSetSearchApi(query, true);

    // Reset search result annotation promise.
    _searchResultAnnotations = $q.defer();

    _currentDsIds = $q.defer();

    if (!!_getLastBrowseStep('select')) {
      _clearOrderCache(true);
    } else {
      _clearOrderCache();
    }

    _addBrowsePath({
      type: 'search',
      query: query
    });

    return this;
  };

  /**
   * [select description]
   *
   * @method  select
   * @author  Fritz Lekschas
   * @date    2015-10-08
   *
   * @param   {Object|Array}  set    Selected data objects.
   * @param   {String}        query  Unique identifier of the selection. E.g.
   *   an ontology term.
   * @return  {Object}               Instance itself to enable chaining.
   */
  DataSet.prototype.select = function (set, query) {
    _setSelection(set);
    _addBrowsePath({
      type: 'select',
      query: query || set
    });

    return this;
  };

  return new DataSet();
}

angular
  .module('dataSet')
  .factory('dataSet', [
    '$q',
    '$sce',
    '_',
    'settings',
    'DataSetDataApi',
    'DataSetDataDetailsApi',
    'DataSetSearchApi',
    'DataSetStore',
    'DataSetAnnotations',
    DataSetFactory
  ]);<|MERGE_RESOLUTION|>--- conflicted
+++ resolved
@@ -703,20 +703,14 @@
     {
       enumerable: true,
       get: function () {
-<<<<<<< HEAD
+        if (_search) {
+          return _currentDsIds.promise;
+        }
+
         if (_selectionLen()) {
           return $q.when(_objListToArray(_selection));
         }
-=======
-        if (_search) {
-          return _currentDsIds.promise;
-        }
-
-        if (_selectionLen()) {
-          return $q.when(_objListToArray(_selection));
-        }
-
->>>>>>> 8a96555e
+
         return _allDsIds.promise;
       }
     }
