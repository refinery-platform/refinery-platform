--- conflicted
+++ resolved
@@ -72,32 +72,10 @@
     formData.append('isa_tab_file', this.file);
     formData.append('isa_tab_url', this.urlToFile);
 
-<<<<<<< HEAD
-  return this.isaTabImportApi
-    .create({}, formData)
-    .$promise
-    .then(function (response) {
-      self.importedDataSetUuid = response.data.new_data_set_uuid;
-      self.isSuccessfullyImported = true;
-      self.$timeout(function () {
-        self.$window.location.href = '/data_sets2/' + self.importedDataSetUuid;
-      }, 2500);
-    })
-    .catch(function (error) {
-      self.isErrored = true;
-      self.errorMessage = error.data;
-      self.$log.error(error);
-    })
-    .finally(function () {
-      self.isImporting = false;
-    });
-};
-=======
     // collect Cognito identity ID if deployed on AWS and credentials are available
     if (this.settings.djangoApp.deploymentPlatform === 'aws' && AWS.config.credentials !== null) {
       formData.append('identity_id', AWS.config.credentials.identityId);
     }
->>>>>>> 976d0b23
 
     return this.isaTabImportApi
       .create({}, formData)
