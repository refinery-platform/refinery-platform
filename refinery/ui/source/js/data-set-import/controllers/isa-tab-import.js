--- conflicted
+++ resolved
@@ -20,10 +20,7 @@
     this.showFileUpload = false;
     this.dataSetUUID = $location.search().data_set_uuid;
     this.isMetaDataRevision = !!this.dataSetUUID;
-<<<<<<< HEAD
-=======
     this.useS3 = settings.djangoApp.deploymentPlatform === 'aws';
->>>>>>> 3c640fd0
 
     // Helper method to exit out of error alert
     this.closeError = function () {
