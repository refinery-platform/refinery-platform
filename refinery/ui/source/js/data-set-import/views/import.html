--- conflicted
+++ resolved
@@ -1,17 +1,3 @@
 <div class="tab-pane fade active in" id="metadata">
-<<<<<<< HEAD
-  <div class="fade-out-able" ng-class="{ 'disabled': import.isDisabledTabularImport }">
-    <h3 id="dataUploadTutorialStep3" class="refinery-header">Option 1. Tabular
-      file</h3>
-    <metadata-table import-option="import.option"></metadata-table>
-  </div>
-  <div class="fade-out-able" ng-class="{ 'disabled': import.isDisabledIsaTabImport }">
-    <h3 id="dataUploadTutorialStep5" class="refinery-header">Option 2. ISA
-      Archive</h3>
-    <isa-tab-import import-option="import.option"></isa-tab-import>
-  </div>
-</div>
-=======
   <metadata-table import-option="import.option"></metadata-table>
 </div>
->>>>>>> 31249b2b
