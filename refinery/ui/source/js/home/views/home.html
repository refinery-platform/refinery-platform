--- conflicted
+++ resolved
@@ -33,14 +33,10 @@
     </div>
   </div>
   <div class="row p-t-1">
-<<<<<<< HEAD
-    <div class="col-md-4 col-md-offset-6">
-=======
     <div class="col-md-6 m-l-1-2 p-l-1-3 p-r-1-3">
       <rp-twitter-feed></rp-twitter-feed>
     </div>
     <div class="col-md-4">
->>>>>>> 9b4e40da
       <rp-tool-list></rp-tool-list>
     </div>
   </div>
