--- conflicted
+++ resolved
@@ -10,35 +10,18 @@
     .module('refineryHome')
     .controller('HomeCtrl', HomeCtrl);
 
-<<<<<<< HEAD
-  HomeCtrl.$inject = ['$', 'MarkdownJS', '$window'];
-
-  function HomeCtrl ($, MarkdownJS, $window) {
-=======
   HomeCtrl.$inject = ['_', 'MarkdownJS', '$window'];
 
   function HomeCtrl (_, MarkdownJS, $window) {
->>>>>>> 9b4e40da
     var vm = this;
-    vm.videoIds = ['rdTkUVJYaE0', 'Dd2oZAZJ0-c', 'a11GSabhDfs'];
 
     vm.$onInit = function () {
-<<<<<<< HEAD
-      if ($window.djangoApp) {
-        if ($window.djangoApp.refineryIntro.length) {
-          var introParagraphs = $window.djangoApp.refineryIntro.split('   ');
-          vm.htmlIntros = [];
-          for (var i = 0; i < introParagraphs.length; i++) {
-            vm.htmlIntros[i] = MarkdownJS.toHTML(introParagraphs[i]);
-          }
-=======
       var djangoApp = $window.djangoApp;
       if (_.has(djangoApp, 'refineryIntro') && djangoApp.refineryIntro.length) {
         var introParagraphs = $window.djangoApp.refineryIntro.split('   ');
         vm.htmlIntros = [];
         for (var i = 0; i < introParagraphs.length; i++) {
           vm.htmlIntros[i] = MarkdownJS.toHTML(introParagraphs[i]);
->>>>>>> 9b4e40da
         }
         // vm.homeVideoUrl = '';
         // if ($window.djangoApp.refineryVideo.length) {
