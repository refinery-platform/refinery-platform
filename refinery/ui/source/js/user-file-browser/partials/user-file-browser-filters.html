<div ng-if="$ctrl.attributeFilters">
  <div class="panel-group data-set-filters" id="attribute-filter"
    role="tablist"
    aria-multiselectable="true">
<<<<<<< HEAD
     <div class="refinery-subheader m-t-1">
      <h2>
        Attribute Filters
      </h2>
      <input ng-model="search" ng-init="search = ''" style="width: 100%;" placeholder="search...">
    </div>
=======
>>>>>>> 2099bdf2
    <div
      ng-repeat="(attribute, attributeObj) in $ctrl.attributeFilters track by $index"
      ng-init="attributeIndex = $index">
      <div class="panel panel-default">
        <div class="panel-heading" role="tab">
          <h4 class="panel-title" ng-click="$ctrl.togglePanel(attribute)">
            <i class="fa fa-caret-down fa-pull-left" ng-hide="$ctrl.hidden[attribute]"></i>
            <i class="fa fa-caret-right fa-pull-left" ng-hide="!$ctrl.hidden[attribute]"></i>
            {{ attribute }} &nbsp; ({{ attributeObj.facetObj.length }})
          </h4>
        </div>
      <div id="{{attribute | replaceWhiteSpaceWithHyphen}}"
        ng-hide="$ctrl.hidden[attribute]"
        class="panel-collapse collapse in"
        role="tabpanel"
        aria-labelledby="{{ attribute }}">
        <div class="panel-body">
          <div ng-repeat="field in attributeObj.facetObj track by $index">
            <div ng-show="field.name.toLowerCase().includes(search.toLowerCase())" class="checkbox container">
                <div class="row">
                  <div class="col-xs-1">
                    <input
                      type="checkbox"
                      name="optionsCheckboxes"
                      ng-click="$ctrl.filterUpdate(attribute, field.name)"
                      id="{{ field.name | replaceWhiteSpaceWithHyphen }}-{{ $index }}">
                  </div>
                  <div class="col-xs-8">
                    <label for="{{ field.name | replaceWhiteSpaceWithHyphen
                      }}-{{ $index }}">
                      <span>
                        {{ field.name }}
                      </span>
                    </label>
                  </div>
                  <div class="col-xs-3">
                    <label for="{{ field.name | replaceWhiteSpaceWithHyphen }}-{{ $index }}">
                      <span class="text-right pull-right">
                        {{ field.count }}
                      </span>
                    </label>
                  </div>
                </div>
              </div>
            </div>
          </div>
        </div>
      </div>
    </div>
  </div>
</div><|MERGE_RESOLUTION|>--- conflicted
+++ resolved
@@ -2,15 +2,9 @@
   <div class="panel-group data-set-filters" id="attribute-filter"
     role="tablist"
     aria-multiselectable="true">
-<<<<<<< HEAD
-     <div class="refinery-subheader m-t-1">
-      <h2>
-        Attribute Filters
-      </h2>
+    <div class="refinery-subheader m-t-1">
       <input ng-model="search" ng-init="search = ''" style="width: 100%;" placeholder="search...">
     </div>
-=======
->>>>>>> 2099bdf2
     <div
       ng-repeat="(attribute, attributeObj) in $ctrl.attributeFilters track by $index"
       ng-init="attributeIndex = $index">
