--- conflicted
+++ resolved
@@ -34,17 +34,10 @@
                 var values = userFileFiltersService[key];
                 // TODO: escaping!
                 return values.map(function (value) {
-<<<<<<< HEAD
                   return '(' +
                       key + characterSuffix + ':"' + value + '" OR ' +
                       key + factorSuffix + ':"' + value + '")';
-                }).join(' AND ');
-=======
-                  // This clause should be OR, even if the outside is AND
-                  return '(' + key + '_Characteristics_generic_s:"' + value + '"' +
-                  ' OR ' + key + '_Factor_Value_s:"' + value + '")';
                 }).join(operation);
->>>>>>> 37985fb1
               });
               // TODO: Repeated fq params may be more efficient, but not a big deal
               return filters.join(operation);
