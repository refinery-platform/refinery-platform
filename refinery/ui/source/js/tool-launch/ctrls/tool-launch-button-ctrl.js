/**
 * Tool Launch Button Ctrl
 * @namespace ToolLaunchButtonCtrl
 * @desc Controller for component, rpToolLaunchButton.
 * @memberOf refineryApp.refineryToolLaunch
 */
(function () {
  'use strict';

  angular
    .module('refineryToolLaunch')
    .controller('ToolLaunchButtonCtrl', ToolLaunchButtonCtrl);

  ToolLaunchButtonCtrl.$inject = [
    '$log',
<<<<<<< HEAD
    'authService',
=======
    '$timeout',
>>>>>>> bccf4534
    'toolLaunchService',
    'toolSelectService',
    '$uibModal',
    '$rootScope',
    '$window'
  ];

  function ToolLaunchButtonCtrl (
    $log,
<<<<<<< HEAD
    authService,
=======
    $timeout,
>>>>>>> bccf4534
    toolLaunchService,
    toolSelectService,
    $uibModal,
    $rootScope,
    $window
  ) {
    var vm = this;
    vm.launchTool = launchTool;
    vm.needMoreNodes = needMoreNodes;

    authService.isAuthenticated().then(
      function (isAuthenticated) {
        vm.userIsAnonymous = !isAuthenticated;
      }
    );

    /*
   * -----------------------------------------------------------------------------
   * Methods Definitions
   * -----------------------------------------------------------------------------
   */
    /**
     * @name launchTool
     * @desc  VM methods associated with button to launch a tool by sending
     * configs to the tool launch api
     * @memberOf refineryToolLaunch.ToolLaunchButtonCtrl
    **/
    function launchTool () {
      $rootScope.$broadcast('rf/launchAnalysis');
      toolLaunchService.postToolLaunch().then(function (response) {
        $window.location.href = response.tool_url;
      }, function (error) {
        $uibModal.open({
          component: 'rpApiResponseModal',
          resolve: {
            modalData: function () {
              return {
                apiStatus: error.status,
                apiMsg: error.data,
                msgType: 'danger',
                introMsg: 'Unable to launch tool.',
                header: 'Error with Tool Launch'
              };
            }
          }
        });
        $log.error(error);
      });
    }

   /**
     * @name needMoreNodes
     * @desc View method uses a service to check if the group has minimum nodes
     * @memberOf refineryToolLaunch.ToolLaunchButtonCtrl
    **/
    function needMoreNodes () {
      return toolLaunchService.checkNeedMoreNodes();
    }
  }
})();<|MERGE_RESOLUTION|>--- conflicted
+++ resolved
@@ -13,11 +13,8 @@
 
   ToolLaunchButtonCtrl.$inject = [
     '$log',
-<<<<<<< HEAD
     'authService',
-=======
     '$timeout',
->>>>>>> bccf4534
     'toolLaunchService',
     'toolSelectService',
     '$uibModal',
@@ -27,11 +24,8 @@
 
   function ToolLaunchButtonCtrl (
     $log,
-<<<<<<< HEAD
     authService,
-=======
     $timeout,
->>>>>>> bccf4534
     toolLaunchService,
     toolSelectService,
     $uibModal,
