--- conflicted
+++ resolved
@@ -15,11 +15,7 @@
     ) {
       // Parent component contains the input-group (child) component
       $templateCache.put(
-<<<<<<< HEAD
-        '/static/partials/tool-launch/views/tool-display.html',
-=======
         $window.getStaticUrl('partials/tool-launch/partials/tool-display.html'),
->>>>>>> dbd47eec
         '<div id="tool-display"><rp-input-group></rp-input-group></div>'
       );
       $templateCache.put(
