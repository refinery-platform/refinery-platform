--- conflicted
+++ resolved
@@ -15,11 +15,7 @@
     ) {
       // Parent component contains the input-group (child) component
       $templateCache.put(
-<<<<<<< HEAD
-        '/static/partials/tool-launch/views/tool-display.html',
-=======
         $window.getStaticUrl('partials/tool-launch/partials/tool-display.html'),
->>>>>>> c39d0f18
         '<div id="tool-display"><rp-tool-info-display></rp-tool-info-display></div>'
       );
 
