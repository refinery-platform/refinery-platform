--- conflicted
+++ resolved
@@ -2,12 +2,8 @@
   'use strict';
   angular.module('refineryToolLaunch').component('rpToolDisplay', {
     controller: 'ToolDisplayCtrl',
-<<<<<<< HEAD
-    templateUrl: '/static/partials/tool-launch/views/tool-display.html'
-=======
     templateUrl: ['$window', function ($window) {
       return $window.getStaticUrl('partials/tool-launch/partials/tool-display.html');
     }]
->>>>>>> dbd47eec
   });
 })();