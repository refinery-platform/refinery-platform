(function () {
  'use strict';
<<<<<<< HEAD
  angular
    .module('refineryToolLaunch')
    .component('rpInputControl', {
      controller: 'InputControlCtrl',
      require: {
        displayCtrl: '^rpToolDisplay'
      },
      templateUrl: '/static/partials/tool-launch/partials/input-control.html'
    });
=======
  angular.module('refineryToolLaunch').component('rpInputControl', {
    controller: 'InputControlCtrl',
    require: {
      displayCtrl: '^rpToolDisplay'
    },
    templateUrl: ['$window', function ($window) {
      return $window.getStaticUrl('partials/tool-launch/partials/input-control.html');
    }]
  });
>>>>>>> dbd47eec
})();<|MERGE_RESOLUTION|>--- conflicted
+++ resolved
@@ -1,6 +1,5 @@
 (function () {
   'use strict';
-<<<<<<< HEAD
   angular
     .module('refineryToolLaunch')
     .component('rpInputControl', {
@@ -8,17 +7,8 @@
       require: {
         displayCtrl: '^rpToolDisplay'
       },
-      templateUrl: '/static/partials/tool-launch/partials/input-control.html'
+      templateUrl: ['$window', function ($window) {
+        return $window.getStaticUrl('partials/tool-launch/partials/input-control.html');
+      }]
     });
-=======
-  angular.module('refineryToolLaunch').component('rpInputControl', {
-    controller: 'InputControlCtrl',
-    require: {
-      displayCtrl: '^rpToolDisplay'
-    },
-    templateUrl: ['$window', function ($window) {
-      return $window.getStaticUrl('partials/tool-launch/partials/input-control.html');
-    }]
-  });
->>>>>>> dbd47eec
 })();