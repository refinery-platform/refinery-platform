/*!
 * For Bootstrap v3.3.5
 *
 * Based on https://github.com/twitter/bootstrap/issues/1451#issuecomment-3737384
 */


// refinery-style.less
// Refinery-specific styles
// -------------------------------------------------------------

@bootstrap-path: 'bower_components/bootstrap/less';

@import '@{bootstrap-path}/variables.less'; // Modify this for custom colors, font-sizes, etc
@import 'variables.less';

/* Allow angular.js to be loaded, hiding cloaked elements until templates compile. */
[ng\:cloak], [ng-cloak], .ng-cloak {
  display: none !important;
}

/*From data_set2.html, double c*/
.facet-value-list td {
  padding: 2px;
}

.facet-value-list tr {
  padding: 2px;
}

.grid {
  width: 100%;
  height: 100vh;
}
/*From data_set2.html*/

.attribute-header{
  cursor: text;
}

a.clickable {
  cursor: pointer;

  &.disabled {
    font-style: italic;
    cursor: not-allowed;
    opacity: 0.33;

    &:hover {
      color: inherit;
      background: inherit;
    }
  }
}

a.spinnable {
  cursor: pointer;

  .refinery-spinner {
    float: left;
  }
}

@background-image-url: '/static/images/bgnoise.png';
@background-gradient: rgba( 255, 0, 0, 0.5 );
@background-gradient-highlight: lighter(red, 10%);

body {
  font-family: 'Source Sans Pro', 'Helvetica Neue', Helvetica, Arial, sans-serif;
  background-image: url(@background-image-url);
  margin-top: @navbar-height * 2.2;
  line-height: 20px;
}

.refinery-base.btn.btn-default {
  border: none;
  margin-bottom: 0;
  background-color: #f5f5f5;
  background-image: -webkit-gradient(linear,0 0,0 100%,from(#fff),to(#e6e6e6));
}

.refinery-base.btn.btn-default[disabled] {
  cursor: default;
  background-image: none;
  opacity: .65;
  filter: alpha(opacity=65);
  box-shadow: none;
  background-color: #e6e6e6;
}

.refinery-base.navbar {
  border-bottom-width: 0px;
  box-shadow: 0 1px 2px rgba(0, 0, 0, 0.3);
  background-color: #525252;
  min-height: 40px;
  border: 1px solid #393939;
  overflow: visible;
}

.refinery-base.navbar.navbar-default {

  margin-left: 0;
  margin-bottom: 20px;
  list-style: none;

  li {
    float: left;
    line-height: 20px;
    display: list-item;
    text-align: -webkit-match-parent;
  }

  .navbar-nav li a {
  float: none;
  padding: 10px 15px 10px;
  color: #eee;
  text-decoration: none;
  text-shadow: 0 1px 0 #555;
  }

  .navbar-nav li a:focus,
  .navbar-nav li a:hover {
  background-color: transparent;
  color: #fff;
  text-decoration: underline;
}

  .navbar-fixed-top, .navbar-fixed-bottom {
  padding-left: 0;
  padding-right: 0;
  border-radius: 0;
}

  .navbar-text {
  color: #eee;
  }

}

input[type='file'] .refinery-base {
  height: 30px;
}

input[type='text'] .refinery-base {

  select {
  display: inline-block;
  height: 20px;
  line-height: 20px;
  padding: 4px 6px;
  margin-bottom: 10px;
  font-size: 14px;
  border-radius: 3px;
  vertical-align: middle;
  width: 220px;
  border: 1px solid #ccc;
  background-color: #fff;
  }

}

select.select-height {
  height: 100px;
}

.navbar-collapse.collapse#navbarMain {
  height: auto;
  overflow: visible;
  float: left;
  border: none;
}

.navbar-collapse.collapsing#navbarMain {
overflow: visible;
border: none;
}

.tab-content {
  padding-left: 10px;
}

.page-header {
  border-bottom: none;
  padding: 0px;
  margin: 0px;
}

.page-header h1 {
  font-size: @font-size-large;
  line-height: @base-line-height;
  padding: 0px;
  margin: 5px 0px;
  color: @white;
}

.page-header small {
  font-size: 85%;
  color: darken( @gray-lighter, 5% );
}

.facet-value td {
  word-break: break-all;
  vertical-align: top;
}

.popover {
  color: #000000;
  text-align: left;
}

.popover-title {
  font-size: 0.9em;
}

.bootboxAnalysisWidth input {
  width: 96%;
}

.gridStyle {
  border: 1px solid rgb(212,212,212);
  height: 200px;
  width: 100%;
}

#isa-header {
  display: block;
  width: 100%;
  float: left;
  border-bottom: 1px solid #eeeeee;
}

//Global analyses status icon/popover
#analyses-popover {
  .popover {
    position: absolute;
    display: block;
    top: 20px !important;
    right: 0 !important;
    max-width: 450px;
    z-index: 1010;
    padding: 1px;
    text-align: left;
  }
 .popover.left .arrow:after, .arrow {
      display: none;
    }
}

#global-analysis-status-run-div {
  cursor:pointer;
}

.analyses-global-text-icon {
  display: inline-block;
  float:left;
  text-align: left;
  width: 25px;
}

.analyses-global-text {
  display: inline-block;
  width: 375px;
}

.analysis-running-percentage {
  display: inline-block;
  width: 25px;
  max-width: 25px;
  text-align: center;
}

ul#analyses-popover {
  font-size: .9em;
  list-style-type: none;
  margin: 0 0 10px 0;
  padding: 0px;
  li {
    padding: 0;
    margin: 0;
    width: 450px;
  }
}

a#analyses-popover-links {
  color: #136382;
  font-weight: normal;
}

a#analyses-popover-links:hover, a:focus {
  color:#09303f;
}

.tooltip-inner {
    max-width: 275px;
}

.fa-check-circle.analyses-status {
  color: rgb(0,158,115);
}

.fa-exclamation-triangle.analyses-status {
  color: rgb(213,94,0);
}

.fa-question-circle.analyses-status {
  color: #708090;
}

//Analyses Tab View Css
ul.analysesList {
  list-style-type: none;
  width: 100%;
  margin-left: 0;
  padding-left: 0;
}

ul.analysesRunningList {
   display: block;
    width: 100%;
}

li.analysesListItems:nth-of-type(odd) {
  background-color: rgba(0, 0, 0, 0.025);
}

li.analysesListItems {
  display: block;
  float: left;
  width: 100%;
  list-style-type: none;
  border-top: 1px solid #dddddd;
}

li.analysisRunningListItem {
  display: inline;
  list-style-type: none;
  float: left;
  padding: 5px 10px 0 0;
  width: 25%;
  .bar {
    text-shadow: -1px 0 black, 0 1px black, 1px 0 black, 0 -1px black;
  }
}

.progress.progress-analysis-bg {
  background-color: #d3d3d3;
  height: 28px;
}

.progress-analyses-text {
  padding-left: 10px;
  vertical-align: middle;
  font-weight: 400;
  font-size: 14px;
}

#analyses-cancel-notice {
  display: inline;
  list-style-type: none;
  float: left;
  padding: 25px 10px 0 0;
  width: 100px;
  text-align: center;
}

.refinery-spinner.analyses-view {
  float: left;
  width: 10px;
  height: 10px;
  margin: 5px 0 0 5px;
}

div.analysis-retrieving {
  color: black;
  margin-left: 10px;
}

.analysis-popover-btn {
  color: black;
  padding: 0 2px 0 4px;
  font-size: 0.9em;
  margin-bottom: 7px;
  width: 40px;
}

a.close.analysis-alert {
  margin-right: 25px !important;
  color: black;
}

#collapse-analysis-run {
  cursor: pointer;
}

.analysis-cancel-col {
  text-align: left;
  padding: 0;
  margin: 0;
  .fa-times-circle:before {
    color: rgb(213, 94, 0);
  }
}

.analyses-collapse {
  color: black;
}

a.analysis-header {
  color: black;
  cursor: pointer;
}

#view-selector-div {
  float:right;
  display: block;
  #label-display {
    dispaly: inline;
    float:left;
    margin-top: 3px;
    margin-right: 5px;
  }
  #s2id_view-selector {
    width:100px;
  }
  .view-selector {
    display: inline;
    float: left;
  }
  #help-view-selector-button {
    height: 20px;
    width: 20px;
    .fa-question-circle {
      font-size: 20px;
      margin-left: 5px;
      margin-right: 0px;
      position: relative;
      top: 5px;
    }
  }
}

.entireFilePath {
  white-space: nowrap;
}

.trimmedFileName {
  white-space:nowrap;
}

#navbarMain .navbar-nav {
  position: relative;
  float: left;
  left: 0;
  display: block;
  margin: 0 10px 0 0;
  list-style: none;
}

.navbar .navbar-brand {
  font-family: 'Arvo';
  font-weight: 700;
  font-style: italic;
  letter-spacing: 0.05em;
  line-height: 22px;
  vertical-align: top;
  color: @white;
  float: left;
  display: block;
  padding: 10px 20px 10px;
  font-size: 20px;
  text-shadow: 0 1px 0 #555;
}

.navbar .navbar-brand .svg-container {
  position: relative;
  display: inline-block;
  width: @base-line-height;
  height: @base-line-height;
  background-color: #fff;
}

.navbar .navbar-brand .svg-container .bg {
  position: absolute;
  z-index: 1;
  top: 0;
  left: 0;
  width: @base-line-height;
  height: @base-line-height;
}

.navbar .navbar-brand .svg-container .bg-1,
.navbar .navbar-brand .svg-container .bg-2 {
  opacity: 0;
}

.navbar .navbar-brand .svg-container .bg-1 {
  background-color: #ffcf40;
  transition: opacity @slow-transition-speed @ease-in-out-cubic;
}

.navbar .navbar-brand .svg-container .bg-2 {
  background: linear-gradient(rgba(255, 115, 87, 0.66), rgba(255, 115, 87, 1));
  transition: opacity @normal-transition-speed @ease-in-out-cubic;
}

.navbar .navbar-brand:hover .svg-container .bg-1,
.navbar .navbar-brand:hover .svg-container .bg-2 {
  opacity: 1;
}

.navbar .navbar-brand:hover .svg-container .bg-1 {
  transition: opacity @fast-transition-speed @ease-in-out-cubic;
}

.navbar .navbar-brand:hover .svg-container .bg-2 {
  transition: opacity @normal-transition-speed @ease-in-out-cubic;
}

.navbar .navbar-brand svg {
  position: relative;
  z-index: 2;
}

.navbar .navbar-brand path {
  fill: @navbar-background;
}

.navbar .navbar-brand .name {
  position: relative;
  display: inline-block;
  vertical-align: top;
  color: #eee;
}

.navbar .navbar-brand .name:before {
  content: '';
  position: absolute;
  display: block;
  bottom: 1px;
  width: 100%;
  height: 1px;
  background-color: #fff;
  opacity: 0;
  transition: opacity @fast-transition-speed @ease-in-out-cubic;
}

.navbar .navbar-brand:hover .name:before {
  opacity: 0.33;
  color: #eee;
}

.navbar li a {
  font-weight: 600;
}

.navbar a {
  color: @gray-lighter;
}


// new class for fixed header as part of the navigation bar
@navbar-header-background:          fade( lighten( @navbar-background-highlight, 30% ), 25% );
@navbar-header-border:              fade( @gray-light, 70% );

.navbar-subheader {
  background-color: @navbar-header-background;
  border-top: 1px dotted @navbar-header-border;
  border-bottom: 1px solid @navbar-header-border;
  width: 100%;
}


@media (max-width: @navbar-collapse-width) {

  .refinery-base.navbar-default {

    .navbar-toggle .icon-bar {
    background-color: #fff;
    }

    .navbar-toggle, .navbar-toggle:hover, .navbar-toggle:focus {
      background-color: #464646;
      border: none;
      cursor: pointer;
      padding: 6px 10px 6px 10px;
      margin-top: 8px;
    }

    .navbar-fixed-top,
    .navbar-fixed-bottom {
    padding: 0px;
    }
  }

  .navbar .page-header {
    padding: 0px 5px;
  }
  .navbar-header{
    float: left;
  }
}

.refinery-panel-shadow {
  -webkit-box-shadow: 0 1px 2px rgba(0, 0, 0, 0.3);
  -moz-box-shadow: 0 1px 2px rgba(0, 0, 0, 0.3);
  box-shadow: 0 1px 2px rgba(0, 0, 0, 0.3);
}

.refinery-tab-shadow {
  -webkit-box-shadow: 0 -2px 2px rgba(0, 0, 0, 0.3);
  -moz-box-shadow: 0 -2px 2px rgba(0, 0, 0, 0.3);
  box-shadow: 0 -2px 2px rgba(0, 0, 0, 0.3);
}

.scrollable {
  overflow-y: scroll;
  min-height: 200px;
}

.scrollable-floatThead {
  overflow: auto;
  min-height: 200px;
}

.floatThead-table thead tr  {
  background: linear-gradient(rgba(255, 255, 255, 1), rgba(255, 255, 255, 0.8));
  border-bottom: 1px solid rgba(0, 0, 0, 0.1);
}

.scrollable::-webkit-scrollbar {
  width: 1.25em;
}

.scrollable::-webkit-scrollbar-track {
  background: transparent;
}

.scrollable::-webkit-scrollbar-thumb {
  border: 0.375em solid rgba(0, 0, 0, 0);
  border-radius: 1.25em;
  background: rgba(0, 0, 0, 0.25);
  background-clip: padding-box;
}

.scrollable:hover::-webkit-scrollbar-thumb {
  background: rgba(0, 0, 0, 0.5);
  background-clip: padding-box;
}

.refinery-panel {
  background-color: white;
  border-top-left-radius: 5px;
  border-top-right-radius: 5px;
  padding-left: 15px;
  padding-right: 15px;
  padding-bottom: 5px;
  padding-top: 10px;
  margin-top: 0;
  margin-bottom: 0;
  border-top: 5px solid @gray;

  .refinery-panel-shadow;

  &-header {
    border-top: none;
    border-radius: 5px;
    padding-top: 5px;
    padding-bottom: 1px;
    margin-bottom: 5px;
    background-color: @gray-lighter;
  }

  &-content {
  }

  &-error {
    background-color: @btn-danger-background;
    border-top-color: @btn-danger-background-highlight;
  }

  &-header h2 {
  text-shadow: 0 2px 0 @navbar-background-highlight;
  }

  &-tabs {
    background-color: none;
    margin: 0px;
    padding-bottom: 0px;
    padding-left: 0px;
  }

  &-tabs ul {
    background-color: none;
    padding-bottom: 0px;
    padding-left: 0px;
    border: none;
    margin-bottom: 0px;
  }

  &-tabs .nav-tabs li {
    background-color: @gray-lighter;
    border-top-left-radius: 5px;
    border-top-right-radius: 5px;
    border-top: 5px solid @gray-lighter;
    padding-bottom: 0px;
    padding-left: 0px;
    margin: 0px;
    z-index: 0;
    position: relative;
    border-bottom: 5px solid @gray;
    margin-bottom: -5px;
    .refinery-tab-shadow;
  }

  &-tabs .nav-tabs a {
    background-color: transparent;
    border: none;
    margin-right: 0px;
    padding-top: 2px;
    padding-bottom: 4px;
    margin-left: 10px;
    margin-right: 10px;
    font-size: @base-font-size * 1.15;
  }

  &-tabs .nav-tabs li.active {
    background-color: @white;
    border-top: 5px solid @gray;
    border-bottom: 5px solid @white;
    z-index: 1;
    position: relative;
  }

  &-tabs .nav-tabs li.active a:hover {
    border-radius: 0px;
  }

  &-tabs .nav-tabs li a:hover {
    border-radius: 0px;
  }

  &-tabs .nav-tabs li.active a {
    background-color: transparent;
    border: none;
    padding-top: 4px;
    padding-bottom: 2px;
  }

  .navbar-search {
    display: block;
    float: none;
    margin: 0;
    padding: 5px;
    border-bottom: 1px solid darken(@gray-lighter, 10%);
    background-color: @gray-lighter;

    .search-query {
      box-sizing: border-box;
      width: 100%;
      height: 25px;
      font-size: 15px;
      line-height: normal;
      padding-left: 25px;
      padding-right: 25px;
      margin: 0;
    }

    .search-query::placeholder {
      line-height: normal;
    }

    .fa-search {
      position: absolute;
      top: 10px;
      left: 12px;
    }

    .fa-times-circle {
      position: absolute;
      top: 11px;
      right: 12px;
      opacity: 0.5;
      transition: opacity @fast-transition-speed @ease-in-out-cubic;
    }

    .fa-times-circle.ng-enter,
    .fa-times-circle.ng-leave.ng-leave-active {
      opacity: 0;
    }

    .fa-times-circle.ng-leave,
    .fa-times-circle.ng-enter.ng-enter-active {
      opacity: 0.5;
    }

    .fa-times-circle:hover {
      cursor: pointer;
      opacity: 1;
    }
  }
}

.refinery-dashboard {
  position: relative;
  width: auto;
  overflow-x: hidden;

  .refinery-header {
    position: relative;
    margin: 0;
    padding: 5px 5px 5px 10px;
    border-bottom: 1px solid darken(@gray-lighter, 10%);
    background-color: @gray-lighter;

    h3 a {
      color: inherit;
    }

    h3 a i,
    h3 a .link-hint {
      text-decoration: none;
    }

    .link-hint {
      font-weight: normal;
      font-size: 0.8em;
      color: @gray-light;
    }
  }

  .refinery-header .btn,
  .refinery-panel-header .btn {
    padding: 2px 10px 3px;
    white-space: nowrap;
    overflow: hidden;
    color: #000;
    text-overflow: ellipsis;
    background: none;
    box-shadow: inset 0 0 0 1px rgba(0, 0, 0, 0.1);

    &:active,
    &:focus {
      outline: none;
    }

    &:focus {
      background-position: 0 0;
      box-shadow: 0 0 4px 0 @blue-shadow;
    }

    &.active {
      text-shadow: none;
      box-shadow: inset 0 1px 4px 0 rgba(0, 0, 0, 0.25);
      background: darken(@gray-lighter, 5%);
    }
  }

  .refinery-panel {
    position: relative;
    margin: 0 0 5px 0;
    padding: 0;

    .refinery-panel-topbar {
      position: relative;
      z-index: 2;
      margin: 0;
      padding: 5px;
      border-bottom: 1px solid darken(@gray-lighter, 10%);
      background-color: @gray-lighter;
      height: 36px;

      h4 {
        font-size: 15px;
        line-height: normal;
        margin: 3px 0;
        height: 25px;
        white-space: nowrap;
        overflow: hidden;
        text-overflow: ellipsis;
      }
    }

    .refinery-panel-header {
      position: relative;
      border-top: none;
      margin: 0 10px;
      padding: 0;
      border-bottom: 1px solid lighten(@gray-light, 25%);
      border-radius: 0;
      background-color: @white;

      .floatbox-max-left >* {
        display: inline-block;
        float: left;
        margin: 0;
        padding: 5px 0;
        color: @gray-light;
        font-size: 14px;
        line-height: 1em;
      }

      .separator {
        padding-left: 0.25rem;
        padding-right: 0.25rem;
        color: @gray-lighter;
      }

      button.icon-only {
        position: relative;
        margin: 0;
        padding: 5px 2px;
        transition: background @fast-transition-speed @ease-in-out-cubic;

        &.disabled-default {
          color: @gray-light;
          cursor: default;

          &.enabled {
            color: @blue;
            cursor: pointer;
          }
        }

        &.showing,
        &.enabled.showing {
          color: @yellow;
          text-shadow: 0 0 3px fade(@yellow-shadow, 33%), 0 0 6px fade(@yellow-shadow, 10%);

          &:after {
            opacity: 1;
          }
        }

        &:before {
          position: relative;
          width: 1.25em;
          z-index: 2;
        }

        &:after {
          position: absolute;
          opacity: 0;
          z-index: 1;
          content: '';
          bottom: -0.9em;
          left: -0.625em;
          width: 0;
          height: 0;
          border-left: 1.25em solid transparent;
          border-right: 1.25em solid transparent;
          border-bottom: 1.25em solid @gray-lighterish;
          transition: opacity @fast-transition-speed @ease-in-out-cubic;
        }
      }

      .refinery-notification {
        position: absolute;
        top: 0;
        right: -10px;
        bottom: 100%;
        left: -10px;
        overflow: hidden;
        font-size: 14px;
        transition: bottom 0s @ease-in-out-cubic @slow-transition-speed;

        &.active {
          bottom: -1px;
          transition: none;
        }

        [class^='refinery-notification'] {
          position: absolute;
          top: 0;
          right: 0;
          left: 0;
          height: 25px;
          padding: 2px 10px;
          overflow: hidden;
          white-space: nowrap;
          text-overflow: ellipsis;
          transform: translate3d(0, 0, 0);
        }

        [class^='refinery-notification'].ng-hide-add.ng-hide-add-active,
        [class^='refinery-notification'].ng-hide-remove.ng-hide-remove-active {
          transition: transform @fast-transition-speed @ease-in-out-cubic @normal-transition-speed;
        }

        [class^='refinery-notification'].ng-hide {
          transform: translate3d(0, -25px, 0);
        }
      }
    }

    .refinery-filter-sort {
      position: absolute;
      z-index: 2;
      right: 10px;
      left: 10px;
      padding: 5px;
      background: fade(@gray-lighter, 96%);
      overflow: hidden;
      opacity: 1;
      border-right: 1px solid lighten(@gray-light, 25%);
      border-bottom: 1px solid lighten(@gray-light, 25%);
      border-left: 1px solid lighten(@gray-light, 25%);
      border-radius: 0 0 0.25em 0.25em;
      box-shadow: 0 1px 3px 0 rgba(0, 0, 0, 0.1);

      &.ng-hide-add.ng-hide-add-active,
      &.ng-hide-remove.ng-hide-remove-active {
        height: auto;
        transition: opacity @fast-transition-speed @ease-in-out-cubic;
      }

      &.ng-hide {
        height: 0;
        opacity: 0;
        transition: opacity @fast-transition-speed @ease-in-out-cubic;
      }

      h5 {
        font-weight: bold;
        margin: 5px 0;

        &:first-child {
          margin-top: 0;
        }
      }

      .entry {
        margin-left: -5px;
        margin-right: -5px;
        padding: 3px 5px;

        &:hover {
          background: darken(@gray-lighter, 5%);
        }

        label {
          position: relative;
          margin: 0;
          padding-left: 20px;
          font-weight: normal;
        }

        .radio-button-hide input[type=radio] {
          display: none;
        }

        .sort-icon {
          position: absolute;
          top: 3px;
          left: 0;
          width: 1em;
          opacity: 0.33;
          text-align: center;
          transition: opacity @fast-transition-speed @ease-in-out-cubic;

          &.sort-active {
            opacity: 1;
          }
        }

        .info-icon {
          float: right;
          margin: 4px 4px 4px 0;
        }
      }
    }

    .refinery-sub-panel {
      position: relative;
      z-index: 1;
      box-shadow: 1px 0 0 0 rgba(0, 0, 0, 0);
    }

    .refinery-sub-panel.border {
      box-shadow: 1px 0 0 0 rgba(0, 0, 0, 0.1);
    }

    .refinery-panel-content {
      position: relative;
      margin: 0 10px;
      padding: 5px 0;
    }

    ul.results {
      position: relative;

      .title {
        display: -webkit-box;
        width: 100%;
        color: #006f99;
        font-size: 1.5rem;
        line-height: 1.4em;
        max-height: 2.8em;
        overflow: hidden;
        text-overflow: ellipsis;
        -webkit-line-clamp: 2; /* number of lines to show */
        -webkit-box-orient: vertical;

        &:hover {
          color: inherit;
        }

        &:visited {
          color: #4f38a6;
          background: fade(lighten(#4f38a6, 25%), 15%);
        }

        &.one-line {
          max-height: 1.4em;
          -webkit-line-clamp: 1;
        }

        >em {
          font-weight: bold;
          font-style: normal;
          background: fade(lighten(@blue-light, 25%), 15%);
        }
      }

      .snippet {
        margin: 2px 0 0 0;
        color: @gray-rgba;
        font-size: 1.3rem;
        line-height: 1.4em;
        max-height: 2.8em;
        overflow: hidden;
        text-overflow: ellipsis;
        -webkit-line-clamp: 2; /* number of lines to show */
        -webkit-box-orient: vertical;

        > em {
          font-weight: bold;
          font-style: normal;
        }
      }

      >li {
        position: relative;
        padding: 5px 2.2rem 5px 0;
        border-top: 1px solid @gray-lighter-rgba;
        transition: all @fast-transition-speed @ease-in-out-cubic;

        // Hack because uiScroll adds another invisible first child to the list.
        &:first-child {
          padding-top: 0;
          padding-bottom: 0;
          border-top: none;
        }

        &.hovered {
          padding-left: .4rem;
          padding-right: 2.6rem;
          box-shadow: inset .2rem 0 0 0 #000;

          a {
            color: @black !important;
          }
        }

        .zoom-out,
        .annotations-only {
          position: absolute;
          z-index: 1;
          right: 20px;
          display: none;
          color: @gray-light-rgba;
          border: none;
          background: rgba(255, 255, 255, 0.9);
          transition: all @fast-transition-speed @ease-in-out-cubic;

          &:hover {
            color: @black;
            background: @gray-lighter-rgba;
          }

          &:active,
          &:focus {
            outline: none;
          }

          &.active {
            color: @white;
            background: @orange;
          }
        }

        .zoom-out.active {
          box-shadow: 0 -1px 0 0 @orange;
        }

        .annotations-only.active {
          box-shadow: 0 1px 0 0 @orange;
        }

        &:hover .zoom-out.activated,
        &:hover .annotations-only.activated {
          display: block;
        }

        .zoom-out {
          top: 0;
          bottom: 50%;
        }

        &.locked .zoom-out {
          background: fadeout(lighten(@orange, 100%, relative), 10%);
          &:hover {
            background: @orange;
          }
        }

        .annotations-only {
          top: 50%;
          bottom: 0;
        }

        &.locked {
          z-index: 2;
          padding-left: .6rem;
          padding-right: 2.4rem;
          color: @black;
          border-top-color: #fff;
          box-shadow: inset .2rem 0 0 0 rgba(0, 0, 0, 0),
                      inset .3rem 0 0 0 rgba(255, 255, 255, 0),
                      inset .4rem 0 0 0 fadeout(@orange, 0%),
                      inset .7rem 0 0 0 fadeout(@orange, 100%),
                      0 1px 0 0 #fff;
          background: lighten(@orange, 100%, relative);

          a {
            color: @black;
          }

          .preview,
          .preview:active,
          .preview:hover,
          .preview:focus {
            color: @black !important;
          }
        }

        &.locked.hovered {
          padding-left: .9rem;
          padding-right: 2.1rem;
          box-shadow: inset .2rem 0 0 0 rgba(0, 0, 0, 1),
                      inset .3rem 0 0 0 rgba(255, 255, 255, 1),
                      inset .4rem 0 0 0 fadeout(@orange, 0%),
                      inset .7rem 0 0 0 fadeout(@orange, 0%),
                      0 1px 0 0 #fff;
        }

        &.previewing {
          z-index: 2;
          background: fade(@blue, 10%);
          box-shadow: 0 1px 0 0 @white,
                      inset 0 1px 0 0 fade(@blue, 10%),
                      inset 0 -1px 0 0 fade(@blue, 10%);
          border-top-color: @white;

          .preview,
          .preview:active,
          .preview:hover,
          .preview:focus {
            color: @white !important;
            background: #326180;
          }
        }

        .preview {
          position: absolute;
          top: 0;
          right: 0;
          bottom: 0;
          display: block;
          color: @gray-lighter-rgba;
          border: none;
          background: rgba(0, 0, 0, 0);
          transition: all @fast-transition-speed @ease-in-out-cubic;

          &:focus {
            color: @black;
            background: @gray-lighter-rgba;
          }

          &:active,
          &:focus {
            outline: none;
          }
        }

        &:hover {

          .preview {
            color: @gray-light-rgba;
            background: @gray-lighter-rgba;

            &:hover {
              color: @black;
            }
          }

          &.previewing .preview {
            color: white;
            background: #326180;
          }
        }
      }

      &.infinite-scrolling {
        // Hack because uiScroll adds another invisible first child to the list.
        >li:first-child {
          transition: none !important;
        }

        // Hack because uiScroll adds another invisible first child to the list.
        >li:first-child + li {
          border-top: none;
        }

        // Hack because uiScroll adds another invisible last child to the list.
        >li:last-child {
          border-top: none;
        }
      }
    }

    .expansion-panel {
      position: absolute;
      z-index: 0;
      top: 36px;
      left: 100%;
      right: 0;
      bottom: 0;
      overflow: hidden;

      .content-container {
        position: absolute;
        top: 0;
        left: 0;
        right: 0;
        bottom: 0;

        &.hidden {
          visibility: hidden;
        }
      }

      .btn {
        padding: 2px 10px 3px;
        white-space: nowrap;
        overflow: hidden;
        text-overflow: ellipsis;
        background: none;
        box-shadow: inset 0 0 0 1px rgba(0, 0, 0, 0.1);

        &:active,
        &:focus {
          outline: none;
        }
      }

      .refinery-panel-topbar {
        overflow: hidden;

        h4 em {
          font-weight: bold;
          font-style: normal;
        }

        ul.help {
          opacity: 0.5;
          transition: opacity @fast-transition-speed @ease-in-out-cubic;

          li {
            line-height: 25px;
            margin-left: 0.5em;

            &:first-child {
              margin-left: 0;
            }
          }

          kbd {
            display: inline-block;
            color: #000;
            font-size: 100%;
            background: none;
            box-shadow: none;
            line-height: 1em;

            &.bigger {
              font-size: 150%;
              vertical-align: sub;
            }
          }

          .icon-cursor-default,
          .icon-cursor-click,
          .icon-cursor-dblclick {
            position: relative;
            color: @black;
          }

          .icon-cursor-default {
            top: 0.125em;
            width: 0.85em;
            height: 1em;
          }

          .icon-cursor-click,
          .icon-cursor-dblclick {
            top: 0;
            width: 0.85em;
            height: 1em;
            transform: scale(1.5);
          }
        }

        &:hover ul.help {
          opacity: 1;
        }
      }

      .allow-overflow {
        overflow: visible;
      }

      .refinery-global-notifier {
        position: absolute;
        z-index: 2;
        top: 36px;
        right: 0;
        bottom: 0;
        left: 0;
        padding: 5px;
        background: rgba(255, 255, 255, 0.66);
        opacity: 1;

        &.ng-enter, &.ng-leave {
          transition: opacity @fast-transition-speed @ease-in-out-cubic;
        }

        &.ng-enter,
        &.ng-leave.ng-leave-active {
          opacity: 0;
        }

        &.ng-leave,
        &.ng-enter.ng-enter-active {
          opacity: 1;
        }

<<<<<<< HEAD
        .refinery-spinner,
        .refinery-error {
=======
        .refinery-notifier-icon {
>>>>>>> 8cc85861
          position: absolute;
          top: 50%;
          left: 50%;
          margin: -10px 0 0 -10px;
        }

        .refinery-notifier-icon-text {
          position: absolute;
          top: 50%;
          margin: -10px 0 0 0;
          width: 100%;
        }
      }

      .refinery-error {
        padding: 5px 0;
        font-size: @base-font-size;
      }

      .bottom-half {
        border-top: 1px solid lighten(@gray-light, 25%);
      }

      .content {
        position: absolute;
        z-index: 1;
        top: 36px;
        right: 0;
        bottom: 0;
        left: 0;
        padding: 5px;

        .refinery-subheader {
          margin: 10px 0 0 0;
          padding: 5px 0;
          color: @gray-light;
          line-height: 1em;
          border-bottom: 1px solid lighten(@gray-light, 25%);

          &:first-child {
            margin-top: 0;
            padding-top: 0;
          }
        }

        .scrollable {
          min-height: 0;
          max-height: 33%;
        }
      }

      .full-without-topbar .content {
        top: 0;
      }

      .protocols {
        li {
          margin-top: 5px;

          &:first-child {
            margin-top: 0;
          }
        }

        h6 {
          margin: 0;
          padding-top: 0.2em;
          font-size: @base-font-size;
          text-transform: capitalize;
          border-bottom: 1px solid rgba(0, 0, 0, 0);
        }

        .description {
          margin: 0;
          color: lighten(@text-color, 25%);
          transition: color @normal-transition-speed @ease-in-out-cubic;
        }
      }

      .references {
        font-size: 1.6rem;

        li {
          margin-top: 10px;

          &:first-child {
            margin-top: 0;
          }
        }

        .title, .authors, .journal, .links, .abstract {
          display: block;
        }

        .authors, .journal, .links, .abstract {
          color: @gray;
          font-size: 1.3rem;
        }

        .links {
          a {
            margin-left: 5px;

            &:first-child {
              margin-left: 0;
            }
          }
        }
      }

      .inline-container {
        margin: 0.5rem 0;

        &:first-child {
          margin-top: 0;
        }
        &:last-child {
          margin-bottom: 0;
        }
      }

      .inline-container h6 {
        display: block;
        margin: 0 0 0.25rem 0;
        color: @gray-light;
        font-weight: bold;
      }

      .inline-container p {
        font-size: 1.6rem;
        line-height: 1.5em;
      }

      .badge {
        padding: 2px 5px;
        margin: 0 3px;
        font-size: @font-size-mini;
        font-weight: normal;
        vertical-align: top;
      }
    }

    ul.results.search {

    }

    ul.controls {
      float: right;
      opacity: 0.33;
      transition: opacity @normal-transition-speed @ease-in-out-cubic;

      button {
        padding: 0;
        margin: 0;
        line-height: normal;
        border: 0;
        background: none;
        opacity: 0.5;
        transition: opacity @normal-transition-speed @ease-in-out-cubic;
      }

      button:hover {
        opacity: 1;
        transition: opacity @fast-transition-speed @ease-in-out-cubic;
      }
    }

    ul.results > li:hover ul.controls {
      opacity: 1;
      transition: opacity @fast-transition-speed @ease-in-out-cubic;
    }
  }

  .expandable {
    position: relative;
  }

  .expandable.full-width {
    position: absolute;
    width: 100%;
  }

  .shrinkable {
    transition: all @fast-transition-speed @ease-in-out-cubic !important;
  }

  .refinery-request-loading {
    height: 20px;
  }

  .pushable {
    transform: translate3d(0, 0, 0);
    transition: transform @semifast-transition-speed @ease-in-out-cubic;

    &.pushed {
      transform: translate3d(213.334%, 0, 0);
    }
  }

  .shadowPanel {
    margin-left: 0;
  }
}

.refinery-notification {
  .refinery-notification-alert {
    color: @yellow;
    background: mix(@yellow, @white, 5%);
    border-bottom: 1px solid darken(mix(@yellow, @white, 5%), 5%);
  }
  .refinery-notification-error {
    color: @red;
    background: mix(@red, @white, 5%);
    border-bottom: 1px solid darken(mix(@red, @white, 5%), 5%);

    a {
      color: inherit;
      text-decoration: underline;
    }
  }
  .refinery-notification-info {
    color: @blue;
    background: mix(@blue, @white, 5%);
    border-bottom: 1px solid darken(mix(@blue, @white, 5%), 5%);
  }
}

.refinery-header {
  display: block;
  border-bottom: 1px solid @gray-lighter;
  padding-bottom: -10px;
  margin-bottom: 10px;
}

.refinery-header h2 {
  display: inline;
  line-height: 1;
}

.refinery-header h3 {
  display: inline;
  line-height: 1;
}

.refinery-header h4 {
  display: inline;
}

.refinery-header {
  &-left {
    border-bottom: none;
    display: inline;
    padding: 0px;
    margin: 0px;
    padding-bottom: -10px;
  }

  &-right {
    //display: inline;
    float: right;
    border-bottom: none;
    padding: 0px;
    margin: 0px;
  }
}

.refinery-subheader {
  display: block;
  border-bottom: 1px dotted @gray-light;
  padding-bottom: -10px;
  margin-bottom: 5px;
  text-transform: uppercase;
}

.refinery-subheader h2 {
  display: inline;
  font-size: @base-font-size * 1.15;
  color: @gray-light;
  font-weight: 700;
  line-height: 1;
}

.refinery-subheader h3 {
  display: inline;
  font-size: @base-font-size * 1;
  color: @gray-light;
  font-weight: 700;
  display: inline;
  line-height: 1;
}

.refinery-subheader h4 {
  display: inline;
  font-size: @base-font-size * 0.85;
  color: @gray-light;
  font-weight: 700;
  display: inline;
  line-height: 1;
}

.refinery-dnd-handle {
  cursor: move;
  display: inline-block;
  color: @blue;
}

.refinery-dnd-handle:hover {
  text-shadow: 0 0px 10px @blue-light;
}

.refinery-dnd-dropzone {
  text-align: center;
  border-style: dashed;
  border-width: 1px;
  height: 50px;
  width: 100px;
  border-radius: 100px;

  &-over {
    opacity: 0.5;
  }

  &-filled {
    border-style: solid;
  }

  &-empty {
    border-style: dashed;
  }
}

.refinery-workflow-input-green {
  background-color: fade( lighten( @green, 30% ), 25% );
  color: @green;
  border-color: @green;
}

.refinery-workflow-input-label-green {
  color: @green;
}

.refinery-workflow-input-purple {
  background-color: fade( lighten( @purple, 30% ), 25% );
  color: @purple;
  border-color: @purple;
}

.refinery-workflow-input-label-purple {
  color: @purple;
}

.refinery-tooltip {
  background-color: fade( @black, 80% );
  color: @white;
  font-weight: normal;
  font-size: @font-size-small;
  border-radius: 3px;
  padding: 1px 4px 1px 4px;
}

.refinery-facet-label {
  font-weight: normal;
  margin-right: 5px;
  font-size: @base-font-size * 1.15;
  cursor: pointer;
}

.refinery-facet-title {
  width: 100%;
  margin-top: 5px;
  margin-bottom: 2px;
}
<<<<<<< HEAD
.refinery-error,
=======

.refinery-error,
.refinery-info,
>>>>>>> 8cc85861
.refinery-spinner {
  display: block;
  margin: 0 auto;
}

.refinery-error,
.refinery-info {
  text-align: center;
}

.refinery-error {
  color: @red;
}

.refinery-info {
  color: @gray;
}

.refinery-spinner {
  width: 20px;
  height: 20px;
<<<<<<< HEAD
  margin: 0 auto;
}

.refinery-spinner {
  background-color: @gray;
=======
>>>>>>> 8cc85861
  border-radius: 100%;
  background-color: @gray;
  -webkit-animation: refinery-pulseScaleOut @slow-transition-speed infinite @ease-in-out-cubic;
          animation: refinery-pulseScaleOut @slow-transition-speed infinite @ease-in-out-cubic;
}

.refinery-error {
  color: @red;
  font-size: 2em;
  text-align: center;
}

.no-animation .refinery-spinner {
  background: url(/static/images/spinner.gif) center center no-repeat;
  animation: none;
  -webkit-animation: none;
}

@-webkit-keyframes refinery-pulseScaleOut {
  0% {
    -webkit-transform: scale(0);
            transform: scale(0);
  }
  100% {
    -webkit-transform: scale(1);
            transform: scale(1);
    opacity: 0;
  }
}

@keyframes refinery-pulseScaleOut {
  0% {
    -webkit-transform: scale(0);
            transform: scale(0);
  }
  100% {
    -webkit-transform: scale(1);
            transform: scale(1);
    opacity: 0;
  }
}

.icon-bigger {
  font-size: 1.25em;
}

.icon-only {
  cursor: pointer;
}

button.icon-only {
  margin: 3px 0;
  padding: 0;
  color: @blue;
  border: 0;
  background: none;
}

.icon-only:hover,
.no-underline:hover,
.icon-only:active,
.no-underline:active,
.icon-only:focus,
.no-underline:focus {
  outline: none;
  text-decoration: none;
}

.text-align-center {
  text-align: center !important;
}

.text-align-right {
  text-align: right !important;
}

.full-height {
  height: 100%;
}

.no-margin {
  margin: 0 !important;
}

.floatbox {
  clear: both;
  overflow: hidden;

  [class^='floatbox-'],
  [class*=' floatbox-'] {
    width: auto;
  }

  [class^='floatbox-max-'],
  [class*=' floatbox-max-'] {
    overflow: hidden;
  }

  [class$='min-left'],
  [class*='min-left '] {
    float: left;
  }

  [class$='min-right'],
  [class*='min-right '] {
    float: right;
  }

  .floatbox-max-right {
    width: auto;
  }
}

.float-left {
  float: left;
}

.float-right {
  float: right;
}

.no-list-style {
  margin: 0;
  padding: 0;
  list-style: none;
}

.numbered-list {
  counter-reset: li;
  margin: 0;
  padding: 0;
  list-style: none;

  li {
    position: relative;
    margin-left: 2em;
    min-height: 1em;

    &:before {
      content: counter(li); /* Use the counter as content */
      counter-increment: li; /* Increment the counter by 1 */
      /* Position and style the number */
      position: absolute;
      top: 0;
      left: -2em;
      box-sizing: border-box;
      width: 1.8em;
      /* Some space between the number and the content in browsers that support
         generated content but not positioning it (Camino 2 is one example) */
      margin-right: 8px;
      color: @gray-light;
      font-size: @font-size-small;
      text-align: center;
      background: rgba(0, 0, 0, 0);
      trasition: background @normal-transition-speed @ease-in-out-cubic;
      border-radius: 1em;
    }
  }
}

.is-mirrorable {
  display: block !important;
  transition: transform @fast-transition-speed @ease-in-out-cubic;
}

.is-mirrored {
  transform: scale(-1, 1);
}

.is-mirrored-text {
  display: inline-block;
}

.inline-container {
  * {
    display: inline;
  }

  .is-mirrorable {
    display: inline-block !important;
  }
}

ol.badge-list,
ul.badge-list {
  margin: 0;
  padding: 0;
  list-style: none;

  >li {
    margin-left: 0.25em;
    padding: 0 0.25em;
    border: 1px solid @gray-lighter;
    border-radius: 0.25em;

    &:first-child {
      margin-left: 0;
    }

    ol.badge-attribute-list,
    ul.badge-attribute-list {
      margin: 1px 1px 1px 3px;
      padding: 0;
      list-style: none;
      font-size: @font-size-small;
      border: 1px solid green;
      background: @white;
    }

    .badge-characteristic {
      padding-left: 0.2em;
      color: lighten(@gray, 25%);
      font-size: @font-size-small;
      font-style: italic;
    }
  }
}
@media (max-width: 400px) {
  body {
    margin-top: @navbar-height * 3.2;
  }
}

/*
 * Handy classes to control basic margin and padding according to the base em
 *
 * m = margin
 * p = padding
 *
 * a = all
 * b = bottom
 * l = left
 * r = right
 * t = top
 *
 * 1 = 1em
 * 1-2 = 1/2 = 0.5em
 * 1-3 = 1/3 = 0.334em
 * 1-4 = 1/4 = 0.25em
 * 1-5 = 1/5 = 0.2em
 */
.m-a-1 {
  margin: 1em;
}
.m-a-1-2 {
  margin: 0.5em;
}
.m-a-1-3 {
  margin: 0.334em;
}
.m-a-1-4 {
  margin: 0.25em;
}
.m-a-1-5 {
  margin: 0.2em;
}

.m-b-1 {
  margin-bottom: 1em;
}
.m-b-1-2 {
  margin-bottom: 0.5em;
}
.m-b-1-3 {
  margin-bottom: 0.334em;
}
.m-b-1-4 {
  margin-bottom: 0.25em;
}
.m-b-1-5 {
  margin-bottom: 0.2em;
}

.m-l-1 {
  margin-left: 1em;
}
.m-l-1-2 {
  margin-left: 0.5em;
}
.m-l-1-3 {
  margin-left: 0.334em;
}
.m-l-1-4 {
  margin-left: 0.25em;
}
.m-l-1-5 {
  margin-left: 0.2em;
}

.m-r-1 {
  margin-right: 1em;
}
.m-r-1-2 {
  margin-right: 0.5em;
}
.m-r-1-3 {
  margin-right: 0.334em;
}
.m-r-1-4 {
  margin-right: 0.25em;
}
.m-r-1-5 {
  margin-right: 0.2em;
}

.m-t-1 {
  margin-top: 1em;
}
.m-t-1-2 {
  margin-top: 0.5em;
}
.m-t-1-3 {
  margin-top: 0.334em;
}
.m-t-1-4 {
  margin-top: 0.25em;
}
.m-t-1-5 {
  margin-top: 0.2em;
}

.p-a-1 {
  padding: 1em;
}
.p-a-1-2 {
  padding: 0.5em;
}
.p-a-1-3 {
  padding: 0.334em;
}
.p-a-1-4 {
  padding: 0.25em;
}
.p-a-1-5 {
  padding: 0.2em;
}
.p-a-0 {
  padding: 0;
}

.p-b-1 {
  padding-bottom: 1em;
}
.p-b-1-2 {
  padding-bottom: 0.5em;
}
.p-b-1-3 {
  padding-bottom: 0.334em;
}
.p-b-1-4 {
  padding-bottom: 0.25em;
}
.p-b-1-5 {
  padding-bottom: 0.2em;
}
.p-b-0 {
  padding-bottom: 0;
}

.p-l-1 {
  padding-left: 1em;
}
.p-l-1-2 {
  padding-left: 0.5em;
}
.p-l-1-3 {
  padding-left: 0.334em;
}
.p-l-1-4 {
  padding-left: 0.25em;
}
.p-l-1-5 {
  padding-left: 0.2em;
}
.p-l-0 {
  padding-left: 0;
}

.p-r-1 {
  padding-right: 1em;
}
.p-r-1-2 {
  padding-right: 0.5em;
}
.p-r-1-3 {
  padding-right: 0.334em;
}
.p-r-1-4 {
  padding-right: 0.25em;
}
.p-r-1-5 {
  padding-right: 0.2em;
}
.p-r-0 {
  padding-right: 0;
}

.p-t-1 {
  padding-top: 1em;
}
.p-t-1-2 {
  padding-top: 0.5em;
}
.p-t-1-3 {
  padding-top: 0.334em;
}
.p-t-1-4 {
  padding-top: 0.25em;
}
.p-t-1-5 {
  padding-top: 0.2em;
}
.p-t-0 {
  padding-top: 0;
}

.active-group {
  background-color: darken(@gray-lighter, 5%);
}

.fastqc-box {
  color: rgba(0, 0, 0, 1);
  fill: yellow;
  stroke: rgba(0, 0, 0, 1);
}

.fastqc-box-axis line, .fastqc-box-axis path {
    fill: none;
    stroke: black;
    shape-rendering: crispEdges;
}

.fastqc-chart-drawspace {
  position: relative;
  height: 100%;
  width: 100%;

  svg {
    width: 100%;
    height: 100%;
  }
}

.horizontal-list li {
  display: block;
  float: left;
}

.handle-overflow {
  overflow: auto;
}

.fa-users.icon-shared-in,
.fa-users.icon-shared-out {
  position: relative;
  display: inline-block;
  margin-right: 0.5em;
}

.fa-users.icon-shared-in:after,
.fa-users.icon-shared-out:after {
  position: absolute;
  display: inline-block;
  top: 0.1em;
  font-size: 0.8em;
  opacity: 0.5;
}

.fa-users.icon-shared-in:after {
  content: '\f149';
  right: -0.6em;
}

.fa-users.icon-shared-out:after {
  content: '\f148';
  right: -0.5em;
}

.full-without-topbar {
  position: absolute;
  top: 0;
  left: 0;
  right: 0;
  bottom: 0;
  margin-top: 36px;
}

.top-half,
.bottom-half {
  position: absolute;
  left: 0;
  width: 100%;
  height: 50%;
}

.top-half {
  top: 0;
}

.bottom-half {
  top: 50%;
}

.is-glowing-yellow-text {
  color: @yellow !important;
  text-shadow: 0 0 3px fade(@yellow-shadow, 50%) !important;
}

.is-icon-text {
  font-family: 'Source Sans Pro', 'Helvetica Neue', Helvetica, Arial, sans-serif;
}

.pointer {
  cursor: pointer;
}

.CURRENT_COMMIT{
  overflow: hidden;
  text-overflow: ellipsis;
  max-width: 75ch;
  white-space: nowrap;

}
.CURRENT_COMMIT:hover{
  overflow: visible;
}

body.is-screenshot-ready {
  background: #fff !important;
  margin-top: 10px !important;

  .refinery-base.navbar.navbar-default {
    display: none;
  }

  .refinery-panel {
    border: 2px solid #e5e5e5 !important;
    border-radius: 5px !important;
    box-shadow: none;
  }

  .refinery-header {
    padding: 5px !important;
    border-bottom: 1px solid rgba(0, 0, 0, 0.1) !important;
    background-color: #e5e5e5 !important;

    .btn {
      box-shadow: inset 0 0 0 1px rgba(0, 0, 0, 0.1) !important;

      &.active {
        color: darken(@orange, 33%);
        background: @orange;
        box-shadow: inset 0 0 0 1px #fff !important;
      }
    }

    .refinery-header-right button.active {
      display: none;
    }
  }

  .navbar-search {
    background-color: #e5e5e5 !important;
    border-bottom-color: #e5e5e5 !important;

    .search-query {
      border: 0 !important;
      box-shadow: none !important;
    }
  }

  .refinery-panel-topbar {
    background-color: #e5e5e5 !important;
    border-bottom-color: #e5e5e5 !important;
  }
}<|MERGE_RESOLUTION|>--- conflicted
+++ resolved
@@ -1454,12 +1454,9 @@
           opacity: 1;
         }
 
-<<<<<<< HEAD
         .refinery-spinner,
-        .refinery-error {
-=======
+        .refinery-error,
         .refinery-notifier-icon {
->>>>>>> 8cc85861
           position: absolute;
           top: 50%;
           left: 50%;
@@ -1832,13 +1829,8 @@
   margin-top: 5px;
   margin-bottom: 2px;
 }
-<<<<<<< HEAD
-.refinery-error,
-=======
-
 .refinery-error,
 .refinery-info,
->>>>>>> 8cc85861
 .refinery-spinner {
   display: block;
   margin: 0 auto;
@@ -1860,14 +1852,6 @@
 .refinery-spinner {
   width: 20px;
   height: 20px;
-<<<<<<< HEAD
-  margin: 0 auto;
-}
-
-.refinery-spinner {
-  background-color: @gray;
-=======
->>>>>>> 8cc85861
   border-radius: 100%;
   background-color: @gray;
   -webkit-animation: refinery-pulseScaleOut @slow-transition-speed infinite @ease-in-out-cubic;
