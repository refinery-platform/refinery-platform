/*!
 * For Bootstrap v3.3.5
 *
 * Based on https://github.com/twitter/bootstrap/issues/1451#issuecomment-3737384
 */


// refinery-style.less
// Refinery-specific styles
// -------------------------------------------------------------

@bootstrap-path: 'bower_components/bootstrap/less';

@import '@{bootstrap-path}/variables.less'; // Modify this for custom colors, font-sizes, etc
@import 'variables.less';

/* Allow angular.js to be loaded, hiding cloaked elements until templates compile. */
[ng\:cloak], [ng-cloak], .ng-cloak {
  display: none !important;
}

.attribute-header{
  cursor: text;
}
li a.black{
  cursor: pointer;
  color: @black;
}

div a.black{
  cursor: pointer;
  color: @black;
}

a.clickable {
  cursor: pointer;

  &.disabled {
    font-style: italic;
    cursor: not-allowed;
    opacity: 0.33;

    &:hover {
      color: inherit;
      background: inherit;
    }
  }
}

a.spinnable {
  cursor: pointer;

  .refinery-spinner {
    float: left;
  }
}

@background-image-url: '/static/images/bgnoise.png';
@background-gradient: rgba( 255, 0, 0, 0.5 );
@background-gradient-highlight: lighter(red, 10%);

body {
  font-family: 'Source Sans Pro', 'Helvetica Neue', Helvetica, Arial, sans-serif;
  background-image: url(@background-image-url);
  margin-top: @navbar-height * 2.2;
  line-height: 20px;
}

.refinery-base.btn.btn-default {
  border: none;
  margin-bottom: 0;
  background-color: #f5f5f5;
  background-image: -webkit-gradient(linear,0 0,0 100%,from(#fff),to(#e6e6e6));
}

.refinery-base.btn.btn-default[disabled] {
  cursor: default;
  background-image: none;
  opacity: .65;
  filter: alpha(opacity=65);
  box-shadow: none;
  background-color: #e6e6e6;
}

.refinery-base.navbar {
  border-bottom-width: 0px;
  box-shadow: 0 1px 2px rgba(0, 0, 0, 0.3);
  background-color: #525252;
  min-height: 40px;
  border: 1px solid #393939;
  overflow: visible;
}

.refinery-base.navbar.navbar-default {

  margin-left: 0;
  margin-bottom: 20px;
  list-style: none;

  li {
    float: left;
    line-height: 20px;
    display: list-item;
    text-align: -webkit-match-parent;
  }

  .navbar-nav li a {
  float: none;
  padding: 10px 15px 10px;
  color: #eee;
  text-decoration: none;
  text-shadow: 0 1px 0 #555;
  }

  .navbar-nav li a:focus,
  .navbar-nav li a:hover {
  background-color: transparent;
  color: #fff;
  text-decoration: underline;
}

  .navbar-fixed-top, .navbar-fixed-bottom {
  padding-left: 0;
  padding-right: 0;
  border-radius: 0;
}

  .navbar-text {
  color: #eee;
  }

}

input[type='file'] .refinery-base {
  height: 30px;
}

input[type='text'] .refinery-base {
  select {
  display: inline-block;
  height: 20px;
  line-height: 20px;
  padding: 4px 6px;
  margin-bottom: 10px;
  font-size: 14px;
  border-radius: 3px;
  vertical-align: middle;
  width: 220px;
  border: 1px solid #ccc;
  background-color: #fff;
  }
}

select[multiple].refinery-base {
  border-color: @gray-lighterish;
}

select.select-height {
  height: 100px;
}

.navbar-collapse.collapse#navbarMain {
  height: auto;
  overflow: visible;
  float: left;
  border: none;
}

.navbar-collapse.collapsing#navbarMain {
overflow: visible;
border: none;
}

.tab-content {
  padding-left: 10px;
}

.page-header {
  border-bottom: none;
  padding: 0px;
  margin: 0px;
}

.page-header h1 {
  font-size: @font-size-large;
  line-height: @base-line-height;
  padding: 0px;
  margin: 5px 0px;
  color: @white;
}

.page-header small {
  font-size: 85%;
  color: darken( @gray-lighter, 5% );
}

.facet-value td {
  word-break: break-all;
  vertical-align: top;
}

.popover {
  color: #000000;
  text-align: left;
}

.popover-title {
  font-size: 0.9em;
}

.bootboxAnalysisWidth input {
  width: 96%;
}

.gridStyle {
  border: 1px solid rgb(212,212,212);
  height: 200px;
  width: 100%;
}

#isa-header {
  display: block;
  width: 100%;
  float: left;
  border-bottom: 1px solid #eeeeee;
}

//Global analyses status icon/popover
#analyses-popover {
  .popover {
    position: absolute;
    display: block;
    top: 20px !important;
    right: 0 !important;
    max-width: 450px;
    z-index: 1010;
    padding: 1px;
    text-align: left;
  }
 .popover.left .arrow:after, .arrow {
      display: none;
    }
}

#global-analysis-status-run-div {
  cursor:pointer;
}

.analyses-global-text-icon {
  display: inline-block;
  float:left;
  text-align: left;
  width: 25px;
}

.analyses-global-text {
  display: inline-block;
  width: 375px;
}

.analysis-running-percentage {
  display: inline-block;
  width: 25px;
  max-width: 25px;
  text-align: center;
}

ul#analyses-popover {
  font-size: .9em;
  list-style-type: none;
  margin: 0 0 10px 0;
  padding: 0px;
  li {
    padding: 0;
    margin: 0;
    width: 450px;
  }
}

a#analyses-popover-links {
  color: #136382;
  font-weight: normal;
}

a#analyses-popover-links:hover, a:focus {
  color:#09303f;
}

.tooltip-inner {
    max-width: 275px;
}

.fa-check-circle.analyses-status {
  color: rgb(0,158,115);
}

.fa-exclamation-triangle.analyses-status {
  color: rgb(213,94,0);
}

.fa-question-circle.analyses-status {
  color: #708090;
}

//Analyses Tab View Css
ul.analysesList {
  list-style-type: none;
  width: 100%;
  margin-left: 0;
  padding-left: 0;
}

ul.analysesRunningList {
   display: block;
    width: 100%;
}

li.analysesListItems:nth-of-type(odd) {
  background-color: rgba(0, 0, 0, 0.025);
}

li.analysesListItems {
  display: block;
  float: left;
  width: 100%;
  list-style-type: none;
  border-top: 1px solid #dddddd;
}

li.analysisRunningListItem {
  display: inline;
  list-style-type: none;
  float: left;
  padding: 5px 10px 0 0;
  width: 25%;
  .bar {
    text-shadow: -1px 0 black, 0 1px black, 1px 0 black, 0 -1px black;
  }
}

.progress.progress-analysis-bg {
  background-color: #d3d3d3;
  height: 28px;
}

.progress-analyses-text {
  padding-left: 10px;
  vertical-align: middle;
  font-weight: 400;
  font-size: 14px;
}

#analyses-cancel-notice {
  display: inline;
  list-style-type: none;
  float: left;
  padding: 25px 10px 0 0;
  width: 100px;
  text-align: center;
}

.refinery-spinner.analyses-view {
  float: left;
  width: 10px;
  height: 10px;
  margin: 5px 0 0 5px;
}

div.analysis-retrieving {
  color: black;
  margin-left: 10px;
}

.analysis-popover-btn {
  color: black;
  padding: 0 2px 0 4px;
  font-size: 0.9em;
  margin-bottom: 7px;
  width: 40px;
}

a.close.analysis-alert {
  margin-right: 25px !important;
  color: black;
}

#collapse-analysis-run {
  cursor: pointer;
}

.analysis-cancel-col {
  text-align: left;
  padding: 0;
  margin: 0;
  .fa-times-circle:before {
    color: rgb(213, 94, 0);
  }
}

.analyses-collapse {
  color: black;
}

a.analysis-header {
  color: black;
  cursor: pointer;
}

#view-selector-div {
  float:right;
  display: block;
  #label-display {
    dispaly: inline;
    float:left;
    margin-top: 3px;
    margin-right: 5px;
  }
  #s2id_view-selector {
    width:100px;
  }
  .view-selector {
    display: inline;
    float: left;
  }
  #help-view-selector-button {
    height: 20px;
    width: 20px;
    .fa-question-circle {
      font-size: 20px;
      margin-left: 5px;
      margin-right: 0px;
      position: relative;
      top: 5px;
    }
  }
}

.entireFilePath {
  white-space: nowrap;
}

.trimmedFileName {
  white-space:nowrap;
}

#navbarMain .navbar-nav {
  position: relative;
  float: left;
  left: 0;
  display: block;
  margin: 0 10px 0 0;
  list-style: none;
}

.navbar .navbar-brand {
  font-family: 'Arvo';
  font-weight: 700;
  font-style: italic;
  letter-spacing: 0.05em;
  line-height: 22px;
  vertical-align: top;
  color: @white;
  float: left;
  display: block;
  padding: 10px 20px 10px;
  font-size: 20px;
  text-shadow: 0 1px 0 #555;
}

.navbar .navbar-brand .svg-container {
  position: relative;
  display: inline-block;
  width: @base-line-height;
  height: @base-line-height;
  background-color: #fff;
}

.navbar .navbar-brand .svg-container .bg {
  position: absolute;
  z-index: 1;
  top: 0;
  left: 0;
  width: @base-line-height;
  height: @base-line-height;
}

.navbar .navbar-brand .svg-container .bg-1,
.navbar .navbar-brand .svg-container .bg-2 {
  opacity: 0;
}

.navbar .navbar-brand .svg-container .bg-1 {
  background-color: #ffcf40;
  transition: opacity @slow-transition-speed @ease-in-out-cubic;
}

.navbar .navbar-brand .svg-container .bg-2 {
  background: linear-gradient(rgba(255, 115, 87, 0.66), rgba(255, 115, 87, 1));
  transition: opacity @normal-transition-speed @ease-in-out-cubic;
}

.navbar .navbar-brand:hover .svg-container .bg-1,
.navbar .navbar-brand:hover .svg-container .bg-2 {
  opacity: 1;
}

.navbar .navbar-brand:hover .svg-container .bg-1 {
  transition: opacity @fast-transition-speed @ease-in-out-cubic;
}

.navbar .navbar-brand:hover .svg-container .bg-2 {
  transition: opacity @normal-transition-speed @ease-in-out-cubic;
}

.navbar .navbar-brand svg {
  position: relative;
  z-index: 2;
}

.navbar .navbar-brand path {
  fill: @navbar-background;
}

.navbar .navbar-brand .name {
  position: relative;
  display: inline-block;
  vertical-align: top;
  color: #eee;
}

.navbar .navbar-brand .name:before {
  content: '';
  position: absolute;
  display: block;
  bottom: 1px;
  width: 100%;
  height: 1px;
  background-color: #fff;
  opacity: 0;
  transition: opacity @fast-transition-speed @ease-in-out-cubic;
}

.navbar .navbar-brand:hover .name:before {
  opacity: 0.33;
  color: #eee;
}

.navbar li a {
  font-weight: 600;
}

.navbar a {
  color: @gray-lighter;
}


// new class for fixed header as part of the navigation bar
@navbar-header-background:          fade( lighten( @navbar-background-highlight, 30% ), 25% );
@navbar-header-border:              fade( @gray-light, 70% );

.navbar-subheader {
  background-color: @navbar-header-background;
  border-top: 1px dotted @navbar-header-border;
  border-bottom: 1px solid @navbar-header-border;
  width: 100%;
}


@media (max-width: @navbar-collapse-width) {

  .refinery-base.navbar-default {

    .navbar-toggle .icon-bar {
    background-color: #fff;
    }

    .navbar-toggle, .navbar-toggle:hover, .navbar-toggle:focus {
      background-color: #464646;
      border: none;
      cursor: pointer;
      padding: 6px 10px 6px 10px;
      margin-top: 8px;
    }

    .navbar-fixed-top,
    .navbar-fixed-bottom {
    padding: 0px;
    }
  }

  .navbar .page-header {
    padding: 0px 5px;
  }
  .navbar-header{
    float: left;
  }
}

.refinery-panel-shadow {
  -webkit-box-shadow: 0 1px 2px rgba(0, 0, 0, 0.3);
  -moz-box-shadow: 0 1px 2px rgba(0, 0, 0, 0.3);
  box-shadow: 0 1px 2px rgba(0, 0, 0, 0.3);
}

.refinery-tab-shadow {
  -webkit-box-shadow: 0 -2px 2px rgba(0, 0, 0, 0.3);
  -moz-box-shadow: 0 -2px 2px rgba(0, 0, 0, 0.3);
  box-shadow: 0 -2px 2px rgba(0, 0, 0, 0.3);
}

.scrollable {
  overflow-y: scroll;
  min-height: 200px;
}

.scrollable-floatThead {
  overflow: auto;
  min-height: 200px;
}

.floatThead-table thead tr  {
  background: linear-gradient(rgba(255, 255, 255, 1), rgba(255, 255, 255, 0.8));
  border-bottom: 1px solid rgba(0, 0, 0, 0.1);
}

.scrollable::-webkit-scrollbar {
  width: 1.25em;
}

.scrollable::-webkit-scrollbar-track {
  background: transparent;
}

.scrollable::-webkit-scrollbar-thumb {
  border: 0.375em solid rgba(0, 0, 0, 0);
  border-radius: 1.25em;
  background: rgba(0, 0, 0, 0.25);
  background-clip: padding-box;
}

.scrollable:hover::-webkit-scrollbar-thumb {
  background: rgba(0, 0, 0, 0.5);
  background-clip: padding-box;
}

.refinery-panel {
  background-color: white;
  border-top-left-radius: 5px;
  border-top-right-radius: 5px;
  padding-left: 15px;
  padding-right: 15px;
  padding-bottom: 5px;
  padding-top: 10px;
  margin-top: 0;
  margin-bottom: 0;
  border-top: 5px solid @gray;

  .refinery-panel-shadow;

  &-header {
    border-top: none;
    border-radius: 5px;
    padding-top: 5px;
    padding-bottom: 1px;
    margin-bottom: 5px;
    background-color: @gray-lighter;
  }

  &-content {
  }

  &-error {
    background-color: @btn-danger-background;
    border-top-color: @btn-danger-background-highlight;
  }

  &-header h2 {
  text-shadow: 0 2px 0 @navbar-background-highlight;
  }

  &-tabs {
    background-color: none;
    margin: 0px;
    padding-bottom: 0px;
    padding-left: 0px;
  }

  &-tabs ul {
    background-color: none;
    padding-bottom: 0px;
    padding-left: 0px;
    border: none;
    margin-bottom: 0px;
  }

  &-tabs .nav-tabs li {
    background-color: @gray-lighter;
    border-top-left-radius: 5px;
    border-top-right-radius: 5px;
    border-top: 5px solid @gray-lighter;
    padding-bottom: 0px;
    padding-left: 0px;
    margin: 0px;
    z-index: 0;
    position: relative;
    border-bottom: 5px solid @gray;
    margin-bottom: -5px;
    .refinery-tab-shadow;
  }

  &-tabs .nav-tabs a {
    background-color: transparent;
    border: none;
    margin-right: 0px;
    padding-top: 2px;
    padding-bottom: 4px;
    margin-left: 10px;
    margin-right: 10px;
    font-size: @base-font-size * 1.15;
  }

  &-tabs .nav-tabs li.active {
    background-color: @white;
    border-top: 5px solid @gray;
    border-bottom: 5px solid @white;
    z-index: 1;
    position: relative;
  }

  &-tabs .nav-tabs li.active a:hover {
    border-radius: 0px;
  }

  &-tabs .nav-tabs li a:hover {
    border-radius: 0px;
  }

  &-tabs .nav-tabs li.active a {
    background-color: transparent;
    border: none;
    padding-top: 4px;
    padding-bottom: 2px;
  }

  .navbar-search {
    display: block;
    float: none;
    margin: 0;
    padding: 5px;
    border-bottom: 1px solid darken(@gray-lighter, 10%);
    background-color: @gray-lighter;

    .search-query {
      box-sizing: border-box;
      width: 100%;
      height: 25px;
      font-size: 15px;
      line-height: normal;
      padding-left: 25px;
      padding-right: 25px;
      margin: 0;
    }

    .search-query::placeholder {
      line-height: normal;
    }

    .fa-search {
      position: absolute;
      top: 10px;
      left: 12px;
    }

    .fa-times-circle {
      position: absolute;
      top: 11px;
      right: 12px;
      opacity: 0.5;
      transition: opacity @fast-transition-speed @ease-in-out-cubic;
    }

    .fa-times-circle.ng-enter,
    .fa-times-circle.ng-leave.ng-leave-active {
      opacity: 0;
    }

    .fa-times-circle.ng-leave,
    .fa-times-circle.ng-enter.ng-enter-active {
      opacity: 0.5;
    }

    .fa-times-circle:hover {
      cursor: pointer;
      opacity: 1;
    }
  }
}



.refinery-notification {
  .refinery-notification-alert {
    color: @yellow;
    background: mix(@yellow, @white, 5%);
    border-bottom: 1px solid darken(mix(@yellow, @white, 5%), 5%);
  }
  .refinery-notification-error {
    color: @red;
    background: mix(@red, @white, 5%);
    border-bottom: 1px solid darken(mix(@red, @white, 5%), 5%);

    a {
      color: inherit;
      text-decoration: underline;
    }
  }
  .refinery-notification-info {
    color: @blue;
    background: mix(@blue, @white, 5%);
    border-bottom: 1px solid darken(mix(@blue, @white, 5%), 5%);
  }
}

.refinery-header {
  display: block;
  border-bottom: 1px solid @gray-lighter;
  padding-bottom: -10px;
  margin-bottom: 10px;
}

.refinery-header h2 {
  display: inline;
  line-height: 1;
}

.refinery-header h3 {
  display: inline;
  line-height: 1;
}

.refinery-header h4 {
  display: inline;
}

.refinery-header {
  &-left {
    border-bottom: none;
    display: inline;
    padding: 0px;
    margin: 0px;
    padding-bottom: -10px;
  }

  &-right {
    //display: inline;
    float: right;
    border-bottom: none;
    padding: 0px;
    margin: 0px;
  }
}

.refinery-subheader {
  display: block;
  border-bottom: 1px dotted @gray-light;
  padding-bottom: -10px;
  margin-bottom: 5px;
  text-transform: uppercase;
}

.refinery-subheader h2 {
  display: inline;
  font-size: @base-font-size * 1.15;
  color: @gray-light;
  font-weight: 700;
  line-height: 1;
}

.refinery-subheader h3 {
  display: inline;
  font-size: @base-font-size * 1;
  color: @gray-light;
  font-weight: 700;
  display: inline;
  line-height: 1;
}

.refinery-subheader h4 {
  display: inline;
  font-size: @base-font-size * 0.85;
  color: @gray-light;
  font-weight: 700;
  display: inline;
  line-height: 1;
}

.refinery-dnd-handle {
  cursor: move;
  display: inline-block;
  color: @blue;
}

.refinery-dnd-handle:hover {
  text-shadow: 0 0px 10px @blue-light;
}

.refinery-dnd-dropzone {
  text-align: center;
  border-style: dashed;
  border-width: 1px;
  height: 50px;
  width: 100px;
  border-radius: 100px;

  &-over {
    opacity: 0.5;
  }

  &-filled {
    border-style: solid;
  }

  &-empty {
    border-style: dashed;
  }
}

.refinery-workflow-input-green {
  background-color: fade( lighten( @green, 30% ), 25% );
  color: @green;
  border-color: @green;
}

.refinery-workflow-input-label-green {
  color: @green;
}

.refinery-workflow-input-purple {
  background-color: fade( lighten( @purple, 30% ), 25% );
  color: @purple;
  border-color: @purple;
}

.refinery-workflow-input-label-purple {
  color: @purple;
}

.refinery-tooltip {
  background-color: fade( @black, 80% );
  color: @white;
  font-weight: normal;
  font-size: @font-size-small;
  border-radius: 3px;
  padding: 1px 4px 1px 4px;
}

.refinery-facet-label {
  font-weight: normal;
  margin-right: 5px;
  font-size: @base-font-size * 1.15;
  cursor: pointer;
}

.refinery-facet-title {
  width: 100%;
  margin-top: 5px;
  margin-bottom: 2px;
}
.refinery-error,
.refinery-info,
.refinery-spinner {
  display: block;
  margin: 0 auto;
}

.refinery-spinner-inline {
  display: inline-block;
  margin: 0 0.5em;
}

.refinery-error,
.refinery-info {
  text-align: center;
}

.refinery-error {
  color: @red;
}

.refinery-warning {
  color: @orange;
}

.refinery-info {
  color: @gray;
}

.refinery-max {
  position: absolute;
  top: 0;
  left: 0;
  bottom: 0;
  right: 0;

  &.refinery-spinner-bg {
    background: rgba(0, 0, 0, 0.1);
  }

  .refinery-spinner-center {
    position: absolute;
    top: 50%;
    left: 50%;
    transform: translate(-50%, -50%);
  }
}

.refinery-spinner {
  width: 20px;
  height: 20px;
  border-radius: 100%;
  background-color: @gray;
  -webkit-animation: refinery-pulseScaleOut @slow-transition-speed infinite @ease-in-out-cubic;
          animation: refinery-pulseScaleOut @slow-transition-speed infinite @ease-in-out-cubic;
}

.refinery-error {
  color: @red;
  font-size: 2em;
  text-align: center;
}

.no-animation .refinery-spinner {
  background: url(/static/images/spinner.gif) center center no-repeat;
  animation: none;
  -webkit-animation: none;
}

@-webkit-keyframes refinery-pulseScaleOut {
  0% {
    -webkit-transform: scale(0);
            transform: scale(0);
  }
  100% {
    -webkit-transform: scale(1);
            transform: scale(1);
    opacity: 0;
  }
}

@keyframes refinery-pulseScaleOut {
  0% {
    -webkit-transform: scale(0);
            transform: scale(0);
  }
  100% {
    -webkit-transform: scale(1);
            transform: scale(1);
    opacity: 0;
  }
}

.icon-bigger {
  font-size: 1.25em;
}

.icon-only {
  cursor: pointer;
}

button.icon-only {
  margin: 3px 0;
  padding: 0;
  color: @blue;
  border: 0;
  background: none;
}

.icon-only:hover,
.no-underline:hover,
.icon-only:active,
.no-underline:active,
.icon-only:focus,
.no-underline:focus {
  outline: none;
  text-decoration: none;
}

.text-align-center {
  text-align: center !important;
}

.text-align-right {
  text-align: right !important;
}

.full-height {
  height: 100%;
}

.no-margin {
  margin: 0 !important;
}

.floatbox {
  clear: both;
  overflow: hidden;

  [class^='floatbox-'],
  [class*=' floatbox-'] {
    width: auto;
  }

  [class^='floatbox-max-'],
  [class*=' floatbox-max-'] {
    overflow: hidden;
  }

  [class$='min-left'],
  [class*='min-left '] {
    float: left;
  }

  [class$='min-right'],
  [class*='min-right '] {
    float: right;
  }

  .floatbox-max-right {
    width: auto;
  }
}

.float-left {
  float: left;
}

.float-right {
  float: right;
}

.no-list-style {
  margin: 0;
  padding: 0;
  list-style: none;
}

.numbered-list {
  counter-reset: li;
  margin: 0;
  padding: 0;
  list-style: none;

  li {
    position: relative;
    margin-left: 2em;
    min-height: 1em;

    &:before {
      content: counter(li); /* Use the counter as content */
      counter-increment: li; /* Increment the counter by 1 */
      /* Position and style the number */
      position: absolute;
      top: 0;
      left: -2em;
      box-sizing: border-box;
      width: 1.8em;
      /* Some space between the number and the content in browsers that support
         generated content but not positioning it (Camino 2 is one example) */
      margin-right: 8px;
      color: @gray-light;
      font-size: @font-size-small;
      text-align: center;
      background: rgba(0, 0, 0, 0);
      trasition: background @normal-transition-speed @ease-in-out-cubic;
      border-radius: 1em;
    }
  }
}

.is-mirrorable {
  display: block !important;
  transition: transform @fast-transition-speed @ease-in-out-cubic;
}

.is-mirrored {
  transform: scale(-1, 1);
}

.is-mirrored-text {
  display: inline-block;
}

.inline-container {
  * {
    display: inline;
  }

  .is-mirrorable {
    display: inline-block !important;
  }
}

ol.badge-list,
ul.badge-list {
  margin: 0;
  padding: 0;
  list-style: none;

  >li {
    margin-left: 0.25em;
    padding: 0 0.25em;
    border: 1px solid @gray-lighter;
    border-radius: 0.25em;

    &:first-child {
      margin-left: 0;
    }

    ol.badge-attribute-list,
    ul.badge-attribute-list {
      margin: 1px 1px 1px 3px;
      padding: 0;
      list-style: none;
      font-size: @font-size-small;
      border: 1px solid green;
      background: @white;
    }

    .badge-characteristic {
      padding-left: 0.2em;
      color: lighten(@gray, 25%);
      font-size: @font-size-small;
      font-style: italic;
    }
  }
}
@media (max-width: 400px) {
  body {
    margin-top: @navbar-height * 3.2;
  }
}

/*
 * Handy classes to control basic margin and padding according to the base em
 *
 * m = margin
 * p = padding
 *
 * a = all
 * b = bottom
 * l = left
 * r = right
 * t = top
 *
 * 1 = 1em
 * 1-2 = 1/2 = 0.5em
 * 1-3 = 1/3 = 0.334em
 * 1-4 = 1/4 = 0.25em
 * 1-5 = 1/5 = 0.2em
 */
.m-a-1 {
  margin: 1em;
}
.m-a-1-2 {
  margin: 0.5em;
}
.m-a-1-3 {
  margin: 0.334em;
}
.m-a-1-4 {
  margin: 0.25em;
}
.m-a-1-5 {
  margin: 0.2em;
}

.m-b-1 {
  margin-bottom: 1em;
}
.m-b-1-2 {
  margin-bottom: 0.5em;
}
.m-b-1-3 {
  margin-bottom: 0.334em;
}
.m-b-1-4 {
  margin-bottom: 0.25em;
}
.m-b-1-5 {
  margin-bottom: 0.2em;
}

.m-l-1 {
  margin-left: 1em;
}
.m-l-1-2 {
  margin-left: 0.5em;
}
.m-l-1-3 {
  margin-left: 0.334em;
}
.m-l-1-4 {
  margin-left: 0.25em;
}
.m-l-1-5 {
  margin-left: 0.2em;
}

.m-r-1 {
  margin-right: 1em;
}
.m-r-1-2 {
  margin-right: 0.5em;
}
.m-r-1-3 {
  margin-right: 0.334em;
}
.m-r-1-4 {
  margin-right: 0.25em;
}
.m-r-1-5 {
  margin-right: 0.2em;
}

.m-t-0 {
  margin-top: 0;
}
.m-t-1 {
  margin-top: 1em;
}
.m-t-1-2 {
  margin-top: 0.5em;
}
.m-t-1-3 {
  margin-top: 0.334em;
}
.m-t-1-4 {
  margin-top: 0.25em;
}
.m-t-1-5 {
  margin-top: 0.2em;
}

.p-a-1 {
  padding: 1em;
}
.p-a-1-2 {
  padding: 0.5em;
}
.p-a-1-3 {
  padding: 0.334em;
}
.p-a-1-4 {
  padding: 0.25em;
}
.p-a-1-5 {
  padding: 0.2em;
}
.p-a-0 {
  padding: 0;
}

.p-b-1 {
  padding-bottom: 1em;
}
.p-b-1-2 {
  padding-bottom: 0.5em;
}
.p-b-1-3 {
  padding-bottom: 0.334em;
}
.p-b-1-4 {
  padding-bottom: 0.25em;
}
.p-b-1-5 {
  padding-bottom: 0.2em;
}
.p-b-0 {
  padding-bottom: 0;
}

.p-l-1 {
  padding-left: 1em;
}
.p-l-1-2 {
  padding-left: 0.5em;
}
.p-l-1-3 {
  padding-left: 0.334em;
}
.p-l-1-4 {
  padding-left: 0.25em;
}
.p-l-1-5 {
  padding-left: 0.2em;
}
.p-l-0 {
  padding-left: 0;
}

.p-r-1 {
  padding-right: 1em;
}
.p-r-1-2 {
  padding-right: 0.5em;
}
.p-r-1-3 {
  padding-right: 0.334em;
}
.p-r-1-4 {
  padding-right: 0.25em;
}
.p-r-1-5 {
  padding-right: 0.2em;
}
.p-r-0 {
  padding-right: 0;
}

.p-t-1 {
  padding-top: 1em;
}
.p-t-3-4 {
  padding-top: 0.75em;
}
.p-t-1-2 {
  padding-top: 0.5em;
}
.p-t-1-3 {
  padding-top: 0.334em;
}
.p-t-1-4 {
  padding-top: 0.25em;
}
.p-t-1-5 {
  padding-top: 0.2em;
}
.p-t-0 {
  padding-top: 0;
}

.ui-select-drop {
  width: 100%;
  // default hover washes selected text
  ul>li>div.select2-result-label:hover {
  background: @gray-lighter !important;
  color: @black !important;
}
}

.active-group {
  background-color: darken(@gray-lighter, 5%);
}

.fastqc-box {
  color: rgba(0, 0, 0, 1);
  fill: yellow;
  stroke: rgba(0, 0, 0, 1);
}

.fastqc-box-axis line, .fastqc-box-axis path {
    fill: none;
    stroke: black;
    shape-rendering: crispEdges;
}

.fastqc-chart-drawspace {
  position: relative;
  height: 100%;
  width: 100%;

  svg {
    width: 100%;
    height: 100%;
  }
}

.horizontal-list li {
  display: block;
  float: left;
}

.handle-overflow {
  overflow: auto;
}

.fa-users.icon-shared-in,
.fa-users.icon-shared-out {
  position: relative;
  display: inline-block;
  margin-right: 0.5em;
}

.fa-users.icon-shared-in:after,
.fa-users.icon-shared-out:after {
  position: absolute;
  display: inline-block;
  top: 0.1em;
  font-size: 0.8em;
  opacity: 0.5;
}

.fa-users.icon-shared-in:after {
  content: '\f149';
  right: -0.6em;
}

.fa-users.icon-shared-out:after {
  content: '\f148';
  right: -0.5em;
}

.full-without-topbar {
  position: absolute;
  top: 0;
  left: 0;
  right: 0;
  bottom: 0;
  margin-top: 36px;
}

.top-half,
.bottom-half {
  position: absolute;
  left: 0;
  width: 100%;
  height: 50%;
}

.top-half {
  top: 0;
}

.bottom-half {
  top: 50%;
}

.is-glowing-yellow-text {
  color: @yellow !important;
  text-shadow: 0 0 3px fade(@yellow-shadow, 50%) !important;
}

.is-icon-text {
  font-family: 'Source Sans Pro', 'Helvetica Neue', Helvetica, Arial, sans-serif;
}

.pointer {
  cursor: pointer;
}

.CURRENT_COMMIT{
  overflow: hidden;
  text-overflow: ellipsis;
  max-width: 75ch;
  white-space: nowrap;

}
.CURRENT_COMMIT:hover{
  overflow: visible;
}

body.is-screenshot-ready {
  background: #fff !important;
  margin-top: 10px !important;

  .refinery-base.navbar.navbar-default {
    display: none;
  }

  .refinery-panel {
    border: 2px solid #e5e5e5 !important;
    border-radius: 5px !important;
    box-shadow: none;
  }

  .refinery-header {
    padding: 5px !important;
    border-bottom: 1px solid rgba(0, 0, 0, 0.1) !important;
    background-color: #e5e5e5 !important;

    .btn {
      box-shadow: inset 0 0 0 1px rgba(0, 0, 0, 0.1) !important;

      &.active {
        color: darken(@orange, 33%);
        background: @orange;
        box-shadow: inset 0 0 0 1px #fff !important;
      }
    }

    .refinery-header-right button.active {
      display: none;
    }
  }

  .navbar-search {
    background-color: #e5e5e5 !important;
    border-bottom-color: #e5e5e5 !important;

    .search-query {
      border: 0 !important;
      box-shadow: none !important;
    }
  }

  .refinery-panel-topbar {
    background-color: #e5e5e5 !important;
    border-bottom-color: #e5e5e5 !important;
  }
}

.fa.success {
  color: @green;
}

.bordered-row {
  padding: 0.5em 0;
  border-top: 1px solid @gray-lightest;

  &:first-child {
    border-top: 0;
  }
}

.row.v-centered-row > div {
  height: 2.5em;
}

.v-center {
  position: relative;
  top: 50%;
  transform: translateY(-50%);
}

.text-centered {
  position: absolute;
  top: 50%;
  left: 50%;
  transform: translate(-50%, -50%);
}

.fade-out-able.disabled {
  position: relative;

  &.disabled:before {
    position: absolute;
    z-index: 1;
    content: '';
    top: 0;
    left: 0;
    right: 0;
    bottom: 0;
    background: rgba(255, 255, 255, 0.75);
  }
}

.relative {
  position: relative;
}

.refinery-bg-success {
  background: fadeout(lighten(@green, 50%), 10%);
}

.refinery-bg-danger {
  background: fadeout(lighten(@red, 45%), 10%);
}

.block {
  display: block;
}

.label-block {
  position: relative;
  overflow: auto;
  font-weight: normal;

  .label-text {
    font-weight: bold;

    &+ * {
      float: left;
    }
  }

  &.label-text-left .label-text {
    float: left;
    margin-right: 1em;
  }

  .icon-only {
    margin: 0 0.5em;
  }
}

.min-width-200 {
  min-width: 200px;
}


.z-1 {
  z-index: 1;
}

.width-95 {
  width: 95%;
}

.btn-default.outline {
  border: 1px solid @gray-lighterish;
}

.registration_required:before{
   content:"*";
   color:red;
}

#solrdoctab1-top-controls {
   padding-bottom: 0.2em;
}

.emphasized {
  font-style: italic;
}

.pulse {
  animation: blinker 1.7s cubic-bezier(.5, 0, 1, 1) infinite alternate;
}
.pulse:hover {
  animation: none !important;
  cursor: pointer;
}
@keyframes blinker { to { opacity: .5; } }

.attention_grabber{
  animation: attention ease-in-out 2s;
  animation-iteration-count: infinite;
  transform-origin: 50% 50%;
  animation-fill-mode:forwards; /*when the spec is finished*/
  -webkit-animation: attention ease-in-out 2s;
  -webkit-animation-iteration-count: infinite;
  -webkit-transform-origin: 50% 50%;
  -webkit-animation-fill-mode:forwards; /*Chrome 16+, Safari 4+*/
  -moz-animation: attention ease-in-out 2s;
  -moz-animation-iteration-count: infinite;
  -moz-transform-origin: 50% 50%;
  -moz-animation-fill-mode:forwards; /*FF 5+*/
  -o-animation: attention ease-in-out 2s;
  -o-animation-iteration-count: infinite;
  -o-transform-origin: 50% 50%;
  -o-animation-fill-mode:forwards; /*Not implemented yet*/
}

.attention_grabber:hover {
  animation: none !important;
}

@keyframes attention{
  0% {
    transform:  rotate(0deg) scaleX(1.00) scaleY(1.00) ;
  }
  10% {
    transform:  rotate(-3deg) scaleX(0.80) scaleY(0.80) ;
  }
  20% {
    transform:  rotate(-3deg) scaleX(0.80) scaleY(0.80) ;
  }
  30% {
    transform:  rotate(3deg) scaleX(1.10) scaleY(1.10) ;
  }
  40% {
    transform:  rotate(-3deg) scaleX(1.10) scaleY(1.10) ;
  }
  50% {
    transform:  rotate(3deg) scaleX(1.10) scaleY(1.10) ;
  }
  60% {
    transform:  rotate(-3deg) scaleX(1.10) scaleY(1.10) ;
  }
  70% {
    transform:  rotate(3deg) scaleX(1.10) scaleY(1.10) ;
  }
  80% {
    transform:  rotate(-3deg) scaleX(1.10) scaleY(1.10) ;
  }
  90% {
    transform:  rotate(3deg) scaleX(1.10) scaleY(1.10) ;
  }
  100% {
    transform:  rotate(0deg) scaleX(1.10) scaleY(1.10) ;
  }
}

@-moz-keyframes attention{
  0% {
    -moz-transform:  rotate(0deg) scaleX(1.00) scaleY(1.00) ;
  }
  10% {
    -moz-transform:  rotate(-3deg) scaleX(0.80) scaleY(0.80) ;
  }
  20% {
    -moz-transform:  rotate(-3deg) scaleX(0.80) scaleY(0.80) ;
  }
  30% {
    -moz-transform:  rotate(3deg) scaleX(1.10) scaleY(1.10) ;
  }
  40% {
    -moz-transform:  rotate(-3deg) scaleX(1.10) scaleY(1.10) ;
  }
  50% {
    -moz-transform:  rotate(3deg) scaleX(1.10) scaleY(1.10) ;
  }
  60% {
    -moz-transform:  rotate(-3deg) scaleX(1.10) scaleY(1.10) ;
  }
  70% {
    -moz-transform:  rotate(3deg) scaleX(1.10) scaleY(1.10) ;
  }
  80% {
    -moz-transform:  rotate(-3deg) scaleX(1.10) scaleY(1.10) ;
  }
  90% {
    -moz-transform:  rotate(3deg) scaleX(1.10) scaleY(1.10) ;
  }
  100% {
    -moz-transform:  rotate(0deg) scaleX(1.10) scaleY(1.10) ;
  }
}

@-webkit-keyframes attention{
  0% {
    -webkit-transform:  rotate(0deg) scaleX(1.00) scaleY(1.00) ;
  }
  10% {
    -webkit-transform:  rotate(-3deg) scaleX(0.80) scaleY(0.80) ;
  }
  20% {
    -webkit-transform:  rotate(-3deg) scaleX(0.80) scaleY(0.80) ;
  }
  30% {
    -webkit-transform:  rotate(3deg) scaleX(1.10) scaleY(1.10) ;
  }
  40% {
    -webkit-transform:  rotate(-3deg) scaleX(1.10) scaleY(1.10) ;
  }
  50% {
    -webkit-transform:  rotate(3deg) scaleX(1.10) scaleY(1.10) ;
  }
  60% {
    -webkit-transform:  rotate(-3deg) scaleX(1.10) scaleY(1.10) ;
  }
  70% {
    -webkit-transform:  rotate(3deg) scaleX(1.10) scaleY(1.10) ;
  }
  80% {
    -webkit-transform:  rotate(-3deg) scaleX(1.10) scaleY(1.10) ;
  }
  90% {
    -webkit-transform:  rotate(3deg) scaleX(1.10) scaleY(1.10) ;
  }
  100% {
    -webkit-transform:  rotate(0deg) scaleX(1.10) scaleY(1.10) ;
  }
}

@-o-keyframes attention{
  0% {
    -o-transform:  rotate(0deg) scaleX(1.00) scaleY(1.00) ;
  }
  10% {
    -o-transform:  rotate(-3deg) scaleX(0.80) scaleY(0.80) ;
  }
  20% {
    -o-transform:  rotate(-3deg) scaleX(0.80) scaleY(0.80) ;
  }
  30% {
    -o-transform:  rotate(3deg) scaleX(1.10) scaleY(1.10) ;
  }
  40% {
    -o-transform:  rotate(-3deg) scaleX(1.10) scaleY(1.10) ;
  }
  50% {
    -o-transform:  rotate(3deg) scaleX(1.10) scaleY(1.10) ;
  }
  60% {
    -o-transform:  rotate(-3deg) scaleX(1.10) scaleY(1.10) ;
  }
  70% {
    -o-transform:  rotate(3deg) scaleX(1.10) scaleY(1.10) ;
  }
  80% {
    -o-transform:  rotate(-3deg) scaleX(1.10) scaleY(1.10) ;
  }
  90% {
    -o-transform:  rotate(3deg) scaleX(1.10) scaleY(1.10) ;
  }
  100% {
    -o-transform:  rotate(0deg) scaleX(1.10) scaleY(1.10) ;
  }
}
.align-bottom {
  vertical-align: bottom;
}

<<<<<<< HEAD
.info-icon {
  color: #009CDE;
=======
.igv_button{
  overflow:hidden;
  text-overflow: ellipsis;
}
#igv_button_margin{
  margin-bottom: 5px;
}

#check_availability_overflow{
  overflow: auto;
  text-overflow: ellipsis;
>>>>>>> 601615c2
}<|MERGE_RESOLUTION|>--- conflicted
+++ resolved
@@ -1902,10 +1902,10 @@
   vertical-align: bottom;
 }
 
-<<<<<<< HEAD
 .info-icon {
   color: #009CDE;
-=======
+}
+
 .igv_button{
   overflow:hidden;
   text-overflow: ellipsis;
@@ -1917,5 +1917,4 @@
 #check_availability_overflow{
   overflow: auto;
   text-overflow: ellipsis;
->>>>>>> 601615c2
 }