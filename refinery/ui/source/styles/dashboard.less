--- conflicted
+++ resolved
@@ -1551,9 +1551,8 @@
   color: #286090;
 }
 
-<<<<<<< HEAD
 @import "intro-js.less";
-=======
+
 #related-analyses {
   max-height: 250px;
   overflow: auto;
@@ -1579,5 +1578,4 @@
 
 #metadata-search {
   padding:2px 25px;
-}
->>>>>>> 671fca03
+}