--- conflicted
+++ resolved
@@ -787,8 +787,6 @@
           margin: 0;
           padding-left: 20px;
           font-weight: normal;
-<<<<<<< HEAD
-=======
 
           &.select {
             padding-left: 0;
@@ -797,7 +795,6 @@
               padding-left: 10px;
             }
           }
->>>>>>> bce1eb8c
         }
 
         .radio-button-hide input[type=radio] {
