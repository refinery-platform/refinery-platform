--- conflicted
+++ resolved
@@ -1786,13 +1786,8 @@
 }
 
 .separator {
-<<<<<<< HEAD
-  padding-left: 0.25rem;
-  padding-right: 0.25rem;
-=======
   padding-left: 0.25em;
   padding-right: 0.25em;
->>>>>>> 8a96555e
   color: @gray-lighter;
 }
 
@@ -1802,8 +1797,6 @@
 
 .is-screenshot-ready .refinery-dashboard .refinery-panel .refinery-sub-panel.border {
   box-shadow: 2px 0 0 0 #e5e5e5;
-<<<<<<< HEAD
-=======
 }
 
 /** Dashboard Alpha -JM **/
@@ -2080,5 +2073,4 @@
     font-size: .6em;
     vertical-align: text-top;
   }
->>>>>>> 8a96555e
 }