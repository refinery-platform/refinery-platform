--- conflicted
+++ resolved
@@ -21,7 +21,6 @@
     }
   }
 
-<<<<<<< HEAD
   #home-ui-select {
     position: relative;
     left: 80%;
@@ -143,79 +142,6 @@
     width: 90%;
   }
 }
-
-=======
-}
-
-.youtube-carousel{
-  border: 4px solid @black;
-  margin-left: 10px;
-  width: 70%;
-  height: 70%;
-}
-
-.video-container {
-   position: relative; /* keeps the aspect ratio */
-   padding-bottom: 56.25%; /* fine tunes the video positioning */
-   padding-top: 60px; overflow: hidden;
-   margin-bottom: -1px;
-   margin-right: -1px;
-}
-
-.video-container iframe,
-.video-container object,
-.video-container embed {
-  position: absolute;
-  top: 0;
-  left: 0;
-  width: 100%;
-  height: 100%;
-}
-
-.carousel-control {
-  bottom: auto !important;
-}
-
-.carousel-control .fa-chevron-left{
-  position: absolute;
-  left:15%;
-  margin: 0;
-}
-
-.carousel-control .fa-chevron-right{
-  position: absolute;
-  left:33%;
-  margin: 0;
-}
-
-.carousel-control.left, .carousel-control.right {
-  background-image: none;
-  color: #ffffff;
-  top: 30%;
-  transform: translate(0,-50%);
-  -webkit-transform: translate(0,-50%);
-  -ms-transform: translate(0,-50%);
-  opacity: 1;
-}
-
-.carousel-control:hover {
-  text-decoration: none;
-  filter: alpha(opacity=60);
-  outline: 0;
-  opacity: 0.6;
-}
-
-.carousel-caption {
-  bottom: 0;
-  font-size: 12px;
-  text-align: center;
-  opacity: 1;
-  padding:7px 30px 7px;
-  z-index:11;
-  pointer-events:none;
-}
-
->>>>>>> d46b6205
 @media screen and (min-width: 768px) {
 .carousel-caption {
   font-size: 18px;
