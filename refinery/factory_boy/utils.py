import uuid as uuid_lib

from core.models import INPUT_CONNECTION, OUTPUT_CONNECTION, Analysis
from data_set_manager.models import Node
from factory_boy.django_model_factories import (
    AnalysisFactory, AnalysisNodeConnectionFactory, AnalysisResultFactory,
    AnalysisStatusFactory, AnnotatedNodeFactory, AssayFactory,
    AttributeFactory, DataSetFactory, FileRelationshipFactory,
    FileStoreItemFactory, GalaxyInstanceFactory, InvestigationFactory,
    InvestigationLinkFactory, NodeFactory, ProjectFactory, StudyFactory,
    ToolDefinitionFactory, VisualizationToolFactory, WorkflowEngineFactory,
    WorkflowFactory, WorkflowToolFactory
)
from tool_manager.models import ToolDefinition


def create_analysis(project, dataset, workflow, user_instance):
<<<<<<< HEAD
    analysis_uuid = str(uuid_lib.uuid4())
    analysis = AnalysisFactory(
        uuid=analysis_uuid,
        name="Test Analysis - {}".format(analysis_uuid),
        project=project,
        data_set=dataset,
        workflow=workflow
    )
=======
    analysis_uuid = str(uuid_builtin.uuid4())
    analysis = AnalysisFactory(uuid=analysis_uuid,
                               name='Test Analysis - {}'.format(analysis_uuid),
                               project=project, data_set=dataset,
                               workflow=workflow)
>>>>>>> a353834d
    input_node = dataset.get_nodes().first()
    AnalysisNodeConnectionFactory(
        analysis=analysis, node=input_node, step=0,
        name='Connection to {}'.format(input_node), filename='Input filename',
        direction=INPUT_CONNECTION,
        is_refinery_file=bool(input_node.get_file_store_item().datafile)
    )

    # create Analysis Output
<<<<<<< HEAD
    file_store_item_uuid = str(uuid_lib.uuid4())
    FileStoreItemFactory(
        uuid=file_store_item_uuid,
        source="http://www.example.com/analysis_output.txt"
    )
    output_node = NodeFactory(
        analysis_uuid=analysis_uuid,
        study=dataset.get_latest_study(),
        assay=dataset.get_latest_assay(),
        file_uuid=file_store_item_uuid,
        type=Node.DERIVED_DATA_FILE
    )

    AnalysisNodeConnectionFactory(
        direction=OUTPUT_CONNECTION,
        node=output_node,
        name="Connection to {}".format(output_node),
        analysis=analysis,
        step=1,
        filename="Output filename",
        is_refinery_file=True
    )
    AnalysisResultFactory(
        analysis_uuid=analysis.uuid,
        file_store_uuid=file_store_item_uuid
    )
=======
    file_store_item_uuid = str(uuid_builtin.uuid4())
    FileStoreItemFactory(uuid=file_store_item_uuid,
                         source='http://www.example.com/analysis_output.txt')
    output_node = NodeFactory(analysis_uuid=analysis_uuid,
                              study=dataset.get_latest_study(),
                              assay=dataset.get_latest_assay(),
                              file_uuid=file_store_item_uuid,
                              type=Node.DERIVED_DATA_FILE)

    AnalysisNodeConnectionFactory(direction=OUTPUT_CONNECTION,
                                  node=output_node,
                                  name="Connection to {}".format(output_node),
                                  analysis=analysis, step=1,
                                  filename="Output filename",
                                  is_refinery_file=True)
    AnalysisResultFactory(analysis=analysis,
                          file_store_uuid=file_store_item_uuid)
>>>>>>> a353834d

    # create AnalysisStatus
    AnalysisStatusFactory(analysis=analysis)

    analysis.set_owner(user_instance)
    analysis.save()


def make_analyses_with_single_dataset(number_to_create, user_instance):
    """Create some minimal Analyses"""

    instance = GalaxyInstanceFactory()
    workflow_engine = WorkflowEngineFactory(instance=instance)
    workflow = WorkflowFactory(uuid=str(uuid_lib.uuid4()),
                               workflow_engine=workflow_engine)
    project = ProjectFactory(is_catch_all=True)
    dataset = create_dataset_with_necessary_models(user=user_instance)

    while number_to_create:
        create_analysis(project, dataset, workflow, user_instance)
        number_to_create -= 1

    return Analysis.objects.all(), dataset


def create_dataset_with_necessary_models(
        create_nodes=True, is_isatab_based=False, user=None, slug=None,
        latest_version=1
):
    """Create Dataset with InvestigationLink, Investigation, Study,
    and Assay"""
    dataset_uuid = str(uuid_lib.uuid4())
    dataset = DataSetFactory(
        uuid=dataset_uuid,
        title="Test DataSet - {}".format(dataset_uuid),
        name="Test DataSet - {}".format(dataset_uuid),
        slug=slug
    )

    latest_study = _create_dataset_objects(
        dataset,
        is_isatab_based,
        latest_version
    )

    assay_uuid = str(uuid_lib.uuid4())
    assay = AssayFactory(uuid=assay_uuid, study=latest_study)

    if create_nodes:
        for i in xrange(2):
            file_store_item_uuid = str(uuid_lib.uuid4())
            FileStoreItemFactory(
                uuid=file_store_item_uuid,
                source="http://www.example.com/test{}.txt".format(i)
            )
            node = NodeFactory(
                study=latest_study,
                assay=assay,
                file_uuid=file_store_item_uuid,
                type=Node.RAW_DATA_FILE
            )
            attribute = AttributeFactory(
                node=node,
                type="Characteristics",
                subtype="organism",
                value="Human"
            )
            AnnotatedNodeFactory(
                study=latest_study,
                assay=assay,
                node=node,
                node_name='AnnotatedNode-{}'.format(i),
                node_type=node.type,
                attribute=attribute
            )

    if user is not None:
        dataset.set_owner(user)
        dataset.save()

    return dataset


def _create_dataset_objects(dataset, is_isatab_based, latest_version):
    for i in xrange(1, latest_version+1):
        file_store_item_uuid = str(uuid_lib.uuid4())
        file_store_item = FileStoreItemFactory(
            uuid=file_store_item_uuid,
            source="http://www.example.com/test.{}".format(
                "zip" if is_isatab_based else "csv"
            )
        )
        investigation_uuid = str(uuid_lib.uuid4())
        investigation = InvestigationFactory(
            uuid=investigation_uuid,
            isarchive_file=file_store_item.uuid if is_isatab_based else None,
            pre_isarchive_file=(
                None if is_isatab_based else file_store_item.uuid
            ),
            identifier="{}: Investigation identifier".format(dataset),
            description="{}: Investigation description".format(dataset),
            title="{}: Investigation title".format(dataset)
        )

        study_uuid = str(uuid_lib.uuid4())
        study = StudyFactory(
            uuid=study_uuid,
            investigation=investigation,
            identifier="{}: Study identifier".format(dataset),
            description="{}: Study description".format(dataset),
            title="{}: Study title".format(dataset)
        )
        InvestigationLinkFactory(
            data_set=dataset,
            investigation=investigation,
            version=i
        )
    return study


def create_tool_with_necessary_models(tool_type, user=None):
    """
    Create a minimal representation of a Visualization/Workflow
    Tool for use in tests.
    :param tool_type: The type of tool to create.
    Must be one of: ["VISUALIZATION", "WORKFLOW"]
    :returns: WorkflowTool/VisualizationTool instance
    """
    if tool_type not in [ToolDefinition.WORKFLOW,
                         ToolDefinition.VISUALIZATION]:
        raise RuntimeError("Invalid tool_type")

    tool_type_to_factory_mapping = {
        ToolDefinition.WORKFLOW: WorkflowToolFactory,
        ToolDefinition.VISUALIZATION: VisualizationToolFactory
    }
    tool_factory = tool_type_to_factory_mapping[tool_type]
    name = "Test {} Tool: {}".format(tool_type, uuid_lib.uuid4())

    tool = tool_factory(
        tool_definition=ToolDefinitionFactory(
            tool_type=tool_type,
            name=name,
            file_relationship=FileRelationshipFactory()
        ),
        display_name=name,
        dataset=create_dataset_with_necessary_models(user=user)
    )
    if user is not None:
        tool.set_owner(user)
    return tool


def create_mock_hg_19_data_set(user=None):
    # Generally mocks the hg_19 local data set's study, assay, nodes,
    # annotated notes, and attributes.
    dataset = DataSetFactory(
        uuid=str(uuid_lib.uuid4()),
        title="Replica of hg-19 DataSet",
        name="Replica of hg-19 DataSet",
        slug=None
    )
    latest_study = _create_dataset_objects(dataset, False, 1)
    assay = AssayFactory(uuid=str(uuid_lib.uuid4()),
                         study=latest_study,
                         file_name='hg19-metadata-local.txt')

    node_names = ['s5_p42_E2_45min',
                  's7_EV_E2_45min',
                  's5_p42_E2_45min.subsample',
                  's7_EV_E2_45min.subsample']

    for name in node_names:
        source_name_node = NodeFactory(study=latest_study,
                                       assay=assay,
                                       file_uuid=None,
                                       type=Node.SOURCE,
                                       name=name)

        sample_name_node = NodeFactory(study=latest_study,
                                       assay=assay,
                                       file_uuid=None,
                                       type=Node.SAMPLE,
                                       name=name + '.fastq.gz')

        attribute_organism = AttributeFactory(node=sample_name_node,
                                              type="Characteristics",
                                              subtype="organism",
                                              value="Human")

        attribute_sample = AttributeFactory(node=sample_name_node,
                                            type="Characteristics",
                                            subtype="sample id",
                                            value=name)

        assay_name_node = NodeFactory(study=latest_study,
                                      assay=assay,
                                      file_uuid=None,
                                      type=Node.ASSAY,
                                      name=name + '.fastq.gz')

        file_store_item_uuid = str(uuid_lib.uuid4())
        FileStoreItemFactory(
            uuid=file_store_item_uuid,
            source="/{}.fastq.gz".format(name)
        )

        node = NodeFactory(
            study=latest_study,
            assay=assay,
            file_uuid=file_store_item_uuid,
            type=Node.RAW_DATA_FILE,
            name=name + '.fastq.gz'
        )

        source_name_node.add_child(sample_name_node)
        sample_name_node.add_child(assay_name_node)
        assay_name_node.add_child(node)

        _create_annotated_node(assay, attribute_organism, node, latest_study)
        _create_annotated_node(assay, attribute_sample, node, latest_study)

    if user is not None:
        dataset.set_owner(user)
        dataset.save()

    return dataset


def create_mock_isatab_9909_data_set(user=None):
    # Generally mocks the isatab 9909 data set's study, assay, nodes,
    # annotated notes, and attributes.
    dataset = DataSetFactory(
        accession='9909',
        uuid=str(uuid_lib.uuid4()),
        title='Comparison of muscle stem cell preplates and myoblasts.',
        name='9909: Comparison of muscle stem cell preplates and myoblasts.',
        slug=None
    )
    latest_study = _create_dataset_objects(dataset, True, 1)
    assay = AssayFactory(uuid=str(uuid_lib.uuid4()), study=latest_study,
                         file_name='isa_9909_558276.zip')

    qc_1_node = NodeFactory(study=latest_study,
                            assay=assay,
                            file_uuid=None,
                            type=Node.DATA_TRANSFORMATION,
                            name='QC_1')

    rma_node = NodeFactory(study=latest_study,
                           assay=assay,
                           file_uuid=None,
                           type=Node.DATA_TRANSFORMATION,
                           name='RMA')

    node_names = [{'source': 'myoblasts',
                   'sample': 'Human myoblasts, chip HG-U133A',
                   'scan': 'ks020802HU133A1a.CEL',
                   'culture': 'Primary culture',
                   'markers': 'Desmin;NKH1',
                   'notes': 'Primary culture of muscle derived cells'},
                  {'source': 'PP6 muscle stem cells',
                   'sample': 'PP6, chip HG-U133A',
                   'scan': 'ks020802HU133A2a.CEL',
                   'culture': 'Cultured for 24 hours, then multiple '
                              'preplates',
                   'markers': None,
                   'notes': None}]
    all_attributes = []
    for name in node_names:
        loop_attributes = []
        source_name_node = NodeFactory(study=latest_study,
                                       assay=assay,
                                       file_uuid=None,
                                       type=Node.SOURCE,
                                       name=name['source'])
        loop_attributes.append(AttributeFactory(
            node=source_name_node,
            type="Characteristics",
            subtype='organism part',
            value='Muscle',
            value_accession='http://test.site/fma#Muscle',
            value_source='FMA'
        ))
        loop_attributes.append(AttributeFactory(
            node=source_name_node,
            type="Characteristics",
            subtype='organism',
            value='Homo sapiens',
            value_accession='http://test.site/obo/NCBITaxon_9606',
            value_source='NCBITAXON'
        ))
        sample_name_node = NodeFactory(study=latest_study,
                                       assay=assay,
                                       file_uuid=None,
                                       type=Node.SAMPLE,
                                       name=name['sample'])
        loop_attributes.append(AttributeFactory(node=sample_name_node,
                                                type="Characteristics",
                                                subtype='cell type',
                                                value='Muscle stem cell'))
        loop_attributes.append(AttributeFactory(node=sample_name_node,
                                                type="Characteristics",
                                                subtype='notes',
                                                value=name['notes']))
        loop_attributes.append(AttributeFactory(node=sample_name_node,
                                                type="Characteristics",
                                                subtype='positive markers',
                                                value=name['markers']))
        loop_attributes.append(AttributeFactory(node=sample_name_node,
                                                type="Factor Value",
                                                subtype='culture medium',
                                                value=name['culture']))
        extract_name_node = NodeFactory(study=latest_study,
                                        assay=assay,
                                        file_uuid=None,
                                        type=Node.EXTRACT,
                                        name=name['sample'])
        loop_attributes.append(AttributeFactory(node=extract_name_node,
                                                type='Material Type',
                                                subtype=None,
                                                value='total RNA'))
        labeled_extract_name_node = NodeFactory(study=latest_study,
                                                assay=None,
                                                file_uuid=None,
                                                type=Node.LABELED_EXTRACT,
                                                name=name['sample'])
        loop_attributes.append(AttributeFactory(node=labeled_extract_name_node,
                                                type='Label',
                                                subtype=None,
                                                value='biotin'))
        hybrid_assay_name_node = NodeFactory(study=latest_study,
                                             assay=assay,
                                             file_uuid=None,
                                             type=Node.HYBRIDIZATION_ASSAY,
                                             name=name['sample'])

        file_store_item_uuid = str(uuid_lib.uuid4())
        FileStoreItemFactory(
            uuid=file_store_item_uuid,
            source='http://test.site/sites/bioassay_files/{}'.format(
                name['scan']
            )
        )
        array_data_node = NodeFactory(
            study=latest_study,
            assay=assay,
            file_uuid=file_store_item_uuid,
            type=Node.ARRAY_DATA_FILE,
            name='http://test.site/sites/bioassay_files/{}'.format(
                name['scan']
            )
        )

        for ind in range(4):
            scan_node = NodeFactory(study=latest_study,
                                    assay=assay,
                                    file_uuid=None,
                                    type=Node.SCAN,
                                    name=name['scan'])
            hybrid_assay_name_node.add_child(scan_node)
            scan_node.add_child(array_data_node)

        for attribute in loop_attributes:
            _create_annotated_node(assay, attribute, array_data_node,
                                   latest_study)

        source_name_node.add_child(sample_name_node)
        sample_name_node.add_child(extract_name_node)
        extract_name_node.add_child(labeled_extract_name_node)
        labeled_extract_name_node.add_child(hybrid_assay_name_node)
        array_data_node.add_child(qc_1_node)
        array_data_node.add_child(rma_node)
        all_attributes.extend(loop_attributes)
        loop_attributes = []  # reset attributes for next path

    file_store_uuid = str(uuid_lib.uuid4())
    FileStoreItemFactory(
        uuid=file_store_uuid,
        source='http://test.site/sites/9909/GPL96/raw_report_1/index.html'
    )
    qc_1_derived_node = NodeFactory(
        study=latest_study,
        assay=assay,
        file_uuid=file_store_uuid,
        type=Node.DERIVED_ARRAY_DATA_FILE,
        name='http://test.site/sites/9909/GPL96/raw_report_1/index.html'
    )
    qc_1_node.add_child(qc_1_derived_node)

    file_store_uuid = str(uuid_lib.uuid4())
    FileStoreItemFactory(
        uuid=file_store_uuid,
        source='http://test.site/sites/gct/9909_GPL96.gct'
    )
    rma_derived_node = NodeFactory(
        study=latest_study,
        assay=assay,
        file_uuid=file_store_item_uuid,
        type=Node.DERIVED_ARRAY_DATA_FILE,
        name='http://test.site/sites/gct/9909_GPL96.gct'
    )
    rma_node.add_child(rma_derived_node)
    qc_2_node = NodeFactory(study=latest_study,
                            assay=assay,
                            file_uuid=None,
                            type=Node.DATA_TRANSFORMATION,
                            name='QC_2')
    file_store_uuid = str(uuid_lib.uuid4())
    FileStoreItemFactory(
        uuid=file_store_uuid,
        source='http://test.site/sites/9909/GPL96/report_rma/index.html'
    )
    qc_2_derived_matrix = NodeFactory(
        study=latest_study,
        assay=assay,
        file_uuid=file_store_uuid,
        type=Node.DERIVED_ARRAY_DATA_MATRIX_FILE,
        name='http://test.site/sites/9909/GPL96/report_rma/index.html')

    rma_derived_node.add_child(qc_2_node)
    qc_2_node.add_child(qc_2_derived_matrix)

    pathprint_node = NodeFactory(study=latest_study,
                                 assay=assay,
                                 file_uuid=file_store_item_uuid,
                                 type=Node.DATA_TRANSFORMATION,
                                 name='pathprint')
    rma_derived_node.add_child(pathprint_node)
    file_store_uuid = str(uuid_lib.uuid4())
    FileStoreItemFactory(
        uuid=file_store_uuid,
        source='http://test.site/sites/9909.GPL96_pathprint.txt'
    )
    pathprint_derived_matrix_node = NodeFactory(
        study=latest_study,
        assay=assay,
        file_uuid=file_store_uuid,
        type=Node.DERIVED_ARRAY_DATA_MATRIX_FILE,
        name='http://test.site/sites/9909.GPL96_pathprint.txt'
    )
    pathprint_node.add_child(pathprint_derived_matrix_node)

    for attribute in all_attributes:
        _create_annotated_node(assay, attribute, qc_2_derived_matrix,
                               latest_study)
        _create_annotated_node(assay, attribute, qc_1_derived_node,
                               latest_study)
        _create_annotated_node(assay, attribute, rma_derived_node,
                               latest_study)
        _create_annotated_node(assay, attribute, pathprint_derived_matrix_node,
                               latest_study)

    node_names = ['pluriconsensus', 'geo']
    for name in node_names:
        path_print_node = NodeFactory(study=latest_study,
                                      assay=assay,
                                      file_uuid=None,
                                      type=Node.DATA_TRANSFORMATION,
                                      name='pathprint_{}'.format(name))
        record_attribute = AttributeFactory(node=path_print_node,
                                            type='Comment',
                                            subtype='Data Record Accession',
                                            value='')
        repository_attribute = AttributeFactory(node=path_print_node,
                                                type='Comment',
                                                subtype='Data Repository',
                                                value='')
        file_store_uuid = str(uuid_lib.uuid4())
        FileStoreItemFactory(
            uuid=file_store_uuid,
            source='http://test.site/sites/9909.GPL96_{}.pdf'.format(name)
        )
        final_node = NodeFactory(
            study=latest_study,
            assay=assay,
            file_uuid=file_store_uuid,
            type=Node.DERIVED_ARRAY_DATA_MATRIX_FILE,
            name='http://test.site/sites/9909.GPL96_{}.pdf'.format(name)
        )
        for attribute in all_attributes:
            _create_annotated_node(assay, attribute, final_node, latest_study)

        _create_annotated_node(assay, record_attribute, final_node,
                               latest_study)
        _create_annotated_node(assay, repository_attribute, final_node,
                               latest_study)

        pathprint_derived_matrix_node.add_child(path_print_node)
        path_print_node.add_child(final_node)

    if user is not None:
        dataset.set_owner(user)
        dataset.save()

    return dataset


def _create_annotated_node(assay, attribute, node, study):
    AnnotatedNodeFactory(assay=assay,
                         attribute=attribute,
                         attribute_type=attribute.type,
                         attribute_subtype=attribute.subtype,
                         attribute_value=attribute.value,
                         node=node,
                         node_file_uuid=node.file_uuid,
                         node_name=node.name,
                         node_type=node.type,
                         node_uuid=node.uuid,
                         study=study)<|MERGE_RESOLUTION|>--- conflicted
+++ resolved
@@ -15,22 +15,11 @@
 
 
 def create_analysis(project, dataset, workflow, user_instance):
-<<<<<<< HEAD
     analysis_uuid = str(uuid_lib.uuid4())
-    analysis = AnalysisFactory(
-        uuid=analysis_uuid,
-        name="Test Analysis - {}".format(analysis_uuid),
-        project=project,
-        data_set=dataset,
-        workflow=workflow
-    )
-=======
-    analysis_uuid = str(uuid_builtin.uuid4())
     analysis = AnalysisFactory(uuid=analysis_uuid,
                                name='Test Analysis - {}'.format(analysis_uuid),
                                project=project, data_set=dataset,
                                workflow=workflow)
->>>>>>> a353834d
     input_node = dataset.get_nodes().first()
     AnalysisNodeConnectionFactory(
         analysis=analysis, node=input_node, step=0,
@@ -40,35 +29,7 @@
     )
 
     # create Analysis Output
-<<<<<<< HEAD
     file_store_item_uuid = str(uuid_lib.uuid4())
-    FileStoreItemFactory(
-        uuid=file_store_item_uuid,
-        source="http://www.example.com/analysis_output.txt"
-    )
-    output_node = NodeFactory(
-        analysis_uuid=analysis_uuid,
-        study=dataset.get_latest_study(),
-        assay=dataset.get_latest_assay(),
-        file_uuid=file_store_item_uuid,
-        type=Node.DERIVED_DATA_FILE
-    )
-
-    AnalysisNodeConnectionFactory(
-        direction=OUTPUT_CONNECTION,
-        node=output_node,
-        name="Connection to {}".format(output_node),
-        analysis=analysis,
-        step=1,
-        filename="Output filename",
-        is_refinery_file=True
-    )
-    AnalysisResultFactory(
-        analysis_uuid=analysis.uuid,
-        file_store_uuid=file_store_item_uuid
-    )
-=======
-    file_store_item_uuid = str(uuid_builtin.uuid4())
     FileStoreItemFactory(uuid=file_store_item_uuid,
                          source='http://www.example.com/analysis_output.txt')
     output_node = NodeFactory(analysis_uuid=analysis_uuid,
@@ -85,7 +46,6 @@
                                   is_refinery_file=True)
     AnalysisResultFactory(analysis=analysis,
                           file_store_uuid=file_store_item_uuid)
->>>>>>> a353834d
 
     # create AnalysisStatus
     AnalysisStatusFactory(analysis=analysis)
