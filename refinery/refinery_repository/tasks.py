--- conflicted
+++ resolved
@@ -1,31 +1,7 @@
-<<<<<<< HEAD
-import errno
-import subprocess
-import shutil
-import tempfile
-import os.path
-import time
-import re
-import ftplib
-import socket
-import string
-import sys
-import urllib2
-from datetime import date, datetime, timedelta
 from StringIO import StringIO
-from django.conf import settings
-from django.core.management import call_command
-from django.core.files.temp import TemporaryFile
-from celery.task import task, periodic_task
-=======
-from StringIO import StringIO
->>>>>>> ef940987
 from celery.schedules import crontab
 from celery.task import task, periodic_task, Task
 from celery.task.sets import TaskSet
-<<<<<<< HEAD
-from refinery_repository.models import Investigation
-=======
 from collections import defaultdict
 from core.models import DataSet
 from datetime import date, datetime, timedelta
@@ -38,8 +14,8 @@
 from refinery_repository.parser import Parser
 import csv, errno, ftplib, glob, os, os.path, re, shutil, socket, string
 import subprocess, sys, tempfile, time, traceback, urllib2
->>>>>>> ef940987
-        
+from django.core.files.temp import TemporaryFile
+
 """
 Name: create_dir
 Description:
@@ -314,9 +290,9 @@
         shutil.move("%s.zip" % isatab_file_location, isatab_file_location)
         
         #Get and zip up the MAGE-TAB and put in the ISA-Tab folder
-		#make file name for ArrayExpress information to download into
+        #make file name for ArrayExpress information to download into
         ae_name = tempfile.NamedTemporaryFile(dir=temp_dir, prefix='ae_').name
-		#make url to fetch the experiment
+        #make url to fetch the experiment
         url = "%s/%s" % (settings.AE_BASE_URL, accession)
         
         #get ArrayExpress information to get URLs to download
@@ -325,20 +301,20 @@
         f.write(u.read()) #small file, so just grab whole thing in one go
         f.close()
         
-		#open and read in the last line (the HTML) that has the info we want
+        #open and read in the last line (the HTML) that has the info we want
         f = open(ae_name, 'rb')
         lines = f.readlines()
         f.close()
         last_line = lines[-1]
-		
-		#isolate the links by splitting on '<a href="'
+        
+        #isolate the links by splitting on '<a href="'
         a_hrefs = string.split(last_line, '<a href="')
-		#get the links we want
+        #get the links we want
         for a_href in a_hrefs:
             if re.search('sdrf.txt', a_href) or re.search('idf.txt', a_href):
                 link = string.split(a_href, '"').pop(0) #grab the link
                 file_name = link.split('/')[-1] #get the file name
-				
+                
                 #download and zip up locally because needs to be sequential
                 dir_to_zip = os.path.join(temp_dir, accession)
                 create_dir(dir_to_zip)
@@ -348,8 +324,8 @@
                 f = open(file, 'wb')
                 f.write(u.read()) #again, shouldn't be a large file
                 f.close()
-		
-		#zip up and move the MAGE-TAB files
+        
+        #zip up and move the MAGE-TAB files
         shutil.make_archive(dir_to_zip, 'zip', temp_dir, 
                                                 "MAGE-TAB_%s" % accession)
         shutil.move("%s.zip" % dir_to_zip, isatab_file_location)
@@ -467,11 +443,11 @@
         for i in Investigation.objects.filter(investigation_identifier=i_id):
             investigation_list.append(i)    
             
-<<<<<<< HEAD
-        s = smtplib.SMTP('localhost')
-        s.sendmail(settings.FROM_EMAIL, [settings.TO_EMAIL], msg.as_string())
-        s.quit()
-        """
+@task()
+def parse_isatab(folder_name):
+    p = Parser()
+    investigation_uuid = p.main(folder_name)
+    return investigation_uuid
 
 @task
 def download_file(url):
@@ -506,11 +482,4 @@
     
     tmpfile.flush()
     response.close()
-    return tmpfile
-=======
-@task()
-def parse_isatab(folder_name):
-    p = Parser()
-    investigation_uuid = p.main(folder_name)
-    return investigation_uuid
->>>>>>> ef940987
+    return tmpfile