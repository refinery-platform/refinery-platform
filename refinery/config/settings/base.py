--- conflicted
+++ resolved
@@ -181,14 +181,6 @@
     'django_markwhat',
     # NG: added for search and faceting (Solr support)
     'haystack',
-<<<<<<< HEAD
-    # NG: added for API
-    "tastypie",
-    'djangular',
-=======
-    # NG: added for celery (task queue)
-    'djcelery',  # django-celery
->>>>>>> 66f92d5d
     'galaxy_connector',
     'analysis_manager',
     'file_store',
