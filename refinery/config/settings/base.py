import json
import logging
import os
import yaml

import djcelery
import subprocess

from django.core.exceptions import ImproperlyConfigured

logger = logging.getLogger(__name__)

# get the absolute path of the top level project dir
BASE_DIR = os.path.normpath(os.path.join(os.path.abspath(__file__),
                                         "../../../.."))

local_settings_file_path = os.path.join(BASE_DIR,
                                        'refinery/config/config.json')

tutorial_settings_file_path = os.path.join(
    BASE_DIR,
    'refinery/config/tutorial_steps.json'
)

override_path = os.path.join(BASE_DIR,
                             'refinery/config/override-config.yaml')

# load config.json
try:
    with open(local_settings_file_path, 'r') as f:
        local_settings = json.load(f)
except IOError as e:
    error_msg = "Could not open '{}': {}".format(local_settings_file_path, e)
    raise ImproperlyConfigured(error_msg)


# load tutorial_steps.json
try:
    with open(tutorial_settings_file_path, 'r') as f:
        refinery_tutorial_settings = json.dumps(json.load(f))
except IOError as e:
    error_msg = "Could not open '{}': {}".format(
        tutorial_settings_file_path, e
    )
    raise ImproperlyConfigured(error_msg)

# load (optional) override-config.yaml
try:
    with open(override_path, 'r') as f:
        override = yaml.load(f)
    local_settings.update(override)
except IOError:
    pass


def get_setting(name, settings=local_settings):
    """Get the local settings variable or return explicit exception"""
    try:
        return settings[name]
    except KeyError:
        raise ImproperlyConfigured("Missing setting '{0}'".format(name))


# TODO: remove after switching to the new Celery API
djcelery.setup_loader()

# a tuple that lists people who get code error notifications
# (convert JSON list of lists to tuple of tuples)
ADMINS = tuple(map(lambda x: tuple(x), get_setting("ADMINS")))

# A tuple in the same format as ADMINS that specifies who should get broken
# link notifications when BrokenLinkEmailsMiddleware is enabled
MANAGERS = ADMINS

DATABASES = get_setting("DATABASES")

# transport://userid:password@hostname:port/virtual_host
BROKER_URL = get_setting("BROKER_URL")

TIME_ZONE = get_setting("TIME_ZONE")

LANGUAGE_CODE = get_setting("LANGUAGE_CODE")

SITE_ID = 1

# If you set this to False, Django will make some optimizations so as not
# to load the internationalization machinery.
USE_I18N = get_setting("USE_I18N")

# If you set this to False, Django will not format dates, numbers and
# calendars according to the current locale
USE_L10N = get_setting("USE_L10N")

# stores date and time information in UTC in the database
USE_TZ = True

# Absolute filesystem path to the directory that will hold user-uploaded files.
# Example: "/home/media/media.lawrence.com/media/"
MEDIA_ROOT = get_setting("MEDIA_ROOT")
if not os.path.isabs(MEDIA_ROOT):
    MEDIA_ROOT = os.path.join(BASE_DIR, "media")

# URL that handles the media served from MEDIA_ROOT. Make sure to use a
# trailing slash.
# Examples: "http://media.lawrence.com/media/", "http://example.com/media/"
MEDIA_URL = get_setting("MEDIA_URL")

# Absolute path to the directory static files should be collected to.
# Don't put anything in this directory yourself; store your static files
# in apps' "static/" subdirectories and in STATICFILES_DIRS.
# Example: "/home/media/media.lawrence.com/static/"
STATIC_ROOT = get_setting("STATIC_ROOT")
if not os.path.isabs(STATIC_ROOT):
    STATIC_ROOT = os.path.join(BASE_DIR, "static")

# URL prefix for static files.
# Example: "http://media.lawrence.com/static/"
STATIC_URL = get_setting("STATIC_URL")

STATICFILES_DIRS = (
    os.path.join(BASE_DIR, "refinery/static/production"),
    os.path.join(BASE_DIR, "refinery/ui/production")
)

# List of finder classes that know how to find static files in
# various locations.
STATICFILES_FINDERS = (
    'django.contrib.staticfiles.finders.FileSystemFinder',
    'django.contrib.staticfiles.finders.AppDirectoriesFinder',  # for admin app
    'djangular.finders.NamespacedAngularAppDirectoriesFinder',
)

# Make sure to set this to a random string in production
SECRET_KEY = get_setting("SECRET_KEY")

# List of callables that know how to import templates from various sources.
TEMPLATE_LOADERS = (
    'django.template.loaders.filesystem.Loader',
    'django.template.loaders.app_directories.Loader',
    # 'django.template.loaders.eggs.Loader',
)

TEMPLATE_CONTEXT_PROCESSORS = (
    'django.core.context_processors.debug',
    'django.core.context_processors.i18n',
    'django.core.context_processors.media',
    'django.core.context_processors.static',
    'django.contrib.auth.context_processors.auth',
    'django.contrib.messages.context_processors.messages',
    "core.context_processors.extra_context",
    "django.core.context_processors.request",
)

MIDDLEWARE_CLASSES = (
    'django.middleware.common.CommonMiddleware',
    'django.contrib.sessions.middleware.SessionMiddleware',
    'django.middleware.csrf.CsrfViewMiddleware',
    'django.contrib.auth.middleware.AuthenticationMiddleware',
    'django.contrib.auth.middleware.SessionAuthenticationMiddleware',
    'django.contrib.messages.middleware.MessageMiddleware',
    'core.middleware.DatabaseFailureMiddleware',
)

ROOT_URLCONF = 'config.urls'

TEMPLATE_DIRS = (
    os.path.join(BASE_DIR, "refinery/templates"),
    # Put strings here, like "/home/html/django_templates" or
    # "C:/www/django/templates".
    # Always use forward slashes, even on Windows.
    # Don't forget to use absolute paths, not relative paths.
)

# NOTE: the order of INSTALLED_APPS matters in some instances. For example:
# `core` needs to proceed `django.contrib.auth` here due to an
# auth.post_migrate signal depending on a core.post_migrate signal being
# run prior
INSTALLED_APPS = (
    'core',
<<<<<<< HEAD
=======
    'django.contrib.auth',
>>>>>>> 4d62db71
    'django.contrib.contenttypes',
    'django.contrib.auth',
    'django.contrib.sessions',
    'django.contrib.sites',
    'django.contrib.messages',
    'django.contrib.staticfiles',
    # Uncomment the next line to enable the admin:
    'django.contrib.admin',
    # Uncomment the next line to enable admin documentation:
    'django.contrib.admindocs',
    # NG: added for that human touch ...
    'django.contrib.humanize',
    'django_markwhat',
    # NG: added for search and faceting (Solr support)
    'haystack',
    # NG: added for celery (task queue)
    'djcelery',  # django-celery
    # NG: added for API
    "tastypie",
    'guardian',
    'djangular',
    'galaxy_connector',
    'analysis_manager',
    'workflow_manager',
    'file_store',
    'file_server',
    'visualization_manager',
    'data_set_manager',
    'annotation_server',
    'selenium_testing',
    'registration',
    'flatblocks',
    'chunked_upload',
    'rest_framework',
    'rest_framework_swagger',
)

# NG: added for django-guardian
AUTHENTICATION_BACKENDS = (
    'django.contrib.auth.backends.ModelBackend',  # default
    'guardian.backends.ObjectPermissionBackend',
)

# NG: added to support sessions
SESSION_ENGINE = "django.contrib.sessions.backends.cached_db"

<<<<<<< HEAD
# For Django 1.7 compatibility
AUTH_USER_MODEL = 'auth.User'

=======
>>>>>>> 4d62db71
LOGGING = {
    'version': 1,
    'disable_existing_loggers': True,
    'root': {
        'level': 'DEBUG',
        'handlers': ['console'],
    },
    'formatters': {
        'default': {
            'format': '%(asctime)s %(levelname)-8s %(name)s:%(lineno)s '
                      '%(funcName)s() - %(message)s',
            'datefmt': '%Y-%m-%d %H:%M:%S'
        },
    },
    'filters': {
        'require_debug_false': {
            '()': 'django.utils.log.RequireDebugFalse'
        }
    },
    'handlers': {
        'mail_admins': {
            'level': 'ERROR',
            'filters': ['require_debug_false'],
            'class': 'django.utils.log.AdminEmailHandler'
        },
        'console': {
            'level': get_setting("LOG_LEVEL"),
            'class': 'logging.StreamHandler',
            'formatter': 'default'
        },
    },
    'loggers': {
        'django.request': {
            'handlers': ['console', 'mail_admins'],
            'level': 'ERROR',
            'propagate': True,
        },
        'django.db.backends': {
            'level': 'ERROR',
            'handlers': ['console'],
            'propagate': False,
        },
        'analysis_manager': {
            'handlers': ['console'],
            'level': 'DEBUG',
            'propagate': False,
        },
        'annotation_server': {
            'handlers': ['console'],
            'level': 'DEBUG',
            'propagate': False,
        },
        'core': {
            'level': 'DEBUG',
            'handlers': ['console'],
            'propagate': False,
        },
        'data_set_manager': {
            'level': 'DEBUG',
            'handlers': ['console'],
            'propagate': False,
        },
        'file_server': {
            'handlers': ['console'],
            'level': 'DEBUG',
            'propagate': False,
        },
        'file_store': {
            'handlers': ['console'],
            'level': 'DEBUG',
            'propagate': False,
        },
        'galaxy_connector': {
            'handlers': ['console'],
            'level': 'DEBUG',
            'propagate': False,
        },
        'isa_tab_parser': {
            'level': 'DEBUG',
            'handlers': ['console'],
            'propagate': False,
        },
        'visualization_manager': {
            'handlers': ['console'],
            'level': 'DEBUG',
            'propagate': False,
        },
        'workflow_manager': {
            'handlers': ['console'],
            'level': 'DEBUG',
            'propagate': False,
        },
    },
}

# Expiration time of a token API that was originally designed to handle group
# invitations using uuid-based tokens.
TOKEN_DURATION = get_setting("TOKEN_DURATION")

# Default email address to use for various automated correspondence from the
# site manager(s).
DEFAULT_FROM_EMAIL = get_setting("DEFAULT_FROM_EMAIL")
EMAIL_HOST = get_setting("EMAIL_HOST")
EMAIL_PORT = get_setting("EMAIL_PORT")
# The email address that error messages come from, such as those sent to ADMINS
# and MANAGERS.
SERVER_EMAIL = get_setting("SERVER_EMAIL")
# so managers and admins know Refinery is emailing them
EMAIL_SUBJECT_PREFIX = get_setting("EMAIL_SUBJECT_PREFIX")

# for system stability
CELERYD_MAX_TASKS_PER_CHILD = get_setting("CELERYD_MAX_TASKS_PER_CHILD")
CELERY_ROUTES = {"file_store.tasks.import_file": {"queue": "file_import"}}

CHUNKED_UPLOAD_ABSTRACT_MODEL = False

# === Refinery Settings ===

# for registration module
ACCOUNT_ACTIVATION_DAYS = get_setting("ACCOUNT_ACTIVATION_DAYS")
REGISTRATION_OPEN = get_setting("REGISTRATION_OPEN")
# message to display on registration page when REGISTRATION_OPEN is set to
# False
REFINERY_REGISTRATION_CLOSED_MESSAGE = get_setting(
    "REFINERY_REGISTRATION_CLOSED_MESSAGE")

# set the name of the group that is used to share data with all users
# (= "the public")
REFINERY_PUBLIC_GROUP_NAME = "Public"
# DO NOT CHANGE THIS after initialization of your Refinery instance
REFINERY_PUBLIC_GROUP_ID = 100

# Base query for what kind of ArrayExpress studies to pull in
# (e.g. only ChIP-Seq studies, or studies updated after a certain date)
AE_BASE_QUERY = 'http://www.ebi.ac.uk/arrayexpress/xml/v2/experiments?'

# prefix of the URL where all ArrayExpress studies' MAGE-TAB files can be
# accessed
AE_BASE_URL = "http://www.ebi.ac.uk/arrayexpress/experiments"

ISA_TAB_DIR = get_setting("ISA_TAB_DIR")

# relative to MEDIA_ROOT, must exist along with 'temp' subdirectory
FILE_STORE_DIR = 'file_store'

# optional dictionary for translating file URLs into locally accessible file
# system paths (and vice versa) by substituting 'pattern' for 'replacement'
# format: {'pattern': 'replacement'} - may contain more than one key-value pair
REFINERY_FILE_SOURCE_MAP = get_setting("REFINERY_FILE_SOURCE_MAP")

# data file import directory; it should be located on the same partition as
# FILE_STORE_DIR and MEDIA_ROOT to make import operations fast
REFINERY_DATA_IMPORT_DIR = get_setting("REFINERY_DATA_IMPORT_DIR")

# location of the Solr server (must be accessible from the web browser)
REFINERY_SOLR_BASE_URL = get_setting("REFINERY_SOLR_BASE_URL")

# used to replaces spaces in the names of dynamic fields in Solr indexing
REFINERY_SOLR_SPACE_DYNAMIC_FIELDS = get_setting(
    "REFINERY_SOLR_SPACE_DYNAMIC_FIELDS")

HAYSTACK_CONNECTIONS = {
    'default': {
        'ENGINE': 'haystack.backends.solr_backend.SolrEngine',
        'URL': REFINERY_SOLR_BASE_URL + 'default',
        'EXCLUDED_INDEXES': ['data_set_manager.search_indexes.NodeIndex',
                             'core.search_indexes.DataSetIndex',
                             'core.search_indexes.ProjectIndex'],
    },
    'core': {
        'ENGINE': 'haystack.backends.solr_backend.SolrEngine',
        'URL': REFINERY_SOLR_BASE_URL + 'core',
        'EXCLUDED_INDEXES': ['data_set_manager.search_indexes.NodeIndex'],
    },
    'data_set_manager': {
        'ENGINE': 'haystack.backends.solr_backend.SolrEngine',
        'URL': REFINERY_SOLR_BASE_URL + 'data_set_manager',
        'EXCLUDED_INDEXES': ['core.search_indexes.DataSetIndex',
                             'core.search_indexes.ProjectIndex'],
    },
}

# list of paths to CSS files used to style Refinery pages
# (relative to STATIC_URL)
REFINERY_CSS = ["styles/refinery-style-bootstrap.css",
                "styles/refinery-style-bootstrap-responsive.css",
                "styles/refinery-style.css",
                "vendor/intro.js/minified/introjs.min.css",
                "vendor/fontawesome/css/font-awesome.min.css"]

# set height of navigation bar (e.g. to fit a logo)
REFINERY_INNER_NAVBAR_HEIGHT = get_setting("REFINERY_INNER_NAVBAR_HEIGHT")

# supply a path to a logo that will become part of the branding
# (see navbar height correctly!)
# Set to `false` to disable Refinery's default logotype.
REFINERY_MAIN_LOGO = get_setting("REFINERY_MAIN_LOGO")

# supply a Google analytics id "UA-..."
# (if set to "" tracking will be deactivated)
REFINERY_GOOGLE_ANALYTICS_ID = get_setting("REFINERY_GOOGLE_ANALYTICS_ID")

# dump of the entire NCBI taxonomy archive
TAXONOMY_URL = "ftp://ftp.ncbi.nih.gov/pub/taxonomy/taxdump.tar.gz"

# table of UCSC genomes and their corresponding organisms
UCSC_URL = "hgdownload.cse.ucsc.edu/admin/hgcentral.sql"

# Tag for repository mode
REFINERY_REPOSITORY_MODE = get_setting("REFINERY_REPOSITORY_MODE")

# Message to be displayed near the top of every page (HTML allowed)
REFINERY_BANNER = get_setting("REFINERY_BANNER")

# Display REFINERY_BANNER to anonymous users only
REFINERY_BANNER_ANONYMOUS_ONLY = get_setting("REFINERY_BANNER_ANONYMOUS_ONLY")

# Setting to allow users to select if they want to keep workflows,
# histories, and libraries in Galaxy or not.
# Deletion options are ALWAYS, ON_SUCCESS, and NEVER
REFINERY_GALAXY_ANALYSIS_CLEANUP = get_setting(
    "REFINERY_GALAXY_ANALYSIS_CLEANUP")
# Subject and message body of the welcome email sent to new users
REFINERY_WELCOME_EMAIL_SUBJECT = get_setting("REFINERY_WELCOME_EMAIL_SUBJECT")
REFINERY_WELCOME_EMAIL_MESSAGE = get_setting("REFINERY_WELCOME_EMAIL_MESSAGE")

# Use external authentication system like django-auth-ldap (disables password
# management URLs)
REFINERY_EXTERNAL_AUTH = get_setting("REFINERY_EXTERNAL_AUTH")
# Message to display on password management pages when REFINERY_EXTERNAL_AUTH
# is set to True
REFINERY_EXTERNAL_AUTH_MESSAGE = get_setting("REFINERY_EXTERNAL_AUTH_MESSAGE")

"""
# external tool status settings
INTERVAL_BETWEEN_CHECKS = get_setting("INTERVAL_BETWEEN_CHECKS")
TIMEOUT = get_setting("TIMEOUT")
"""

# Directory for custom libraries
LIBS_DIR = get_setting("LIBS_DIR")

# Java settings
JAVA_ENTITY_EXPANSION_LIMIT = get_setting("JAVA_ENTITY_EXPANSION_LIMIT")

if REFINERY_EXTERNAL_AUTH:
    # enable LDAP authentication
    try:
        from django_auth_ldap.config import LDAPSearch
    except ImportError:
        logger.info("Failed to configure LDAP authentication")
    else:
        AUTH_LDAP_SERVER_URI = get_setting("AUTH_LDAP_SERVER_URI")
        AUTH_LDAP_BIND_DN = get_setting("AUTH_LDAP_BIND_DN")
        AUTH_LDAP_BIND_PASSWORD = get_setting("AUTH_LDAP_BIND_PASSWORD")
        AUTH_LDAP_USER_SEARCH = LDAPSearch(get_setting("AUTH_LDAP_BASE_DN"),
                                           get_setting("AUTH_LDAP_SCOPE"),
                                           get_setting("AUTH_LDAP_FILTERSTR"))
        # populate Django user profile from the LDAP directory
        AUTH_LDAP_USER_ATTR_MAP = get_setting("AUTH_LDAP_USER_ATTR_MAP")
        AUTHENTICATION_BACKENDS += (
            'core.models.RefineryLDAPBackend',
        )

CACHES = {
    'default': {
        'BACKEND': 'django.core.cache.backends.memcached.MemcachedCache',
        'LOCATION': '0.0.0.0:11211',
        'TIMEOUT': 600,
    }
}

# CURRENT_COMMIT retrieves the most recent commit used allowing for easier
# debugging of a Refinery instance

try:
    # TODO: use option -C (removed as a temp workaround for compatibility
    # with an old version of git)
    CURRENT_COMMIT = subprocess.check_output([
        '/usr/bin/git',
        '--git-dir', os.path.join(BASE_DIR, '.git'),
        '--work-tree', BASE_DIR,
        'rev-parse', 'HEAD'
    ])

except (ValueError, subprocess.CalledProcessError) as exc:
    logger.debug("Error retrieving hash of the most recent commit: %s",
                 exc)
    CURRENT_COMMIT = ""

# Neo4J Settings
NEO4J_BASE_URL = "http://localhost:7474"
NEO4J_CONSTRAINTS = [
    {
        "label": "Class",
        "properties": [
            {
                "name": "name",
                "unique": False
            },
            {
                "name": "uri",
                "unique": True
            }
        ]
    },
    {
        "label": "Ontology",
        "properties": [
            {
                "name": "acronym",
                "unique": True
            },
            {
                "name": "uri",
                "unique": True
            }
        ]
    },
    {
        "label": "User",
        "properties": [
            {
                "name": "id",
                "unique": True
            }
        ]
    },
    {
        "label": "DataSet",
        "properties": [
            {
                "name": "id",
                "unique": True
            }
        ]
    }
]

SOLR_SYNONYMS = get_setting("SOLR_SYNONYMS")
SOLR_LIB_DIR = get_setting("SOLR_LIB_DIR")
SOLR_CUSTOM_SYNONYMS_FILE = get_setting("SOLR_CUSTOM_SYNONYMS_FILE")

REFINERY_URL_SCHEME = get_setting("REFINERY_URL_SCHEME")


# Setting to determine when we should generate index files for
# viszualization purposes. Possible values are "on_file_import" or
# "never"
REFINERY_AUXILIARY_FILE_GENERATION = get_setting(
    "REFINERY_AUXILIARY_FILE_GENERATION")

REFINERY_TUTORIAL_STEPS = refinery_tutorial_settings

ANONYMOUS_USER_ID = -1<|MERGE_RESOLUTION|>--- conflicted
+++ resolved
@@ -177,12 +177,8 @@
 # run prior
 INSTALLED_APPS = (
     'core',
-<<<<<<< HEAD
-=======
     'django.contrib.auth',
->>>>>>> 4d62db71
     'django.contrib.contenttypes',
-    'django.contrib.auth',
     'django.contrib.sessions',
     'django.contrib.sites',
     'django.contrib.messages',
@@ -227,12 +223,6 @@
 # NG: added to support sessions
 SESSION_ENGINE = "django.contrib.sessions.backends.cached_db"
 
-<<<<<<< HEAD
-# For Django 1.7 compatibility
-AUTH_USER_MODEL = 'auth.User'
-
-=======
->>>>>>> 4d62db71
 LOGGING = {
     'version': 1,
     'disable_existing_loggers': True,
