--- conflicted
+++ resolved
@@ -9,13 +9,8 @@
 from tastypie.api import Api
 
 from config.utils import RouterCombiner
-<<<<<<< HEAD
 from core.api import (ExtendedGroupResource, GroupManagementResource,
-                      InvitationResource, UserAuthenticationResource)
-=======
-from core.api import (DataSetResource, ExtendedGroupResource,
-                      GroupManagementResource, InvitationResource)
->>>>>>> 4f991fcc
+                      InvitationResource)
 from core.forms import RegistrationFormWithCustomFields
 from core.models import AuthenticationFormUsernameOrEmail
 from core.urls import core_router
