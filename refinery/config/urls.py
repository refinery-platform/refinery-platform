import logging

from django.conf import settings
from django.conf.urls import include, url
from django.conf.urls.static import static
from django.contrib import admin
from django.contrib.auth import views as django_auth_views

from registration.backends.default import (views as registration_views,
                                           urls as registration_urls)

<<<<<<< HEAD
from core.api import InvitationResource
=======
>>>>>>> 66f92d5d
from core.forms import RegistrationFormWithCustomFields
from core.models import AuthenticationFormUsernameOrEmail
from core.urls import core_api_urls
from core.utils import verify_recaptcha
<<<<<<< HEAD
from core.views import CustomRegistrationView
from file_store.urls import file_store_router
from data_set_manager.urls import data_set_manager_router
from tool_manager.urls import django_docker_engine_url, tool_manager_router
from user_files_manager.urls import (user_files_csv_url, user_files_router,
                                     user_files_url)
from .utils import RouterCombiner

logger = logging.getLogger(__name__)

# NG: added for tastypie URL
v1_api = Api(api_name='v1')

v1_api.register(InvitationResource())


# patterns for all of the different applications
urlpatterns = patterns(
    '',
    # links in core urls
    url(r'^', include('core.urls')),
    url(r'^annotation_server/', include('annotation_server.urls')),
    url(r'^analysis_manager/', include('analysis_manager.urls')),
    url(r'^data_set_manager/', include('data_set_manager.urls')),
    url(r'^docs/', include('rest_framework_swagger.urls')),

    # NG: added to include additional views for admin
    # (this is not the recommended way but the only one I got to work)
    # url(
    #     r"^admin/core/test_workflows/$",
    #     admin.site.admin_view(import_workflows)
    # ),
    # url(r"^admin/core/test_data/$", admin.site.admin_view(admin_test_data)),
=======
from core.views import CustomRegistrationView, user_profile, user_profile_edit
from data_set_manager.urls import data_set_manager_api_urls
from file_store.urls import file_store_api_urls
from tool_manager.urls import tool_manager_api_urls
from tool_manager.views import AutoRelaunchProxy
from user_files_manager.urls import user_files_api_urls
from user_files_manager.views import user_files, user_files_csv

logger = logging.getLogger(__name__)

urlpatterns = [
>>>>>>> 66f92d5d
    url(r'^admin/', include(admin.site.urls)),
    # Needs to be defined before all default URL patterns are included because
    # in Django the first matched URL pattern wins
    url(r'^accounts/login/$', django_auth_views.login,
        {'authentication_form': AuthenticationFormUsernameOrEmail},
        name='login'),
    url(r'^accounts/', include('django.contrib.auth.urls')),
    url(r'^accounts/profile/$', user_profile, name='user_profile'),
    url(r'^accounts/profile/edit/$', user_profile_edit,
        name='user_profile_edit'),
    url(r'^accounts/register/$',
        verify_recaptcha(CustomRegistrationView.as_view(
            form_class=RegistrationFormWithCustomFields
        )),
        name='registration.views.register'),
    url(r'^activate/(?P<activation_key>\w+)/$',
        registration_views.ActivationView.as_view(),
        name='registration.views.activate'),
    url(r'^accounts/', include(registration_urls)),

    url(r'', include('core.urls')),
    url(r'^analysis_manager/', include('analysis_manager.urls')),
    url(r'^annotation_server/', include('annotation_server.urls')),
    url(r'^data_set_manager/', include('data_set_manager.urls')),
    url(r'^files/$', user_files, name='user_files'),
    url(r'^files_download$', user_files_csv, name='user_files_csv'),
    url(r'^{}/'.format(settings.DJANGO_DOCKER_ENGINE_BASE_URL),
        include(AutoRelaunchProxy().url_patterns())),
    url(r'^api/v2/', include(core_api_urls + data_set_manager_api_urls +
                             file_store_api_urls + tool_manager_api_urls +
                             user_files_api_urls)),
] + static(settings.MEDIA_URL, document_root=settings.MEDIA_ROOT)

# for using DjDT with mod_wsgi
# https://github.com/django-debug-toolbar/django-debug-toolbar/issues/529
if settings.DEBUG:
    try:
        import debug_toolbar
    except ImportError:
        logger.info(
            "Couldn't set up DjDT for use with mod_wsgi: missing debug_toolbar"
        )
    else:
        urlpatterns += [
            url(r'^__debug__/', include(debug_toolbar.urls)),
        ]<|MERGE_RESOLUTION|>--- conflicted
+++ resolved
@@ -9,49 +9,10 @@
 from registration.backends.default import (views as registration_views,
                                            urls as registration_urls)
 
-<<<<<<< HEAD
-from core.api import InvitationResource
-=======
->>>>>>> 66f92d5d
 from core.forms import RegistrationFormWithCustomFields
 from core.models import AuthenticationFormUsernameOrEmail
 from core.urls import core_api_urls
 from core.utils import verify_recaptcha
-<<<<<<< HEAD
-from core.views import CustomRegistrationView
-from file_store.urls import file_store_router
-from data_set_manager.urls import data_set_manager_router
-from tool_manager.urls import django_docker_engine_url, tool_manager_router
-from user_files_manager.urls import (user_files_csv_url, user_files_router,
-                                     user_files_url)
-from .utils import RouterCombiner
-
-logger = logging.getLogger(__name__)
-
-# NG: added for tastypie URL
-v1_api = Api(api_name='v1')
-
-v1_api.register(InvitationResource())
-
-
-# patterns for all of the different applications
-urlpatterns = patterns(
-    '',
-    # links in core urls
-    url(r'^', include('core.urls')),
-    url(r'^annotation_server/', include('annotation_server.urls')),
-    url(r'^analysis_manager/', include('analysis_manager.urls')),
-    url(r'^data_set_manager/', include('data_set_manager.urls')),
-    url(r'^docs/', include('rest_framework_swagger.urls')),
-
-    # NG: added to include additional views for admin
-    # (this is not the recommended way but the only one I got to work)
-    # url(
-    #     r"^admin/core/test_workflows/$",
-    #     admin.site.admin_view(import_workflows)
-    # ),
-    # url(r"^admin/core/test_data/$", admin.site.admin_view(admin_test_data)),
-=======
 from core.views import CustomRegistrationView, user_profile, user_profile_edit
 from data_set_manager.urls import data_set_manager_api_urls
 from file_store.urls import file_store_api_urls
@@ -63,7 +24,6 @@
 logger = logging.getLogger(__name__)
 
 urlpatterns = [
->>>>>>> 66f92d5d
     url(r'^admin/', include(admin.site.urls)),
     # Needs to be defined before all default URL patterns are included because
     # in Django the first matched URL pattern wins
