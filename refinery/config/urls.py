--- conflicted
+++ resolved
@@ -9,12 +9,8 @@
 from tastypie.api import Api
 
 from config.utils import RouterCombiner
-<<<<<<< HEAD
+
 from core.api import ExtendedGroupResource, InvitationResource
-=======
-from core.api import (ExtendedGroupResource, GroupManagementResource,
-                      InvitationResource)
->>>>>>> 03c076d3
 from core.forms import RegistrationFormWithCustomFields
 from core.models import AuthenticationFormUsernameOrEmail
 from core.urls import core_router
@@ -31,10 +27,6 @@
 # NG: added for tastypie URL
 v1_api = Api(api_name='v1')
 
-<<<<<<< HEAD
-=======
-v1_api.register(GroupManagementResource())
->>>>>>> 03c076d3
 v1_api.register(InvitationResource())
 v1_api.register(ExtendedGroupResource())
 
