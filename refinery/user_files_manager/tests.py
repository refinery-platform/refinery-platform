import json
import logging
from urlparse import urljoin

from django.contrib.auth.models import User
from django.contrib.contenttypes.models import ContentType
from django.contrib.staticfiles.testing import StaticLiveServerTestCase
from django.http import QueryDict
from django.test import RequestFactory, TestCase, override_settings

from guardian.utils import get_anonymous_user
import mock
import requests
from rest_framework.test import (APIRequestFactory, APITestCase,
                                 force_authenticate)

from data_set_manager.models import Assay
from data_set_manager.search_indexes import NodeIndex
from factory_boy.utils import create_dataset_with_necessary_models

from .utils import generate_solr_params_for_user
from .views import UserFiles, user_files_csv

logger = logging.getLogger(__name__)


class UserFilesAPITests(APITestCase):
    def setUp(self):
        self.factory = APIRequestFactory()
        self.view = UserFiles.as_view()
        self.url_root = '/api/v2/files/'
        self.user = get_anonymous_user()

    def test_get(self):
        request = self.factory.get(self.url_root)
        force_authenticate(request, user=self.user)
        response = self.view(request)
        self.assertEqual(response.status_code, 200)
        self.assertItemsEqual(sorted(response.data.keys()), [
            'attributes',
            'facet_field_counts',
            'nodes',
            'nodes_count'
        ])


class UserFilesUITests(StaticLiveServerTestCase):
    def setUp(self):
        # recommended solution to an auth_permission error, though doc says
        # we probably won't need to call it since django will call it
        # automatically when needed
        ContentType.objects.clear_cache()

    def test_ui(self):
        response = requests.get(
            urljoin(
                self.live_server_url,
                'files/'
            )
        )
        self.assertIn("All Files", response.content)

    @mock.patch('django.conf.settings.USER_FILES_COLUMNS', 'filename,fake')
    def test_csv(self):
        response = requests.get(
            urljoin(
                self.live_server_url,
                'files_download'
            )
        )
        self.assertEqual(
            response.content,
            'url,filename,fake\r\n'
        )


class UserFilesViewTests(TestCase):

    @mock.patch('django.conf.settings.USER_FILES_COLUMNS', 'filename,fake')
    def test_user_files_csv(self):
        request = RequestFactory().get('/fake-url')
        request.user = User.objects.create_user(
            'testuser', 'test@example.com', 'password')
        mock_doc = {
            NodeIndex.DOWNLOAD_URL:
                'fake-url',
            'filename_Characteristics' + NodeIndex.GENERIC_SUFFIX:
                'fake-filename',
            'organism_Factor_Value' + NodeIndex.GENERIC_SUFFIX:
                u'handles\u2013unicode'
            # Just want to exercise "_Characteristics" and "_Factor_Value":
            # Doesn't matter if the names are backwards.
        }
        with mock.patch(
            'user_files_manager.views._get_solr',
            return_value=json.dumps({
                'response': {
                    'docs': [mock_doc]
                }
            })
        ):
            response = user_files_csv(request)
            self.assertEqual(
                response.content,
                'url,filename,fake\r\n'
                'fake-url,fake-filename,\r\n'
            )


class UserFilesUtilsTests(TestCase):

    @override_settings(USER_FILES_FACETS="filetype,organism,technology,"
                                         "genotype,cell_type,antibody,"
                                         "experimenter")
    def test_generate_solr_params_for_user(self):
        user = User.objects.create_user(
            'testuser', 'test@example.com', 'password')
        dataset = create_dataset_with_necessary_models()
        dataset.set_owner(user)
        assay_uuid = Assay.objects.get(study=dataset.get_latest_study()).uuid

        query = generate_solr_params_for_user(QueryDict({}), user.id)
<<<<<<< HEAD

        self.assertEqual(str(query).split('&'), [
=======
        self.assertItemsEqual(str(query).split('&'), [
>>>>>>> 2f87b826
                         'fq=assay_uuid%3A%28{}%29'.format(assay_uuid),
                         'fl=%2A_generic_s'
                         '%2Cname'
                         '%2C%2A_uuid'
                         '%2Ctype'
                         '%2Cdjango_id'
                         '%2CREFINERY_DOWNLOAD_URL_s',
                         'facet.field=filetype_Characteristics_generic_s',
                         'facet.field=filetype_Factor_Value_generic_s',
                         'facet.field=organism_Characteristics_generic_s',
                         'facet.field=organism_Factor_Value_generic_s',
                         'facet.field=technology_Characteristics_generic_s',
                         'facet.field=technology_Factor_Value_generic_s',
                         'facet.field=genotype_Characteristics_generic_s',
                         'facet.field=genotype_Factor_Value_generic_s',
                         'facet.field=cell_type_Characteristics_generic_s',
                         'facet.field=cell_type_Factor_Value_generic_s',
                         'facet.field=antibody_Characteristics_generic_s',
                         'facet.field=antibody_Factor_Value_generic_s',
                         'facet.field=experimenter_Characteristics_generic_s',
                         'facet.field=experimenter_Factor_Value_generic_s',
                         'fq=is_annotation%3Afalse',
                         'start=0',
                         'rows=10000000',
                         'q=django_ct%3Adata_set_manager.node',
                         'wt=json',
                         'facet=true',
                         'facet.limit=-1'])<|MERGE_RESOLUTION|>--- conflicted
+++ resolved
@@ -120,12 +120,7 @@
         assay_uuid = Assay.objects.get(study=dataset.get_latest_study()).uuid
 
         query = generate_solr_params_for_user(QueryDict({}), user.id)
-<<<<<<< HEAD
-
-        self.assertEqual(str(query).split('&'), [
-=======
         self.assertItemsEqual(str(query).split('&'), [
->>>>>>> 2f87b826
                          'fq=assay_uuid%3A%28{}%29'.format(assay_uuid),
                          'fl=%2A_generic_s'
                          '%2Cname'
