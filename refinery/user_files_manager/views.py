--- conflicted
+++ resolved
@@ -6,7 +6,6 @@
 from django.template import RequestContext
 from rest_framework.response import Response
 from rest_framework.views import APIView
-
 
 logger = logging.getLogger(__name__)
 
@@ -21,10 +20,6 @@
         params = request.query_params
 
         solr_params = generate_solr_params_for_user(
-<<<<<<< HEAD
-            params,
-            user_id=request.user.id)
-=======
                 params,
                 user_uuid=request.user.uuid
         )
@@ -32,10 +27,7 @@
             return Response({})
             # TODO: Make this look like an empty solr response
 
->>>>>>> 872d72ce
         solr_response = search_solr(solr_params, 'data_set_manager')
-        # import pdb
-        # pdb.set_trace()
         solr_response_json = format_solr_response(solr_response)
 
         return Response(solr_response_json)