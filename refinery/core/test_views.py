import json
import random
import string
from urlparse import urljoin


from django.contrib.auth.models import User
from django.utils.functional import SimpleLazyObject

from cuser.middleware import CuserMiddleware
from guardian.shortcuts import get_groups_with_perms
import mock
import mockcache as memcache
from rest_framework.test import (
    APIClient, APIRequestFactory, APITestCase, force_authenticate
)

from data_set_manager.models import (Assay, Investigation, Node, Study)
from factory_boy.django_model_factories import (
    GalaxyInstanceFactory, WorkflowEngineFactory, WorkflowFactory
)
from factory_boy.utils import (create_dataset_with_necessary_models,
                               create_tool_with_necessary_models)

from .models import (Analysis, DataSet, Event, ExtendedGroup, Project,
                     Workflow, WorkflowEngine)
<<<<<<< HEAD
from .views import (AnalysesViewSet, DataSetsViewSet, UserProfileViewSet,
=======
from .views import (AnalysesViewSet, DataSetsViewSet, EventViewSet,
>>>>>>> c8f7201b
                    WorkflowViewSet)

cache = memcache.Client(["127.0.0.1:11211"])


class APIV2TestCase(APITestCase):
    def setUp(self, **kwargs):
        self.public_group_name = ExtendedGroup.objects.public_group().name
        self.username = 'coffee_lover'
        self.password = 'coffeecoffee'
        self.user = User.objects.create_user(self.username, 'user@fake.com',
                                             self.password)

        self.factory = APIRequestFactory()
        self.client = APIClient()
        self.url_root = '/api/v2/{}'.format(kwargs.get("api_base_name"))
        self.view = kwargs.get("view")

        self.client.login(username=self.username, password=self.password)


class DataSetApiV2Tests(APIV2TestCase):
    def create_rand_str(self, count):
        return ''.join(
            random.choice(string.ascii_lowercase) for _ in xrange(count)
        )

    def setUp(self):
        super(DataSetApiV2Tests, self).setUp(
            api_base_name="datasets/",
            view=DataSetsViewSet.as_view()
        )

        # Create Datasets
        self.data_set = create_dataset_with_necessary_models(user=self.user)
        self.data_set_2 = create_dataset_with_necessary_models(user=self.user)

        self.node_json = json.dumps([{
            "uuid": "cfb31cca-4f58-4ef0-b1e2-4469c804bf73",
            "relative_file_store_item_url": None,
            "parent_nodes": [],
            "child_nodes": [
                "1d9ee2ee-d804-4458-93b9-b1fb9a08a2c8"
            ],
            "auxiliary_nodes": [],
            "is_auxiliary_node": False,
            "file_extension": None,
            "auxiliary_file_generation_task_state": None,
            "ready_for_igv_detail_view": None
        }])

        # Make reusable requests & responses
        self.get_request = self.factory.get(self.url_root)
        self.get_response = self.view(self.get_request)
        self.put_request = self.factory.put(
            self.url_root,
            data=self.node_json,
            format="json"
        )
        self.put_response = self.view(self.put_request)
        self.options_request = self.factory.options(
            self.url_root,
            data=self.node_json,
            format="json"
        )
        self.options_response = self.view(self.options_request)

    def test_unallowed_http_verbs(self):
        self.assertEqual(
            self.put_response.data['detail'], 'Method "PUT" not allowed.')
        self.assertEqual(
            self.options_response.data['detail'], 'Method "OPTIONS" not '
                                                  'allowed.')

    def test_get_data_set_with_auth(self):
        self.get_request.user = self.user
        get_response = self.view(self.get_request)
        self.assertEqual(len(get_response.data), 2)

    def test_get_data_set_with_anon_user(self):
        self.assertEqual(len(self.get_response.data), 0)

    @mock.patch('core.views.DataSetsViewSet.is_filtered_data_set')
    def test_get_data_set_not_call_helper_method(self, mock_is_filtered):
        self.get_request.user = self.user
        self.view(self.get_request)
        self.assertFalse(mock_is_filtered.called)

    @mock.patch('core.views.DataSetsViewSet.is_filtered_data_set')
    def test_get_data_set_calls_helper_with_owner(self, mock_is_filtered):
        params = {'is_owner': True}
        get_request = self.factory.get(self.url_root, params)
        get_request.user = self.user
        self.view(get_request)
        self.assertTrue(mock_is_filtered.called)

    @mock.patch('core.views.DataSetsViewSet.is_filtered_data_set')
    def test_get_data_set_calls_helper_with_public(self, mock_is_filtered):
        params = {'public': True}
        get_request = self.factory.get(self.url_root, params)
        get_request.user = self.user
        self.view(get_request)
        self.assertTrue(mock_is_filtered.called)

    @mock.patch('core.views.DataSetsViewSet.is_filtered_data_set')
    def test_get_data_set_calls_helper_with_group(self, mock_is_filtered):
        group = ExtendedGroup.objects.create(name="Test Group")
        params = {'group': group.id}
        get_request = self.factory.get(self.url_root, params)
        get_request.user = self.user
        self.view(get_request)
        self.assertTrue(mock_is_filtered.called)

    def test_dataset_delete_successful(self):

        self.assertEqual(DataSet.objects.all().count(), 2)

        self.delete_request1 = self.factory.delete(
           urljoin(self.url_root, self.data_set.uuid)
        )

        force_authenticate(self.delete_request1, user=self.user)

        self.delete_response = self.view(self.delete_request1,
                                         self.data_set.uuid)

        self.assertEqual(self.delete_response.status_code, 200)

        self.assertEqual(DataSet.objects.all().count(), 1)

        self.delete_request2 = self.factory.delete(
          urljoin(self.url_root, self.data_set_2.uuid)
        )

        force_authenticate(self.delete_request2, user=self.user)

        self.delete_response = self.view(self.delete_request2,
                                         self.data_set_2.uuid)
        self.assertEqual(self.delete_response.status_code, 200)

        self.assertEqual(DataSet.objects.all().count(), 0)

    def test_dataset_delete_no_auth(self):
        self.assertEqual(DataSet.objects.all().count(), 2)

        self.delete_request = self.factory.delete(
           urljoin(self.url_root, self.data_set.uuid)
        )

        self.delete_response = self.view(self.delete_request,
                                         self.data_set.uuid)

        self.assertEqual(self.delete_response.status_code, 403)

        self.assertEqual(DataSet.objects.all().count(), 2)

    def test_dataset_delete_not_found(self):
        self.assertEqual(DataSet.objects.all().count(), 2)

        uuid = self.data_set.uuid

        self.data_set.delete()

        self.assertEqual(DataSet.objects.all().count(), 1)

        self.delete_request = self.factory.delete(
           urljoin(self.url_root, uuid)
        )
        force_authenticate(self.delete_request, user=self.user)

        self.delete_response = self.view(self.delete_request,
                                         uuid)

        self.assertEqual(self.delete_response.status_code, 404)

        self.assertEqual(DataSet.objects.all().count(), 1)

    @mock.patch('core.views.DataSetsViewSet.update_group_perms')
    @mock.patch('core.views.DataSetsViewSet.send_transfer_notification_email')
    def test_dataset_patch_success_returns_202(self, mock_update, mock_email):
        new_owner_email = 'new_owner@fake.com'
        User.objects.create_user('NewOwner1', new_owner_email, self.password)
        patch_request = self.factory.patch(
            urljoin(self.url_root, self.data_set.uuid),
            {"transfer_data_set": True, "new_owner_email": new_owner_email}
        )
        patch_request.user = self.user
        force_authenticate(patch_request, user=self.user)
        patch_response = self.view(patch_request, self.data_set.uuid)
        self.assertEqual(patch_response.status_code, 202)

    @mock.patch('core.views.DataSetsViewSet.update_group_perms')
    @mock.patch('core.views.DataSetsViewSet.send_transfer_notification_email')
    def test_dataset_patch_returns_updated_is_owner(self, mock_update,
                                                    mock_email):
        new_owner_email = 'new_owner@fake.com'
        User.objects.create_user('NewOwner1', new_owner_email, self.password)
        patch_request = self.factory.patch(
            urljoin(self.url_root, self.data_set.uuid),
            {"transfer_data_set": True, "new_owner_email": new_owner_email}
        )
        patch_request.user = self.user
        force_authenticate(patch_request, user=self.user)
        patch_response = self.view(patch_request, self.data_set.uuid)
        self.assertFalse(patch_response.data.get('is_owner'))

    def test_dataset_patch_fails_not_found_email_returns_404(self):
        patch_request = self.factory.patch(
            urljoin(self.url_root, self.data_set.uuid),
            {"transfer_data_set": True,
             "new_owner_email": 'not_valid@fake.com'}
        )
        patch_request.user = self.user
        force_authenticate(patch_request, user=self.user)
        patch_response = self.view(patch_request, self.data_set.uuid)
        self.assertEqual(patch_response.status_code, 404)

    @mock.patch('core.views.DataSetsViewSet.update_group_perms')
    @mock.patch('core.views.DataSetsViewSet.send_transfer_notification_email')
    def test_dataset_calls_current_mock_methods(self, mock_update, mock_email):
        new_owner_email = 'new_owner@fake.com'
        User.objects.create_user('NewOwner1', new_owner_email, self.password)
        patch_request = self.factory.patch(
            urljoin(self.url_root, self.data_set.uuid),
            {"transfer_data_set": True, "new_owner_email": new_owner_email}
        )
        patch_request.user = self.user
        force_authenticate(patch_request, user=self.user)
        self.view(patch_request, self.data_set.uuid)
        self.assertTrue(mock_update.called)
        self.assertTrue(mock_email.called)

    @mock.patch('core.views.DataSetsViewSet.update_group_perms',
                side_effect=RuntimeError)
    def test_dataset_patch_fails_and_rollback_owner(self, mock_update):
        new_owner_email = 'new_owner@fake.com'
        User.objects.create_user('NewOwner1', new_owner_email, self.password)
        patch_request = self.factory.patch(
            urljoin(self.url_root, self.data_set.uuid),
            {"transfer_data_set": True, "new_owner_email": new_owner_email}
        )
        patch_request.user = self.user
        force_authenticate(patch_request, user=self.user)
        response = self.view(patch_request, self.data_set.uuid)
        self.assertEqual(response.status_code, 412)
        self.assertEqual(self.data_set.get_owner(), self.user)

    @mock.patch('core.views.get_groups_with_perms')
    def test_dataset_patch_fails_and_rollback_group_perms(self, mock_perms):
        new_owner_email = 'new_owner@fake.com'
        User.objects.create_user('NewOwner1', new_owner_email, self.password)
        group_non_union_0 = ExtendedGroup.objects.create(name="Group 0")
        group_non_union_1 = ExtendedGroup.objects.create(name="Group 1")
        self.data_set.share(group_non_union_0)
        self.data_set.share(group_non_union_1)
        group_non_union_0.group_ptr.user_set.add(self.user)
        group_non_union_1.group_ptr.user_set.add(self.user)

        patch_request = self.factory.patch(
            urljoin(self.url_root, self.data_set.uuid),
            {"transfer_data_set": True, "new_owner_email": new_owner_email}
        )
        # empty object will force the error
        mock_perms.return_value = [group_non_union_0, group_non_union_1, {}]
        patch_request.user = self.user
        force_authenticate(patch_request, user=self.user)
        response = self.view(patch_request, self.data_set.uuid)
        self.assertEqual(response.status_code, 412)
        self.assertEqual(len(get_groups_with_perms(self.data_set)), 2)

    # Accession too long
    def test_dataset_patch_accession_fails(self):
        new_accession = self.create_rand_str(33)
        patch_request = self.factory.patch(
            urljoin(self.url_root, self.data_set.uuid),
            {"accession": new_accession}
        )
        force_authenticate(patch_request, user=self.user)
        patch_response = self.view(patch_request, self.data_set.uuid)
        self.assertEqual(patch_response.status_code, 400)
        self.assertEqual(
            patch_response.data.get('accession')[0],
            'Ensure this field has no more than 32 characters.'
        )

    def test_dataset_patch_accession_successful(self):
        new_accession = self.create_rand_str(10)
        patch_request = self.factory.patch(
            urljoin(self.url_root, self.data_set.uuid),
            {"accession": new_accession},
        )
        force_authenticate(patch_request, user=self.user)
        patch_response = self.view(patch_request, self.data_set.uuid)
        self.assertEqual(patch_response.status_code, 202)
        self.assertEqual(patch_response.data.get('accession'), new_accession)

    def test_dataset_patch_auth_fails(self):
        new_description = self.create_rand_str(50)
        patch_request = self.factory.patch(
            urljoin(self.url_root, self.data_set.uuid),
            {"description": new_description},
        )
        patch_response = self.view(patch_request, self.data_set.uuid)
        self.assertEqual(patch_response.status_code, 401)

    def test_dataset_patch_description_fails(self):
        new_description = self.create_rand_str(5001)
        patch_request = self.factory.patch(
            urljoin(self.url_root, self.data_set.uuid),
            {"description": new_description},
        )
        force_authenticate(patch_request, user=self.user)
        patch_response = self.view(patch_request, self.data_set.uuid)
        self.assertEqual(patch_response.status_code, 400)
        self.assertEqual(
            patch_response.data.get('description')[0],
            'Ensure this field has no more than 5000 characters.'
        )

    def test_dataset_patch_description_successful(self):
        new_description = self.create_rand_str(500)
        patch_request = self.factory.patch(
            urljoin(self.url_root, self.data_set.uuid),
            {"description": new_description},
        )
        force_authenticate(patch_request, user=self.user)
        patch_response = self.view(patch_request, self.data_set.uuid)
        self.assertEqual(patch_response.status_code, 202)
        self.assertEqual(
            patch_response.data.get('description'), new_description
        )

    # Slug too long
    def test_dataset_patch_slug_fails(self):
        new_slug = self.create_rand_str(251)
        patch_request = self.factory.patch(
            urljoin(self.url_root, self.data_set.uuid),
            {"slug": new_slug}
        )
        force_authenticate(patch_request, user=self.user)
        patch_response = self.view(patch_request, self.data_set.uuid)
        self.assertEqual(patch_response.status_code, 400)
        self.assertEqual(
            patch_response.data.get('slug')[0],
            'Ensure this field has no more than 250 characters.'
        )

    # Slugs must be unique
    def test_dataset_patch_slug_fails_unique(self):
        new_slug = self.create_rand_str(10)
        patch_request = self.factory.patch(
            urljoin(self.url_root, self.data_set.uuid),
            {"slug": new_slug}
        )
        force_authenticate(patch_request, user=self.user)
        patch_response = self.view(patch_request, self.data_set.uuid)
        self.assertEqual(patch_response.status_code, 202)
        self.assertEqual(patch_response.data.get('slug'), new_slug)

        # Duplicate request
        patch_request = self.factory.patch(
            urljoin(self.url_root, self.data_set_2.uuid),
            {"slug": new_slug}
        )
        force_authenticate(patch_request, user=self.user)
        patch_response = self.view(patch_request, self.data_set_2.uuid)
        self.assertEqual(patch_response.status_code, 400)
        self.assertEqual(
            patch_response.data.get('slug')[0],
            'Slugs must be unique.'
        )

    def test_dataset_patch_slug_successful(self):
        new_slug = self.create_rand_str(10)
        patch_request = self.factory.patch(
            urljoin(self.url_root, self.data_set.uuid),
            {"slug": new_slug},
        )
        force_authenticate(patch_request, user=self.user)
        patch_response = self.view(patch_request, self.data_set.uuid)
        self.assertEqual(patch_response.status_code, 202)
        self.assertEqual(patch_response.data.get('slug'), new_slug)

    def test_dataset_patch_slug_trim_whitespace(self):
        new_slug = '  Test Slug Name  '
        patch_request = self.factory.patch(
            urljoin(self.url_root, self.data_set.uuid),
            {"slug": new_slug},
        )
        force_authenticate(patch_request, user=self.user)
        patch_response = self.view(patch_request, self.data_set.uuid)
        self.assertEqual(patch_response.status_code, 202)
        self.assertEqual(patch_response.data.get('slug'), new_slug.strip())

    # Summary too long
    def test_dataset_patch_summary_fails(self):
        new_summary = self.create_rand_str(1001)
        patch_request = self.factory.patch(
            urljoin(self.url_root, self.data_set.uuid),
            {"summary": new_summary}
        )
        force_authenticate(patch_request, user=self.user)
        patch_response = self.view(patch_request, self.data_set.uuid)
        self.assertEqual(patch_response.status_code, 400)
        self.assertEqual(
            patch_response.data.get('summary')[0],
            'Ensure this field has no more than 1000 characters.'
        )

    def test_dataset_patch_summary_successful(self):
        new_summary = self.create_rand_str(500)
        patch_request = self.factory.patch(
            urljoin(self.url_root, self.data_set.uuid),
            {"summary": new_summary},
        )
        force_authenticate(patch_request, user=self.user)
        patch_response = self.view(patch_request, self.data_set.uuid)
        self.assertEqual(patch_response.status_code, 202)
        self.assertEqual(patch_response.data.get('summary'), new_summary)

    # Title too long
    def test_dataset_patch_title_fails(self):
        new_title = self.create_rand_str(251)
        patch_request = self.factory.patch(
            urljoin(self.url_root, self.data_set.uuid),
            {"title": new_title}
        )
        force_authenticate(patch_request, user=self.user)
        patch_response = self.view(patch_request, self.data_set.uuid)
        self.assertEqual(patch_response.status_code, 400)
        self.assertEqual(
            patch_response.data.get('title')[0],
            'Ensure this field has no more than 250 characters.'
            )

    def test_dataset_patch_title_successful(self):
        new_title = "decaf coffee data_set"
        patch_request = self.factory.patch(
            urljoin(self.url_root, self.data_set.uuid),
            {"title": new_title},
        )
        force_authenticate(patch_request, user=self.user)
        patch_response = self.view(patch_request, self.data_set.uuid)
        self.assertEqual(patch_response.status_code, 202)
        self.assertEqual(patch_response.data.get('title'), new_title)

    def test_is_filtered_data_set_returns_true_for_is_owner(self):
        filter = {'is_owner': True}
        view_set = DataSetsViewSet()
        view_set.request = self.factory.get(self.url_root)
        view_set.request.user = SimpleLazyObject(lambda: self.user)
        is_filtered = view_set.is_filtered_data_set(self.data_set, filter)
        self.assertTrue(is_filtered)

    def test_is_filtered_data_set_returns_false_for_is_owner(self):
        filter = {'is_owner': True}
        view_set = DataSetsViewSet()
        view_set.request = self.factory.get(self.url_root)
        view_set.request.user = SimpleLazyObject(lambda: None)
        is_filtered = view_set.is_filtered_data_set(self.data_set, filter)
        self.assertFalse(is_filtered)

    def test_is_filtered_data_set_returns_true_for_public(self):
        filter = {'is_public': True}
        self.data_set.share(ExtendedGroup.objects.public_group())
        view_set = DataSetsViewSet()
        view_set.request = self.factory.get(self.url_root)
        view_set.request.user = SimpleLazyObject(lambda: self.user)
        is_filtered = view_set.is_filtered_data_set(self.data_set, filter)
        self.assertTrue(is_filtered)

    def test_is_filtered_data_set_returns_false_for_public(self):
        filter = {'is_public': True}
        view_set = DataSetsViewSet()
        view_set.request = self.factory.get(self.url_root)
        view_set.request.user = SimpleLazyObject(lambda: self.user)
        is_filtered = view_set.is_filtered_data_set(self.data_set, filter)
        self.assertFalse(is_filtered)

    def test_is_filtered_data_set_returns_true_for_group(self):
        group = ExtendedGroup.objects.create(name="Test Group")
        filter = {'group': group}
        self.data_set.share(group)
        view_set = DataSetsViewSet()
        view_set.request = self.factory.get(self.url_root)
        view_set.request.user = SimpleLazyObject(lambda: self.user)
        is_filtered = view_set.is_filtered_data_set(self.data_set, filter)
        self.assertTrue(is_filtered)

    def test_is_filtered_data_set_returns_false_for_group(self):
        group = ExtendedGroup.objects.create(name="Test Group")
        filter = {'group': group}
        view_set = DataSetsViewSet()
        view_set.request = self.factory.get(self.url_root)
        view_set.request.user = SimpleLazyObject(lambda: self.user)
        is_filtered = view_set.is_filtered_data_set(self.data_set, filter)
        self.assertFalse(is_filtered)

    def test_is_filtered_data_set_returns_true_for_owned_public_group(self):
        self.data_set.share(ExtendedGroup.objects.public_group())
        group = ExtendedGroup.objects.create(name="Test Group")
        filter = {'group': group, 'is_owner': True, 'is_public': True}
        self.data_set.share(group)
        view_set = DataSetsViewSet()
        view_set.request = self.factory.get(self.url_root)
        view_set.request.user = SimpleLazyObject(lambda: self.user)
        is_filtered = view_set.is_filtered_data_set(self.data_set, filter)
        self.assertTrue(is_filtered)

    def test_is_filtered_data_set_returns_false_for_owned_public_group(self):
        group = ExtendedGroup.objects.create(name="Test Group")
        filter = {'group': group, 'is_owner': True, 'is_public': True}
        view_set = DataSetsViewSet()
        view_set.request = self.factory.get(self.url_root)
        view_set.request.user = SimpleLazyObject(lambda: self.user)
        is_filtered = view_set.is_filtered_data_set(self.data_set, filter)
        self.assertFalse(is_filtered)

    def test_is_filtered_data_set_returns_true_for_owned_public(self):
        self.data_set.share(ExtendedGroup.objects.public_group())
        filter = {'is_owner': True, 'is_public': True}
        view_set = DataSetsViewSet()
        view_set.request = self.factory.get(self.url_root)
        view_set.request.user = SimpleLazyObject(lambda: self.user)
        is_filtered = view_set.is_filtered_data_set(self.data_set, filter)
        self.assertTrue(is_filtered)

    def test_is_filtered_data_set_returns_false_for_owned_public(self):
        filter = {'is_owner': True, 'is_public': True}
        view_set = DataSetsViewSet()
        view_set.request = self.factory.get(self.url_root)
        view_set.request.user = SimpleLazyObject(lambda: None)
        is_filtered = view_set.is_filtered_data_set(self.data_set, filter)
        self.assertFalse(is_filtered)

    def test_is_filtered_data_set_returns_true_for_owned_group(self):
        self.data_set.share(ExtendedGroup.objects.public_group())
        group = ExtendedGroup.objects.create(name="Test Group")
        filter = {'group': group, 'is_owner': True}
        self.data_set.share(group)
        view_set = DataSetsViewSet()
        view_set.request = self.factory.get(self.url_root)
        view_set.request.user = SimpleLazyObject(lambda: self.user)
        is_filtered = view_set.is_filtered_data_set(self.data_set, filter)
        self.assertTrue(is_filtered)

    def test_is_filtered_data_set_returns_false_for_owned_group(self):
        group = ExtendedGroup.objects.create(name="Test Group")
        filter = {'group': group, 'is_owner': True}
        view_set = DataSetsViewSet()
        view_set.request = self.factory.get(self.url_root)
        view_set.request.user = SimpleLazyObject(lambda: self.user)
        is_filtered = view_set.is_filtered_data_set(self.data_set, filter)
        self.assertFalse(is_filtered)

    def test_is_filtered_data_set_returns_true_for_public_group(self):
        self.data_set.share(ExtendedGroup.objects.public_group())
        group = ExtendedGroup.objects.create(name="Test Group")
        filter = {'group': group, 'is_public': True}
        self.data_set.share(group)
        view_set = DataSetsViewSet()
        view_set.request = self.factory.get(self.url_root)
        view_set.request.user = SimpleLazyObject(lambda: self.user)
        is_filtered = view_set.is_filtered_data_set(self.data_set, filter)
        self.assertTrue(is_filtered)

    def test_is_filtered_data_set_returns_false_for_public_group(self):
        group = ExtendedGroup.objects.create(name="Test Group")
        filter = {'group': group, 'is_public': True}
        view_set = DataSetsViewSet()
        view_set.request = self.factory.get(self.url_root)
        view_set.request.user = SimpleLazyObject(lambda: self.user)
        is_filtered = view_set.is_filtered_data_set(self.data_set, filter)
        self.assertFalse(is_filtered)

    def test_send_transfer_notification_email_corrent_users(self):
        new_owner_email = 'new_owner@fake.com'
        new_owner = User.objects.create_user('NewOwner1', new_owner_email,
                                             self.password)
        groups = {'group_with_access': [], 'group_without_access': []}
        view_set = DataSetsViewSet()
        view_set.request = self.factory.get(self.url_root)
        view_set.request.user = SimpleLazyObject(lambda: self.user)
        view_set.data_set = SimpleLazyObject(lambda: self.data_set)
        view_set.current_site = SimpleLazyObject(lambda: 'test_site')
        email = view_set.send_transfer_notification_email(self.user,
                                                          new_owner, groups)
        self.assertEquals(email.to, [new_owner_email, self.user.email])

    def test_send_transfer_notification_email_sends_names(self):
        new_owner_email = 'new_owner@fake.com'
        new_owner = User.objects.create_user('NewOwner1', new_owner_email,
                                             self.password)
        groups = {'group_with_access': [], 'group_without_access': []}
        view_set = DataSetsViewSet()
        view_set.request = self.factory.get(self.url_root)
        view_set.request.user = SimpleLazyObject(lambda: self.user)
        view_set.data_set = SimpleLazyObject(lambda: self.data_set)
        view_set.current_site = SimpleLazyObject(lambda: 'test_site')
        email = view_set.send_transfer_notification_email(self.user,
                                                          new_owner, groups)
        self.assertIn(self.user.username, email.body)
        self.assertIn(new_owner.username, email.body)

    def test_send_transfer_notification_email_sends_profiles(self):
        new_owner_email = 'new_owner@fake.com'
        new_owner = User.objects.create_user('NewOwner1',
                                             new_owner_email,
                                             self.password)
        groups = {'group_with_access': [], 'group_without_access': []}
        view_set = DataSetsViewSet()
        view_set.request = self.factory.get(self.url_root)
        view_set.request.user = SimpleLazyObject(lambda: self.user)
        view_set.data_set = SimpleLazyObject(lambda: self.data_set)
        view_set.current_site = SimpleLazyObject(lambda: 'test_site')
        email = view_set.send_transfer_notification_email(self.user,
                                                          new_owner, groups)
        self.assertIn(
            'http://{}/users/{}'.format(
                view_set.current_site, self.user.profile.uuid
            ),
            email.body)
        self.assertIn(
            'http://{}/users/{}'.format(
                view_set.current_site, new_owner.profile.uuid
            ),
            email.body)

    def test_send_transfer_notification_email_sends_data_set(self):
        new_owner_email = 'new_owner@fake.com'
        new_owner = User.objects.create_user('NewOwner1', new_owner_email,
                                             self.password)
        groups = {'group_with_access': [], 'group_without_access': []}
        view_set = DataSetsViewSet()
        view_set.request = self.factory.get(self.url_root)
        view_set.request.user = SimpleLazyObject(lambda: self.user)
        view_set.data_set = SimpleLazyObject(lambda: self.data_set)
        view_set.current_site = SimpleLazyObject(lambda: 'test_site')
        email = view_set.send_transfer_notification_email(self.user,
                                                          new_owner, groups)
        self.assertIn(self.data_set.name, email.body)
        self.assertIn(self.data_set.uuid, email.body)

    def test_update_group_perms_remove_access(self):
        new_owner_email = 'new_owner@fake.com'
        new_owner = User.objects.create_user('NewOwner1', new_owner_email,
                                             self.password)
        self.data_set.share(ExtendedGroup.objects.public_group())
        group_union = ExtendedGroup.objects.create(name="Group Union")
        group_non_union = ExtendedGroup.objects.create(name="Group Non-Union")
        self.data_set.share(group_union)
        group_union.group_ptr.user_set.add(self.user)
        group_union.group_ptr.user_set.add(new_owner)
        self.data_set.share(group_non_union)
        group_non_union.group_ptr.user_set.add(self.user)

        view_set = DataSetsViewSet()
        view_set.request = self.factory.get(self.url_root)
        view_set.data_set = SimpleLazyObject(lambda: self.data_set)
        view_set.current_site = SimpleLazyObject(lambda: 'test_site')
        groups = view_set.update_group_perms(new_owner)

        self.assertEqual(len(groups.get('groups_without_access')), 1)
        self.assertEqual(
            groups.get('groups_without_access')[0].get('name'),
            group_non_union.extendedgroup.name
        )
        self.assertEqual(
            groups.get('groups_without_access')[0].get('profile'),
            'http://{}/groups/{}'.format(view_set.current_site,
                                         group_non_union.extendedgroup.uuid)
        )

    def test_update_group_perms_retains_access(self):
        new_owner_email = 'new_owner@fake.com'
        new_owner = User.objects.create_user('NewOwner1', new_owner_email,
                                             self.password)
        group_union = ExtendedGroup.objects.create(name="Group Union")
        self.data_set.share(group_union)
        group_union.group_ptr.user_set.add(self.user)
        group_union.group_ptr.user_set.add(new_owner)

        view_set = DataSetsViewSet()
        view_set.request = self.factory.get(self.url_root)
        view_set.data_set = SimpleLazyObject(lambda: self.data_set)
        view_set.current_site = SimpleLazyObject(lambda: 'test_site')
        groups = view_set.update_group_perms(new_owner)

        self.assertEqual(len(groups.get('groups_with_access')), 1)
        self.assertEqual(
            groups.get('groups_with_access')[0].get('name'),
            group_union.extendedgroup.name
        )
        self.assertEqual(
            groups.get('groups_with_access')[0].get('profile'),
            'http://{}/groups/{}'.format(view_set.current_site,
                                         group_union.extendedgroup.uuid)
        )

    def test_update_group_perms_retains_public(self):
        new_owner_email = 'new_owner@fake.com'
        new_owner = User.objects.create_user('NewOwner1', new_owner_email,
                                             self.password)
        group_public = ExtendedGroup.objects.public_group()
        self.data_set.share(group_public)

        view_set = DataSetsViewSet()
        view_set.request = self.factory.get(self.url_root)
        view_set.data_set = SimpleLazyObject(lambda: self.data_set)
        view_set.current_site = SimpleLazyObject(lambda: 'test_site')
        groups = view_set.update_group_perms(new_owner)

        self.assertEqual(len(groups.get('groups_with_access')), 1)
        self.assertEqual(
            groups.get('groups_with_access')[0].get('name'),
            group_public.extendedgroup.name
        )
        self.assertEqual(
            groups.get('groups_with_access')[0].get('profile'),
            'http://{}/groups/{}'.format(view_set.current_site,
                                         group_public.extendedgroup.uuid)
        )


class AnalysisApiV2Tests(APIV2TestCase):

    def setUp(self):
        super(AnalysisApiV2Tests, self).setUp(
            api_base_name="analyses/",
            view=AnalysesViewSet.as_view()
        )
        self.project = Project.objects.create()

        self.galaxy_instance = GalaxyInstanceFactory()
        self.workflow_engine = WorkflowEngine.objects.create(
            instance=self.galaxy_instance
        )
        self.workflow = Workflow.objects.create(
            workflow_engine=self.workflow_engine
        )

        # Create Datasets
        self.data_set = DataSet.objects.create(name="coffee data_set")
        self.data_set_2 = DataSet.objects.create(name="cool data_set")

        # Create Investigation/InvestigationLinks for the DataSets
        self.investigation = Investigation.objects.create()

        # Create Studys and Assays
        self.study = Study.objects.create(investigation=self.investigation)
        self.assay = Assay.objects.create(study=self.study)

        # Create Analyses
        self.analysis = Analysis.objects.create(
            name='Coffee Analysis',
            summary='coffee',
            project=self.project,
            data_set=self.data_set,
            workflow=self.workflow
        )
        self.analysis.set_owner(self.user)

        self.analysis2 = Analysis.objects.create(
            name='Coffee Analysis2',
            summary='coffee2',
            project=self.project,
            data_set=self.data_set,
            workflow=self.workflow
        )
        self.analysis2.set_owner(self.user)

        # Create Nodes
        self.node = Node.objects.create(assay=self.assay, study=self.study)

        self.node_json = json.dumps([{
            "uuid": "cfb31cca-4f58-4ef0-b1e2-4469c804bf73",
            "relative_file_store_item_url": None,
            "parent_nodes": [],
            "child_nodes": [
                "1d9ee2ee-d804-4458-93b9-b1fb9a08a2c8"
            ],
            "auxiliary_nodes": [],
            "is_auxiliary_node": False,
            "file_extension": None,
            "auxiliary_file_generation_task_state": None,
            "ready_for_igv_detail_view": None
        }])

        self.client.login(username=self.username, password=self.password)

        # Make reusable requests & responses
        self.get_request = self.factory.get(self.url_root)
        self.get_response = self.view(self.get_request)
        self.put_request = self.factory.put(
            self.url_root,
            data=self.node_json,
            format="json"
        )
        self.put_response = self.view(self.put_request)
        self.patch_request = self.factory.patch(
            self.url_root,
            data=self.node_json,
            format="json"
        )
        self.patch_response = self.view(self.patch_request)
        self.options_request = self.factory.options(
            self.url_root,
            data=self.node_json,
            format="json"
        )
        self.options_response = self.view(self.options_request)

    def test_unallowed_http_verbs(self):
        self.assertEqual(
            self.put_response.data['detail'], 'Method "PUT" not allowed.')
        self.assertEqual(
            self.patch_response.data['detail'], 'Method "PATCH" not allowed.')
        self.assertEqual(
            self.options_response.data['detail'], 'Method "OPTIONS" not '
                                                  'allowed.')
        self.assertEqual(
            self.get_response.data['detail'], 'Method "GET" not allowed.')

    def test_analysis_delete_successful(self):

        self.assertEqual(Analysis.objects.all().count(), 2)

        self.delete_request1 = self.factory.delete(
           urljoin(self.url_root, self.analysis.uuid)
        )

        force_authenticate(self.delete_request1, user=self.user)

        self.delete_response = self.view(self.delete_request1,
                                         self.analysis.uuid)

        self.assertEqual(self.delete_response.status_code, 200)

        self.assertEqual(Analysis.objects.all().count(), 1)

        self.delete_request2 = self.factory.delete(
          urljoin(self.url_root, self.analysis2.uuid)
        )

        force_authenticate(self.delete_request2, user=self.user)

        self.delete_response = self.view(self.delete_request2,
                                         self.analysis2.uuid)
        self.assertEqual(self.delete_response.status_code, 200)

        self.assertEqual(Analysis.objects.all().count(), 0)

    def test_analysis_delete_no_auth(self):
        self.assertEqual(Analysis.objects.all().count(), 2)

        self.delete_request = self.factory.delete(
           urljoin(self.url_root, self.analysis.uuid)
        )

        self.delete_response = self.view(self.delete_request,
                                         self.analysis.uuid)

        self.assertEqual(self.delete_response.status_code, 403)

        self.assertEqual(Analysis.objects.all().count(), 2)

    def test_analysis_delete_not_found(self):
        self.assertEqual(Analysis.objects.all().count(), 2)

        uuid = self.analysis.uuid

        self.analysis.delete()

        self.assertEqual(Analysis.objects.all().count(), 1)

        self.delete_request = self.factory.delete(
           urljoin(self.url_root, uuid)
        )
        force_authenticate(self.delete_request, user=self.user)

        self.delete_response = self.view(self.delete_request,
                                         uuid)

        self.assertEqual(self.delete_response.status_code, 404)

        self.assertEqual(Analysis.objects.all().count(), 1)


class WorkflowApiV2Tests(APIV2TestCase):
    def setUp(self):
        self.mock_workflow_graph = "{is_test_workflow_graph: true}"
        super(WorkflowApiV2Tests, self).setUp(
            api_base_name="workflows/",
            view=WorkflowViewSet.as_view({"get": "graph"})
        )
        self.workflow = WorkflowFactory(
            graph=self.mock_workflow_graph,
            workflow_engine=WorkflowEngineFactory(
                instance=GalaxyInstanceFactory()
            )
        )

    def test_get_workflow_graph(self):
        workflow_graph_url = urljoin(
            self.url_root,
            "<uuid>/graph/"
        )
        get_request = self.factory.get(workflow_graph_url)
        get_response = self.get_response = self.view(
            get_request,
            uuid=self.workflow.uuid
        )
        self.assertEqual(get_response.content, self.mock_workflow_graph)


<<<<<<< HEAD
class UserProfileApiV2Tests(APIV2TestCase):
    def setUp(self, **kwargs):
        super(UserProfileApiV2Tests, self).setUp(
            api_base_name="user_profiles/",
            view=UserProfileViewSet.as_view()
        )
        self.user_lm = User.objects.create_user('lab_member',
                                                'member@fake.com',
                                                self.password)
        self.lab_group = ExtendedGroup.objects.create(name="Lab Group")
        self.non_lab_group = ExtendedGroup.objects.create(name="Test Group")
        self.lab_group.group_ptr.user_set.add(self.user_lm)
        self.non_lab_group.group_ptr.user_set.add(self.user)

    def test_patch_primary_group_returns_success_status(self):
        patch_request = self.factory.patch(
            urljoin(self.url_root, self.user_lm.profile.uuid),
            {"primary_group": self.lab_group.id}
        )
        patch_request.user = self.user_lm
        force_authenticate(patch_request, user=self.user_lm)
        patch_response = self.view(patch_request, self.user_lm.profile.uuid)
        self.assertEqual(patch_response.status_code, 202)

    def test_patch_primary_group_returns_success_group_id(self):
        patch_request = self.factory.patch(
            urljoin(self.url_root, self.user_lm.profile.uuid),
            {"primary_group": self.lab_group.id}
        )
        patch_request.user = self.user_lm
        force_authenticate(patch_request, user=self.user_lm)
        patch_response = self.view(patch_request, self.user_lm.profile.uuid)
        self.assertEqual(patch_response.data.get('primary_group'),
                         self.lab_group.id)

    def test_patch_primary_group_success_updates_profile(self):
        patch_request = self.factory.patch(
            urljoin(self.url_root, self.user_lm.profile.uuid),
            {"primary_group": self.lab_group.id}
        )
        patch_request.user = self.user_lm
        force_authenticate(patch_request, user=self.user_lm)
        self.view(patch_request, self.user_lm.profile.uuid)
        self.assertEqual(self.user_lm.profile.primary_group_id,
                         self.lab_group.id)

    def test_patch_primary_group_returns_unauthorized_for_anon_user(self):
        patch_request = self.factory.patch(
            urljoin(self.url_root, self.user_lm.profile.uuid),
            {"primary_group": self.lab_group.id}
        )
        patch_response = self.view(patch_request, self.user_lm.profile.uuid)
        self.assertEqual(patch_response.status_code, 401)

    def test_patch_primary_group_returns_bad_request_for_invalid_group(self):
        patch_request = self.factory.patch(
            urljoin(self.url_root, self.user_lm.profile.uuid),
            {"primary_group": 0}
        )
        patch_request.user = self.user_lm
        force_authenticate(patch_request, user=self.user_lm)
        patch_response = self.view(patch_request, self.user_lm.profile.uuid)
        self.assertEqual(patch_response.status_code, 400)

    def test_patch_primary_group_returns_bad_request_for_non_member(self):
        patch_request = self.factory.patch(
            urljoin(self.url_root, self.user_lm.profile.uuid),
            {"primary_group": self.non_lab_group.id}
        )
        patch_request.user = self.user_lm
        force_authenticate(patch_request, user=self.user_lm)
        patch_response = self.view(patch_request, self.user_lm.profile.uuid)
        self.assertEqual(patch_response.status_code, 400)
=======
class EventApiV2Tests(APIV2TestCase):
    maxDiff = None

    def setUp(self):
        super(EventApiV2Tests, self).setUp(
            api_base_name="events/",
            view=EventViewSet.as_view({"get": "list"})
        )

    def test_get_event_list_provides_access_control_between_users(self):
        # Create objects that trigger Events for "another_user"
        another_user = User.objects.create_user("Another", "User",
                                                "another_user@example.com")
        create_tool_with_necessary_models("VISUALIZATION", user=another_user)
        events = Event.objects.all()
        self.assertEqual(len(events), 2)

        get_request = self.factory.get(urljoin(self.url_root, '/'))
        get_request.user = self.user
        get_response = self.view(get_request).render()
        # Ensure that request made by "self.user" doesn't return Events from
        #  "another_user"
        self.assertEqual(json.loads(get_response.content), [])

    def test_get_event_list(self):
        CuserMiddleware.set_user(self.user)
        create_tool_with_necessary_models("VISUALIZATION", user=self.user)
        create_tool_with_necessary_models("WORKFLOW", user=self.user)
        events = Event.objects.all()
        self.assertEqual(events.count(), 4)

        messages = [str(event) for event in events]
        data_sets = [event.data_set.uuid for event in events]
        display_names = [
            event.get_details_as_dict().get('display_name') for event in events
        ]
        date_times = [
            event.date_time.isoformat().replace('+00:00', 'Z') for event in
            events
        ]

        get_request = self.factory.get(urljoin(self.url_root, '/'))
        get_request.user = self.user
        get_response = self.view(get_request).render()

        self.assertEqual(
            json.loads(get_response.content),
            [
                {
                    'date_time': date_times[0],
                    'message': messages[0],
                    'data_set': data_sets[0],
                    'group': None,
                    'user': self.user.username,
                    'type': 'CREATE',
                    'sub_type': '',
                    'details': {}
                },
                {
                    'date_time': date_times[1],
                    'message': messages[1],
                    'data_set': data_sets[1],
                    'group': None,
                    'user': self.user.username,
                    'type': 'UPDATE',
                    'sub_type': 'VISUALIZATION_CREATION',
                    'details': {'display_name': display_names[1]}
                },
                {
                    'date_time': date_times[2],
                    'message': messages[2],
                    'data_set': data_sets[2],
                    'group': None,
                    'user': self.user.username,
                    'type': 'CREATE',
                    'sub_type': '',
                    'details': {}
                },
                {
                    'date_time': date_times[3],
                    'message': messages[3],
                    'data_set': data_sets[3],
                    'group': None,
                    'user': self.user.username,
                    'type': 'UPDATE',
                    'sub_type': 'ANALYSIS_CREATION',
                    'details': {'display_name': display_names[3]}
                }
            ]
        )
>>>>>>> c8f7201b
<|MERGE_RESOLUTION|>--- conflicted
+++ resolved
@@ -24,12 +24,9 @@
 
 from .models import (Analysis, DataSet, Event, ExtendedGroup, Project,
                      Workflow, WorkflowEngine)
-<<<<<<< HEAD
-from .views import (AnalysesViewSet, DataSetsViewSet, UserProfileViewSet,
-=======
+
 from .views import (AnalysesViewSet, DataSetsViewSet, EventViewSet,
->>>>>>> c8f7201b
-                    WorkflowViewSet)
+                    UserProfileViewSet, WorkflowViewSet)
 
 cache = memcache.Client(["127.0.0.1:11211"])
 
@@ -944,7 +941,6 @@
         self.assertEqual(get_response.content, self.mock_workflow_graph)
 
 
-<<<<<<< HEAD
 class UserProfileApiV2Tests(APIV2TestCase):
     def setUp(self, **kwargs):
         super(UserProfileApiV2Tests, self).setUp(
@@ -1018,7 +1014,8 @@
         force_authenticate(patch_request, user=self.user_lm)
         patch_response = self.view(patch_request, self.user_lm.profile.uuid)
         self.assertEqual(patch_response.status_code, 400)
-=======
+
+
 class EventApiV2Tests(APIV2TestCase):
     maxDiff = None
 
@@ -1108,5 +1105,4 @@
                     'details': {'display_name': display_names[3]}
                 }
             ]
-        )
->>>>>>> c8f7201b
+        )