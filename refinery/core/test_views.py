import json
import random
import string
from urlparse import urljoin

from cuser.middleware import CuserMiddleware
from django.contrib.auth.hashers import make_password
from django.contrib.auth.models import User
from django.contrib.sites.models import Site
from django.http import Http404
from django.test import Client, override_settings
from django.test.testcases import TestCase
from django.utils.functional import SimpleLazyObject

from guardian.shortcuts import get_groups_with_perms
from guardian.utils import get_anonymous_user
import mock
import mockcache as memcache
from rest_framework.test import (
    APIClient, APIRequestFactory, APITestCase, force_authenticate
)

from data_set_manager.models import (Assay, Investigation, Node, Study)
from factory_boy.django_model_factories import (
    GalaxyInstanceFactory, WorkflowEngineFactory, WorkflowFactory
)
from factory_boy.utils import (create_dataset_with_necessary_models,
                               create_tool_with_necessary_models)

from .models import (Analysis, DataSet, Event, ExtendedGroup, Project,
                     SiteProfile, SiteStatistics, SiteVideo, Workflow,
                     WorkflowEngine)


from .serializers import DataSetSerializer, UserSerializer

<<<<<<< HEAD
from .views import (AnalysisViewSet, DataSetsViewSet, EventViewSet,
                    ObtainAuthTokenValidSession, SiteProfileViewSet,
                    UserProfileViewSet, WorkflowViewSet, user)
=======
from .views import (AnalysesViewSet, DataSetsViewSet, EventViewSet,
                    GroupViewSet, ObtainAuthTokenValidSession,
                    SiteProfileViewSet, UserProfileViewSet, WorkflowViewSet,
                    user)
>>>>>>> 42213cae

cache = memcache.Client(["127.0.0.1:11211"])


class APIV2TestCase(APITestCase):
    def setUp(self, **kwargs):
        self.public_group_name = ExtendedGroup.objects.public_group().name
        self.username = 'coffee_lover'
        self.password = 'coffeecoffee'
        self.user = User.objects.create_user(self.username, 'user@fake.com',
                                             self.password)

        self.factory = APIRequestFactory()
        self.client = APIClient()
        self.url_root = '/api/v2/{}'.format(kwargs.get("api_base_name"))
        self.view = kwargs.get("view")

        self.client.login(username=self.username, password=self.password)


class DataSetApiV2Tests(APIV2TestCase):
    def create_rand_str(self, count):
        return ''.join(
            random.choice(string.ascii_lowercase) for _ in xrange(count)
        )

    def setUp(self):
        super(DataSetApiV2Tests, self).setUp(
            api_base_name="datasets/",
            view=DataSetsViewSet.as_view({'get': 'list'})
        )

        # Create Datasets
        self.data_set = create_dataset_with_necessary_models(user=self.user)
        self.data_set_2 = create_dataset_with_necessary_models(user=self.user)

        self.node_json = json.dumps([{
            "uuid": "cfb31cca-4f58-4ef0-b1e2-4469c804bf73",
            "relative_file_store_item_url": None,
            "parent_nodes": [],
            "child_nodes": [
                "1d9ee2ee-d804-4458-93b9-b1fb9a08a2c8"
            ],
            "auxiliary_nodes": [],
            "is_auxiliary_node": False,
            "file_extension": None,
            "auxiliary_file_generation_task_state": None,
            "ready_for_igv_detail_view": None
        }])

        # Make reusable requests & responses
        self.get_request = self.factory.get(self.url_root)
        self.get_response = self.view(self.get_request)
        self.options_request = self.factory.options(
            self.url_root,
            data=self.node_json,
            format="json"
        )
        self.get_ds_view = DataSetsViewSet.as_view({'get': 'retrieve'})
        self.patch_view = DataSetsViewSet.as_view({'patch': 'partial_update'})
        self.options_response = self.view(self.options_request)
        self.user_2 = User.objects.create_user('jane_lab',
                                               'jane@fake.com',
                                               'coffeecoffee')
        self.user_2_data_set = create_dataset_with_necessary_models(
            user=self.user_2
        )
        self.user_3 = User.objects.create_user('john_lab',
                                               'john@fake.com',
                                               'coffeecoffee')
        self.user_3_data_set = create_dataset_with_necessary_models(
            user=self.user_3
        )
        self.user_2_data_set.share(ExtendedGroup.objects.public_group())
        self.user_3_data_set.share(ExtendedGroup.objects.public_group())
        self.group = ExtendedGroup.objects.create(name="Test Group")
        self.user_2_data_set.share(self.group)
        self.group.user_set.add(self.user_2)
        self.group.user_set.add(self.user_3)

    def test_get_data_sets_with_auth(self):
        self.get_request.user = self.user
        get_response = self.view(self.get_request)
        self.assertEqual(len(get_response.data), 2)

    def test_get_data_set_with_anon_user(self):
        self.assertEqual(len(self.get_response.data.get('data_sets')), 0)

    def test_get_data_set_pagination_offset(self):
        create_dataset_with_necessary_models(user=self.user)
        params = {'offset': 1}
        get_request = self.factory.get(self.url_root, params)
        get_request.user = self.user
        get_response = self.view(get_request)
        self.assertEqual(get_response.data.get('total_data_sets'), 5)
        self.assertEqual(get_response.data.get('data_sets')[0].get('uuid'),
                         self.user_3_data_set.uuid)

    def test_get_data_set_pagination_limit(self):
        data_set_3 = create_dataset_with_necessary_models(user=self.user)
        params = {'limit': 1}
        get_request = self.factory.get(self.url_root, params)
        get_request.user = self.user
        get_response = self.view(get_request)
        self.assertEqual(len(get_response.data.get('data_sets')), 1)
        self.assertEqual(get_response.data.get('data_sets')[0].get('uuid'),
                         data_set_3.uuid)

    def test_get_returns_only_owned(self):
        get_request = self.factory.get(self.url_root, {'is_owner': True})
        get_request.user = self.user_2
        get_response = self.view(get_request)
        self.assertEqual(get_response.data.get('total_data_sets'), 1)
        self.assertEqual(get_response.data.get('data_sets')[0]['uuid'],
                         self.user_2_data_set.uuid)

    def test_get_returns_only_public(self):
        get_request = self.factory.get(self.url_root, {'is_public': True})
        get_request.user = self.user_2
        get_response = self.view(get_request)
        self.assertEqual(get_response.data.get('total_data_sets'), 2)

    def test_get_returns_public_owned(self):
        get_request = self.factory.get(self.url_root,
                                       {'is_public': True,
                                        'is_owner': True})
        get_request.user = self.user_2
        get_response = self.view(get_request)
        self.assertEqual(get_response.data.get('total_data_sets'), 1)
        self.assertEqual(get_response.data.get('data_sets')[0]['uuid'],
                         self.user_2_data_set.uuid)

    def test_get_returns_public_group(self):
        get_request = self.factory.get(self.url_root,
                                       {'is_public': True,
                                        'group': self.group.id})
        get_request.user = self.user_3
        get_response = self.view(get_request)
        self.assertEqual(get_response.data.get('total_data_sets'), 1)
        self.assertEqual(get_response.data.get('data_sets')[0]['uuid'],
                         self.user_2_data_set.uuid)

    def test_get_returns_owned_group(self):
        get_request = self.factory.get(self.url_root,
                                       {'is_owner': True,
                                        'group': self.group.id})
        create_dataset_with_necessary_models(user=self.user_2)  # not shared
        get_request.user = self.user_2
        get_response = self.view(get_request)
        self.assertEqual(get_response.data.get('total_data_sets'), 1)
        self.assertEqual(get_response.data.get('data_sets')[0]['uuid'],
                         self.user_2_data_set.uuid)

    def test_get_returns_owned_group_public(self):
        get_request = self.factory.get(self.url_root,
                                       {'is_public': True,
                                        'is_owner': True,
                                        'group': self.group.id})
        get_request.user = self.user_2
        get_response = self.view(get_request)
        self.assertEqual(get_response.data.get('total_data_sets'), 1)
        self.assertEqual(get_response.data.get('data_sets')[0]['uuid'],
                         self.user_2_data_set.uuid)
        get_request.user = self.user_3  # user_3 does not share data_set
        get_response = self.view(get_request)
        self.assertEqual(get_response.data.get('total_data_sets'), 0)

    def test_get_returns_only_grouped(self):
        get_request = self.factory.get(self.url_root, {'group': self.group.id})
        get_request.user = self.user_2
        get_response = self.view(get_request)
        self.assertEqual(get_response.data.get('total_data_sets'), 1)

    def test_get_data_set_pagination_limit_and_offset(self):
        create_dataset_with_necessary_models(user=self.user)
        params = {'limit': 1, 'offset': 2}
        get_request = self.factory.get(self.url_root, params)
        get_request.user = self.user
        get_response = self.view(get_request)
        self.assertEqual(get_response.data.get('total_data_sets'), 5)
        self.assertEqual(get_response.data.get('data_sets')[0].get('uuid'),
                         self.user_2_data_set.uuid)

    def test_total_data_sets_returned_correctly(self):
        create_dataset_with_necessary_models(user=self.user)
        get_request = self.factory.get(self.url_root)
        get_request.user = self.user
        get_response = self.view(get_request)
        self.assertEqual(len(get_response.data.get('data_sets')),
                         get_response.data.get('total_data_sets'))

    def test_get_data_set_with_auth(self):
        get_request = self.factory.get(urljoin(self.url_root,
                                               self.data_set.uuid))
        get_request.user = self.user
        get_ds_response = self.get_ds_view(get_request, self.data_set.uuid)
        self.assertEqual(get_ds_response.data.get('uuid'), self.data_set.uuid)

    def test_get_data_set_returns_401(self):
        # anon user on a non-public data set
        get_request = self.factory.get(urljoin(self.url_root,
                                               self.data_set.uuid))
        get_ds_response = self.get_ds_view(get_request, self.data_set.uuid)
        self.assertEqual(get_ds_response.status_code, 401)

    def test_get_data_set_returns_public_data_set(self):
        self.data_set.share(ExtendedGroup.objects.public_group())
        get_request = self.factory.get(urljoin(self.url_root,
                                               self.data_set.uuid))
        get_ds_response = self.get_ds_view(get_request, self.data_set.uuid)
        self.assertEqual(get_ds_response.data.get('uuid'), self.data_set.uuid)

    def test_get_data_set_returns_title(self):
        get_request = self.factory.get(urljoin(self.url_root,
                                               self.data_set.uuid))
        get_request.user = self.user
        get_ds_response = self.get_ds_view(get_request, self.data_set.uuid)
        self.assertEqual(get_ds_response.data.get('title'),
                         self.data_set.title)

    def test_get_data_set_returns_summary(self):
        get_request = self.factory.get(urljoin(self.url_root,
                                               self.data_set.uuid))
        get_request.user = self.user
        get_ds_response = self.get_ds_view(get_request, self.data_set.uuid)
        self.assertEqual(get_ds_response.data.get('summary'),
                         self.data_set.summary)

    def test_get_data_set_returns_description(self):
        get_request = self.factory.get(urljoin(self.url_root,
                                               self.data_set.uuid))
        get_request.user = self.user
        get_ds_response = self.get_ds_view(get_request, self.data_set.uuid)
        self.assertEqual(get_ds_response.data.get('description'),
                         self.data_set.description)

    def test_get_data_set_returns_is_owner(self):
        get_request = self.factory.get(urljoin(self.url_root,
                                               self.data_set.uuid))
        get_request.user = self.user
        get_ds_response = self.get_ds_view(get_request, self.data_set.uuid)
        self.assertEqual(get_ds_response.data.get('is_owner'),
                         self.user == self.data_set.get_owner())

    def test_get_data_set_returns_public(self):
        get_request = self.factory.get(urljoin(self.url_root,
                                               self.data_set.uuid))
        get_request.user = self.user
        get_ds_response = self.get_ds_view(get_request, self.data_set.uuid)
        self.assertEqual(get_ds_response.data.get('public'),
                         self.data_set.is_public())

    def test_get_data_set_returns_is_clean(self):
        get_request = self.factory.get(urljoin(self.url_root,
                                               self.data_set.uuid))
        get_request.user = self.user
        get_ds_response = self.get_ds_view(get_request, self.data_set.uuid)
        self.assertEqual(get_ds_response.data.get('is_clean'),
                         self.data_set.is_clean())

    def test_get_data_set_returns_file_count(self):
        get_request = self.factory.get(urljoin(self.url_root,
                                               self.data_set.uuid))
        get_request.user = self.user
        get_ds_response = self.get_ds_view(get_request, self.data_set.uuid)
        self.assertEqual(get_ds_response.data.get('file_count'),
                         self.data_set.get_file_count())

    def test_get_data_set_returns_owner(self):
        get_request = self.factory.get(urljoin(self.url_root,
                                               self.data_set.uuid))
        get_request.user = self.user
        get_ds_response = self.get_ds_view(get_request, self.data_set.uuid)
        self.assertEqual(
            get_ds_response.data.get('owner').get('profile').get('uuid'),
            self.user.profile.uuid
        )

    def test_get_data_set_returns_user_perms_for_owner(self):
        get_request = self.factory.get(urljoin(self.url_root,
                                               self.data_set.uuid))
        get_request.user = self.user
        get_ds_response = self.get_ds_view(get_request, self.data_set.uuid)
        response_perms = get_ds_response.data.get('user_perms')
        self.assertEqual(True, response_perms.get('change'))
        self.assertEqual(True, response_perms.get('read'))
        self.assertEqual(True, response_perms.get('read_meta'))

    def test_get_public_data_set_returns_user_perms_for_anon(self):
        self.data_set.share(ExtendedGroup.objects.public_group())
        get_request = self.factory.get(urljoin(self.url_root,
                                               self.data_set.uuid))
        get_ds_response = self.get_ds_view(get_request, self.data_set.uuid)
        response_perms = get_ds_response.data.get('user_perms')
        self.assertEqual(False, response_perms.get('change'))
        self.assertEqual(True, response_perms.get('read'))
        self.assertEqual(True, response_perms.get('read_meta'))

    def test_dataset_delete_successful(self):
        delete_view = DataSetsViewSet.as_view({'delete': 'destroy'})
        self.assertEqual(DataSet.objects.all().count(), 4)

        self.delete_request1 = self.factory.delete(
           urljoin(self.url_root, self.data_set.uuid)
        )

        force_authenticate(self.delete_request1, user=self.user)

        self.delete_response = delete_view(self.delete_request1,
                                           self.data_set.uuid)

        self.assertEqual(self.delete_response.status_code, 200)

        self.assertEqual(DataSet.objects.all().count(), 3)

        self.delete_request2 = self.factory.delete(
          urljoin(self.url_root, self.data_set_2.uuid)
        )

        force_authenticate(self.delete_request2, user=self.user)

        self.delete_response = delete_view(self.delete_request2,
                                           self.data_set_2.uuid)
        self.assertEqual(self.delete_response.status_code, 200)

        self.assertEqual(DataSet.objects.all().count(), 2)

    def test_dataset_delete_no_auth(self):
        delete_view = DataSetsViewSet.as_view({'delete': 'destroy'})
        self.assertEqual(DataSet.objects.all().count(), 4)

        self.delete_request = self.factory.delete(
           urljoin(self.url_root, self.data_set.uuid)
        )

        self.delete_response = delete_view(self.delete_request,
                                           self.data_set.uuid)

        self.assertEqual(self.delete_response.status_code, 403)

        self.assertEqual(DataSet.objects.all().count(), 4)

    def test_dataset_delete_not_found(self):
        delete_view = DataSetsViewSet.as_view({'delete': 'destroy'})
        self.assertEqual(DataSet.objects.all().count(), 4)

        uuid = self.data_set.uuid

        self.data_set.delete()

        self.assertEqual(DataSet.objects.all().count(), 3)

        self.delete_request = self.factory.delete(
           urljoin(self.url_root, uuid)
        )
        force_authenticate(self.delete_request, user=self.user)

        self.delete_response = delete_view(self.delete_request, uuid)

        self.assertEqual(self.delete_response.status_code, 404)

        self.assertEqual(DataSet.objects.all().count(), 3)

    @mock.patch('core.views.DataSetsViewSet.update_group_perms')
    @mock.patch('core.views.DataSetsViewSet.send_transfer_notification_email')
    def test_dataset_patch_success_returns_202(self, mock_update, mock_email):
        new_owner_email = 'new_owner@fake.com'
        User.objects.create_user('NewOwner1', new_owner_email, self.password)
        patch_request = self.factory.patch(
            urljoin(self.url_root, self.data_set.uuid),
            {"transfer_data_set": True, "new_owner_email": new_owner_email}
        )
        patch_request.user = self.user
        force_authenticate(patch_request, user=self.user)
        patch_response = self.patch_view(patch_request, self.data_set.uuid)
        self.assertEqual(patch_response.status_code, 202)

    @mock.patch('core.views.DataSetsViewSet.update_group_perms')
    @mock.patch('core.views.DataSetsViewSet.send_transfer_notification_email')
    def test_dataset_patch_returns_updated_is_owner(self, mock_update,
                                                    mock_email):
        new_owner_email = 'new_owner@fake.com'
        User.objects.create_user('NewOwner1', new_owner_email, self.password)
        patch_request = self.factory.patch(
            urljoin(self.url_root, self.data_set.uuid),
            {"transfer_data_set": True, "new_owner_email": new_owner_email}
        )
        patch_request.user = self.user
        force_authenticate(patch_request, user=self.user)
        patch_response = self.patch_view(patch_request, self.data_set.uuid)
        self.assertFalse(patch_response.data.get('is_owner'))

    def test_dataset_patch_fails_not_found_email_returns_404(self):
        patch_request = self.factory.patch(
            urljoin(self.url_root, self.data_set.uuid),
            {"transfer_data_set": True,
             "new_owner_email": 'not_valid@fake.com'}
        )
        patch_request.user = self.user
        force_authenticate(patch_request, user=self.user)
        patch_response = self.patch_view(patch_request, self.data_set.uuid)
        self.assertEqual(patch_response.status_code, 404)

    @mock.patch('core.views.DataSetsViewSet.update_group_perms')
    @mock.patch('core.views.DataSetsViewSet.send_transfer_notification_email')
    def test_dataset_calls_current_mock_methods(self, mock_update, mock_email):
        new_owner_email = 'new_owner@fake.com'
        User.objects.create_user('NewOwner1', new_owner_email, self.password)
        patch_request = self.factory.patch(
            urljoin(self.url_root, self.data_set.uuid),
            {"transfer_data_set": True, "new_owner_email": new_owner_email}
        )
        patch_request.user = self.user
        force_authenticate(patch_request, user=self.user)
        self.patch_view(patch_request, self.data_set.uuid)
        self.assertTrue(mock_update.called)
        self.assertTrue(mock_email.called)

    @mock.patch('core.views.DataSetsViewSet.update_group_perms',
                side_effect=RuntimeError)
    def test_dataset_patch_fails_and_rollback_owner(self, mock_update):
        new_owner_email = 'new_owner@fake.com'
        User.objects.create_user('NewOwner1', new_owner_email, self.password)
        patch_request = self.factory.patch(
            urljoin(self.url_root, self.data_set.uuid),
            {"transfer_data_set": True, "new_owner_email": new_owner_email}
        )
        patch_request.user = self.user
        force_authenticate(patch_request, user=self.user)
        response = self.patch_view(patch_request, self.data_set.uuid)
        self.assertEqual(response.status_code, 412)
        self.assertEqual(self.data_set.get_owner(), self.user)

    @mock.patch('core.views.get_groups_with_perms')
    def test_dataset_patch_fails_and_rollback_group_perms(self, mock_perms):
        new_owner_email = 'new_owner@fake.com'
        User.objects.create_user('NewOwner1', new_owner_email, self.password)
        group_non_union_0 = ExtendedGroup.objects.create(name="Group 0")
        group_non_union_1 = ExtendedGroup.objects.create(name="Group 1")
        self.data_set.share(group_non_union_0)
        self.data_set.share(group_non_union_1)
        group_non_union_0.user_set.add(self.user)
        group_non_union_1.user_set.add(self.user)

        patch_request = self.factory.patch(
            urljoin(self.url_root, self.data_set.uuid),
            {"transfer_data_set": True, "new_owner_email": new_owner_email}
        )
        # empty object will force the error
        mock_perms.return_value = [group_non_union_0, group_non_union_1, {}]
        patch_request.user = self.user
        force_authenticate(patch_request, user=self.user)
        response = self.patch_view(patch_request, self.data_set.uuid)
        self.assertEqual(response.status_code, 412)
        self.assertEqual(len(get_groups_with_perms(self.data_set)), 2)

    # Accession too long
    def test_dataset_patch_accession_fails(self):
        new_accession = self.create_rand_str(33)
        patch_request = self.factory.patch(
            urljoin(self.url_root, self.data_set.uuid),
            {"accession": new_accession}
        )
        force_authenticate(patch_request, user=self.user)
        patch_response = self.patch_view(patch_request, self.data_set.uuid)
        self.assertEqual(patch_response.status_code, 400)
        self.assertEqual(
            patch_response.data.get('accession')[0],
            'Ensure this field has no more than 32 characters.'
        )

    def test_dataset_patch_accession_successful(self):
        new_accession = self.create_rand_str(10)
        patch_request = self.factory.patch(
            urljoin(self.url_root, self.data_set.uuid),
            {"accession": new_accession},
        )
        force_authenticate(patch_request, user=self.user)
        patch_response = self.patch_view(patch_request, self.data_set.uuid)
        self.assertEqual(patch_response.status_code, 202)
        self.assertEqual(patch_response.data.get('accession'), new_accession)

    def test_dataset_patch_auth_fails(self):
        new_description = self.create_rand_str(50)
        patch_request = self.factory.patch(
            urljoin(self.url_root, self.data_set.uuid),
            {"description": new_description},
        )
        patch_response = self.patch_view(patch_request, self.data_set.uuid)
        self.assertEqual(patch_response.status_code, 401)

    def test_dataset_patch_description_fails(self):
        new_description = self.create_rand_str(5001)
        patch_request = self.factory.patch(
            urljoin(self.url_root, self.data_set.uuid),
            {"description": new_description},
        )
        force_authenticate(patch_request, user=self.user)
        patch_response = self.patch_view(patch_request, self.data_set.uuid)
        self.assertEqual(patch_response.status_code, 400)
        self.assertEqual(
            patch_response.data.get('description')[0],
            'Ensure this field has no more than 5000 characters.'
        )

    def test_dataset_patch_description_successful(self):
        new_description = self.create_rand_str(500)
        patch_request = self.factory.patch(
            urljoin(self.url_root, self.data_set.uuid),
            {"description": new_description},
        )
        force_authenticate(patch_request, user=self.user)
        patch_response = self.patch_view(patch_request, self.data_set.uuid)
        self.assertEqual(patch_response.status_code, 202)
        self.assertEqual(
            patch_response.data.get('description'), new_description
        )

    # Slug too long
    def test_dataset_patch_slug_fails(self):
        new_slug = self.create_rand_str(251)
        patch_request = self.factory.patch(
            urljoin(self.url_root, self.data_set.uuid),
            {"slug": new_slug}
        )
        force_authenticate(patch_request, user=self.user)
        patch_response = self.patch_view(patch_request, self.data_set.uuid)
        self.assertEqual(patch_response.status_code, 400)
        self.assertEqual(
            patch_response.data.get('slug')[0],
            'Ensure this field has no more than 250 characters.'
        )

    # Slugs must be unique
    def test_dataset_patch_slug_fails_unique(self):
        new_slug = self.create_rand_str(10)
        patch_request = self.factory.patch(
            urljoin(self.url_root, self.data_set.uuid),
            {"slug": new_slug}
        )
        force_authenticate(patch_request, user=self.user)
        patch_response = self.patch_view(patch_request, self.data_set.uuid)
        self.assertEqual(patch_response.status_code, 202)
        self.assertEqual(patch_response.data.get('slug'), new_slug)

        # Duplicate request
        patch_request = self.factory.patch(
            urljoin(self.url_root, self.data_set_2.uuid),
            {"slug": new_slug}
        )
        force_authenticate(patch_request, user=self.user)
        patch_response = self.patch_view(patch_request, self.data_set_2.uuid)
        self.assertEqual(patch_response.status_code, 400)
        self.assertEqual(
            patch_response.data.get('slug')[0],
            'Slugs must be unique.'
        )

    def test_dataset_patch_slug_successful(self):
        new_slug = self.create_rand_str(10)
        patch_request = self.factory.patch(
            urljoin(self.url_root, self.data_set.uuid),
            {"slug": new_slug},
        )
        force_authenticate(patch_request, user=self.user)
        patch_response = self.patch_view(patch_request, self.data_set.uuid)
        self.assertEqual(patch_response.status_code, 202)
        self.assertEqual(patch_response.data.get('slug'), new_slug)

    def test_dataset_patch_slug_trim_whitespace(self):
        new_slug = '  Test Slug Name  '
        patch_request = self.factory.patch(
            urljoin(self.url_root, self.data_set.uuid),
            {"slug": new_slug},
        )
        force_authenticate(patch_request, user=self.user)
        patch_response = self.patch_view(patch_request, self.data_set.uuid)
        self.assertEqual(patch_response.status_code, 202)
        self.assertEqual(patch_response.data.get('slug'), new_slug.strip())

    # Summary too long
    def test_dataset_patch_summary_fails(self):
        new_summary = self.create_rand_str(1001)
        patch_request = self.factory.patch(
            urljoin(self.url_root, self.data_set.uuid),
            {"summary": new_summary}
        )
        force_authenticate(patch_request, user=self.user)
        patch_response = self.patch_view(patch_request, self.data_set.uuid)
        self.assertEqual(patch_response.status_code, 400)
        self.assertEqual(
            patch_response.data.get('summary')[0],
            'Ensure this field has no more than 1000 characters.'
        )

    def test_dataset_patch_summary_successful(self):
        new_summary = self.create_rand_str(500)
        patch_request = self.factory.patch(
            urljoin(self.url_root, self.data_set.uuid),
            {"summary": new_summary},
        )
        force_authenticate(patch_request, user=self.user)
        patch_response = self.patch_view(patch_request, self.data_set.uuid)
        self.assertEqual(patch_response.status_code, 202)
        self.assertEqual(patch_response.data.get('summary'), new_summary)

    # Title too long
    def test_dataset_patch_title_fails(self):
        new_title = self.create_rand_str(251)
        patch_request = self.factory.patch(
            urljoin(self.url_root, self.data_set.uuid),
            {"title": new_title}
        )
        force_authenticate(patch_request, user=self.user)
        patch_response = self.patch_view(patch_request, self.data_set.uuid)
        self.assertEqual(patch_response.status_code, 400)
        self.assertEqual(
            patch_response.data.get('title')[0],
            'Ensure this field has no more than 250 characters.'
            )

    def test_dataset_patch_title_successful(self):
        new_title = "decaf coffee data_set"
        patch_request = self.factory.patch(
            urljoin(self.url_root, self.data_set.uuid),
            {"title": new_title},
        )
        force_authenticate(patch_request, user=self.user)
        patch_response = self.patch_view(patch_request, self.data_set.uuid)
        self.assertEqual(patch_response.status_code, 202)
        self.assertEqual(patch_response.data.get('title'), new_title)

    def test_send_transfer_notification_email_corrent_users(self):
        new_owner_email = 'new_owner@fake.com'
        new_owner = User.objects.create_user('NewOwner1', new_owner_email,
                                             self.password)
        groups = {'group_with_access': [], 'group_without_access': []}
        view_set = DataSetsViewSet()
        view_set.request = self.factory.get(self.url_root)
        view_set.request.user = SimpleLazyObject(lambda: self.user)
        view_set.data_set = SimpleLazyObject(lambda: self.data_set)
        view_set.current_site = SimpleLazyObject(lambda: 'test_site')
        email = view_set.send_transfer_notification_email(self.user,
                                                          new_owner, groups)
        self.assertEquals(email.to, [new_owner_email, self.user.email])

    def test_send_transfer_notification_email_sends_names(self):
        new_owner_email = 'new_owner@fake.com'
        new_owner = User.objects.create_user('NewOwner1', new_owner_email,
                                             self.password)
        groups = {'group_with_access': [], 'group_without_access': []}
        view_set = DataSetsViewSet()
        view_set.request = self.factory.get(self.url_root)
        view_set.request.user = SimpleLazyObject(lambda: self.user)
        view_set.data_set = SimpleLazyObject(lambda: self.data_set)
        view_set.current_site = SimpleLazyObject(lambda: 'test_site')
        email = view_set.send_transfer_notification_email(self.user,
                                                          new_owner, groups)
        self.assertIn(self.user.username, email.body)
        self.assertIn(new_owner.username, email.body)

    def test_send_transfer_notification_email_sends_profiles(self):
        new_owner_email = 'new_owner@fake.com'
        new_owner = User.objects.create_user('NewOwner1',
                                             new_owner_email,
                                             self.password)
        groups = {'group_with_access': [], 'group_without_access': []}
        view_set = DataSetsViewSet()
        view_set.request = self.factory.get(self.url_root)
        view_set.request.user = SimpleLazyObject(lambda: self.user)
        view_set.data_set = SimpleLazyObject(lambda: self.data_set)
        view_set.current_site = SimpleLazyObject(lambda: 'test_site')
        email = view_set.send_transfer_notification_email(self.user,
                                                          new_owner, groups)
        self.assertIn(
            'http://{}/users/{}'.format(
                view_set.current_site, self.user.profile.uuid
            ),
            email.body)
        self.assertIn(
            'http://{}/users/{}'.format(
                view_set.current_site, new_owner.profile.uuid
            ),
            email.body)

    def test_send_transfer_notification_email_sends_data_set(self):
        new_owner_email = 'new_owner@fake.com'
        new_owner = User.objects.create_user('NewOwner1', new_owner_email,
                                             self.password)
        groups = {'group_with_access': [], 'group_without_access': []}
        view_set = DataSetsViewSet()
        view_set.request = self.factory.get(self.url_root)
        view_set.request.user = SimpleLazyObject(lambda: self.user)
        view_set.data_set = SimpleLazyObject(lambda: self.data_set)
        view_set.current_site = SimpleLazyObject(lambda: 'test_site')
        email = view_set.send_transfer_notification_email(self.user,
                                                          new_owner, groups)
        self.assertIn(self.data_set.name, email.body)
        self.assertIn(self.data_set.uuid, email.body)

    def test_update_group_perms_remove_access(self):
        new_owner_email = 'new_owner@fake.com'
        new_owner = User.objects.create_user('NewOwner1', new_owner_email,
                                             self.password)
        self.data_set.share(ExtendedGroup.objects.public_group())
        group_union = ExtendedGroup.objects.create(name="Group Union")
        group_non_union = ExtendedGroup.objects.create(name="Group Non-Union")
        self.data_set.share(group_union)
        group_union.user_set.add(self.user)
        group_union.user_set.add(new_owner)
        self.data_set.share(group_non_union)
        group_non_union.user_set.add(self.user)

        view_set = DataSetsViewSet()
        view_set.request = self.factory.get(self.url_root)
        view_set.data_set = SimpleLazyObject(lambda: self.data_set)
        view_set.current_site = SimpleLazyObject(lambda: 'test_site')
        groups = view_set.update_group_perms(new_owner)

        self.assertEqual(len(groups.get('groups_without_access')), 1)
        self.assertEqual(
            groups.get('groups_without_access')[0].get('name'),
            group_non_union.extendedgroup.name
        )
        self.assertEqual(
            groups.get('groups_without_access')[0].get('profile'),
            'http://{}/groups/{}'.format(view_set.current_site,
                                         group_non_union.extendedgroup.uuid)
        )

    def test_update_group_perms_retains_access(self):
        new_owner_email = 'new_owner@fake.com'
        new_owner = User.objects.create_user('NewOwner1', new_owner_email,
                                             self.password)
        group_union = ExtendedGroup.objects.create(name="Group Union")
        self.data_set.share(group_union)
        group_union.user_set.add(self.user)
        group_union.user_set.add(new_owner)

        view_set = DataSetsViewSet()
        view_set.request = self.factory.get(self.url_root)
        view_set.data_set = SimpleLazyObject(lambda: self.data_set)
        view_set.current_site = SimpleLazyObject(lambda: 'test_site')
        groups = view_set.update_group_perms(new_owner)

        self.assertEqual(len(groups.get('groups_with_access')), 1)
        self.assertEqual(groups.get('groups_with_access')[0].get('name'),
                         group_union.extendedgroup.name)
        self.assertEqual(
            groups.get('groups_with_access')[0].get('profile'),
            'http://{}/groups/{}'.format(view_set.current_site,
                                         group_union.extendedgroup.uuid)
        )

    def test_update_group_perms_retains_public(self):
        new_owner_email = 'new_owner@fake.com'
        new_owner = User.objects.create_user('NewOwner1', new_owner_email,
                                             self.password)
        group_public = ExtendedGroup.objects.public_group()
        self.data_set.share(group_public)

        view_set = DataSetsViewSet()
        view_set.request = self.factory.get(self.url_root)
        view_set.data_set = SimpleLazyObject(lambda: self.data_set)
        view_set.current_site = SimpleLazyObject(lambda: 'test_site')
        groups = view_set.update_group_perms(new_owner)

        self.assertEqual(len(groups.get('groups_with_access')), 1)
        self.assertEqual(
            groups.get('groups_with_access')[0].get('name'),
            group_public.extendedgroup.name
        )
        self.assertEqual(
            groups.get('groups_with_access')[0].get('profile'),
            'http://{}/groups/{}'.format(view_set.current_site,
                                         group_public.extendedgroup.uuid)
        )

    def test_get_data_set_is_clean(self):
        self.get_request.user = self.user
        get_response = self.view(self.get_request)
        self.assertTrue(get_response.data.get('data_sets')[0]["is_clean"])

    def test_get_data_set_is_not_clean(self):
        # Create a DataSet along with a Visualization Tool
        create_tool_with_necessary_models("VISUALIZATION", user=self.user)
        self.get_request.user = self.user
        get_response = self.view(self.get_request)
        self.assertFalse(get_response.data.get('data_sets')[0]["is_clean"])

    def test_is_owner_reflects_actual_owner(self):
        get_request = self.factory.get(urljoin(self.url_root,
                                               self.user_3_data_set.uuid))
        get_request.user = self.user_3
        get_response = self.view(get_request)
        data_set = get_response.data.get('data_sets')[0]
        self.assertTrue(data_set["is_owner"])

    def test_is_owner_reflects_actual_owner_with_admin_requester(self):
        username = password = "admin"
        admin_user = User.objects.create_superuser(username, '', password)
        get_request = self.factory.get(urljoin(self.url_root,
                                               self.user_3_data_set.uuid))
        get_request.user = admin_user
        get_response = self.view(self.get_request)
        data_set = get_response.data.get('data_sets')[0]
        self.assertFalse(data_set["is_owner"])


class GroupApiV2Tests(APIV2TestCase):
    def setUp(self):
        super(GroupApiV2Tests, self).setUp(
            api_base_name="groups/", view=GroupViewSet.as_view({'get': 'list'})
        )
        self.data_set = create_dataset_with_necessary_models(user=self.user)
        self.group = ExtendedGroup.objects.create(name="Test Group")
        self.group_2 = ExtendedGroup.objects.create(name="Test Group 2")
        self.group.user_set.add(self.user)
        self.group_2.user_set.add(self.user)
        self.data_set.share(self.group)
        self.data_set.share(self.group_2)

    def test_get_groups_with_data_set_uuid_returns_401_for_anon(self):
        get_request = self.factory.get(self.url_root,
                                       {'dataSetUuid': self.data_set.uuid})
        get_response = self.view(get_request)
        self.assertEqual(get_response.status_code, 401)

    def test_get_groups_invalid_data_set_uuid_returns_404(self):
        get_request = self.factory.get(self.url_root,
                                       {'dataSetUuid': 'xxx2'})
        get_response = self.view(get_request)
        self.assertEqual(get_response.status_code, 404)

    def test_get_groups_with_data_set_uuid_returns_correct_groups(self):
        get_request = self.factory.get(self.url_root,
                                       {'dataSetUuid': self.data_set.uuid})
        get_request.user = self.user
        get_response = self.view(get_request)
        self.assertEqual(len(get_response.data), 2)
        group_uuid_list = [self.group.uuid, self.group_2.uuid]
        self.assertIn(get_response.data[0].get('uuid'), group_uuid_list)
        self.assertIn(get_response.data[1].get('uuid'), group_uuid_list)

    def test_get_groups_with_data_set_uuid_returns_public_group(self):
        public_group = ExtendedGroup.objects.public_group()
        self.data_set.share(public_group)
        get_request = self.factory.get(self.url_root,
                                       {'dataSetUuid': self.data_set.uuid})
        get_request.user = self.user
        get_response = self.view(get_request)
        self.assertEqual(len(get_response.data), 3)
        group_uuid_list = [get_response.data[0].get('id'),
                           get_response.data[1].get('id'),
                           get_response.data[2].get('id')]
        self.assertIn(public_group.id, group_uuid_list)

    def test_get_groups_with_data_set_uuid_has_name_field(self):
        self.data_set.unshare(self.group_2)
        get_request = self.factory.get(self.url_root,
                                       {'dataSetUuid': self.data_set.uuid})
        get_request.user = self.user
        get_response = self.view(get_request)
        self.assertEqual(self.group.name, get_response.data[0].get('name'))

    def test_get_groups_with_data_set_uuid_has_id_field(self):
        self.data_set.unshare(self.group_2)
        get_request = self.factory.get(self.url_root,
                                       {'dataSetUuid': self.data_set.uuid})
        get_request.user = self.user
        get_response = self.view(get_request)
        self.assertEqual(self.group.id, get_response.data[0].get('id'))

    def test_get_groups_with_data_set_uuid_has_uuid(self):
        self.data_set.unshare(self.group_2)
        get_request = self.factory.get(self.url_root,
                                       {'dataSetUuid': self.data_set.uuid})
        get_request.user = self.user
        get_response = self.view(get_request)
        self.assertEqual(self.group.uuid, get_response.data[0].get('uuid'))

    def test_get_groups_with_data_set_uuid_has_correct_perms_field(self):
        self.data_set.unshare(self.group_2)
        get_request = self.factory.get(self.url_root,
                                       {'dataSetUuid': self.data_set.uuid})
        get_request.user = self.user
        get_response = self.view(get_request)
        response_perms = get_response.data[0].get('perms')
        self.assertEqual(False, response_perms.get('change'))
        self.assertEqual(True, response_perms.get('read'))
        self.assertEqual(True, response_perms.get('read_meta'))


class AnalysisApiV2Tests(APIV2TestCase):

    def setUp(self):
        super(AnalysisApiV2Tests, self).setUp(
            api_base_name="analyses/",
            view=AnalysisViewSet.as_view()
        )
        self.project = Project.objects.create()

        self.galaxy_instance = GalaxyInstanceFactory()
        self.workflow_engine = WorkflowEngine.objects.create(
            instance=self.galaxy_instance
        )
        self.workflow = Workflow.objects.create(
            workflow_engine=self.workflow_engine
        )

        # Create Datasets
        self.data_set = DataSet.objects.create(name="coffee data_set")
        self.data_set.set_owner(self.user)
        self.data_set_2 = DataSet.objects.create(name="cool data_set")

        # Create Investigation/InvestigationLinks for the DataSets
        self.investigation = Investigation.objects.create()

        # Create Studys and Assays
        self.study = Study.objects.create(investigation=self.investigation)
        self.assay = Assay.objects.create(study=self.study)

        # Create Analyses
        self.analysis = Analysis.objects.create(
            name='Coffee Analysis',
            summary='coffee',
            project=self.project,
            data_set=self.data_set,
            workflow=self.workflow,
            time_start='2019-03-02T06:12:03.819446Z'
        )
        self.analysis.set_owner(self.user)

        self.analysis2 = Analysis.objects.create(
            name='Coffee Analysis2',
            summary='coffee2',
            project=self.project,
            data_set=self.data_set,
            workflow=self.workflow,
            time_start='2019-03-02T06:20:41.853987Z'
        )
        self.analysis2.set_owner(self.user)

        # Create Nodes
        self.node = Node.objects.create(assay=self.assay, study=self.study)

        self.node_json = json.dumps([{
            "uuid": "cfb31cca-4f58-4ef0-b1e2-4469c804bf73",
            "relative_file_store_item_url": None,
            "parent_nodes": [],
            "child_nodes": [
                "1d9ee2ee-d804-4458-93b9-b1fb9a08a2c8"
            ],
            "auxiliary_nodes": [],
            "is_auxiliary_node": False,
            "file_extension": None,
            "auxiliary_file_generation_task_state": None,
            "ready_for_igv_detail_view": None
        }])

        self.client.login(username=self.username, password=self.password)

        # Make reusable requests & responses
        self.get_request = self.factory.get(self.url_root)
        self.get_response = self.view(self.get_request)
        self.put_request = self.factory.put(
            self.url_root,
            data=self.node_json,
            format="json"
        )
        self.put_response = self.view(self.put_request)
        self.patch_request = self.factory.patch(
            self.url_root,
            data=self.node_json,
            format="json"
        )
        self.patch_response = self.view(self.patch_request)
        self.options_request = self.factory.options(
            self.url_root,
            data=self.node_json,
            format="json"
        )
        self.options_response = self.view(self.options_request)

    def test_unallowed_http_verbs(self):
        self.assertEqual(
            self.put_response.data['detail'], 'Method "PUT" not allowed.')
        self.assertEqual(
            self.patch_response.data['detail'], 'Method "PATCH" not allowed.')
        self.assertEqual(
            self.options_response.data['detail'], 'Method "OPTIONS" not '
                                                  'allowed.')

    def test_get_analysis_returns_empty_list_for_no_public_ds(self):
        get_request = self.factory.get(self.url_root)
        get_response = self.view(get_request)
        self.assertEqual(get_response.data, [])

    def test_get_analysis_returns_analyses_for_public_ds(self):
        self.data_set.share(ExtendedGroup.objects.public_group())
        get_request = self.factory.get(self.url_root)
        get_response = self.view(get_request)
        analysis_list = [self.analysis.uuid, self.analysis2.uuid]
        self.assertEqual(len(get_response.data), 2)
        self.assertIn(get_response.data[0].get('uuid'), analysis_list)
        self.assertIn(get_response.data[1].get('uuid'), analysis_list)

    def test_get_analysis_returns_sorted_analyses_for_user(self):
        get_request = self.factory.get(self.url_root)
        force_authenticate(get_request, user=self.user)
        get_response = self.view(get_request)
        # sorted in reverse time_start
        self.assertEqual(get_response.data[1].get('uuid'), self.analysis.uuid)
        self.assertEqual(get_response.data[0].get('uuid'), self.analysis2.uuid)

    def test_get_analysis_returns_paged_analyses_for_user(self):
        limit = 1
        get_request = self.factory.get(self.url_root,
                                       {'limit': limit, 'offset': 0})
        force_authenticate(get_request, user=self.user)
        get_response = self.view(get_request)
        self.assertEqual(len(get_response.data), limit)

    def test_get_analysis_returns_offset_analyses_for_user(self):
        offset = 1
        get_request = self.factory.get(self.url_root, {'offset': offset})
        force_authenticate(get_request, user=self.user)
        get_response = self.view(get_request)
        # know the total length off analyses is 2
        self.assertEqual(len(get_response.data), 1)

    def test_get_analysis_with_ds_uuid_returns_401(self):
        get_request_with_ds = self.factory.get(
            self.url_root, {'dataSetUuid': self.data_set.uuid}
        )
        get_response = self.view(get_request_with_ds)
        self.assertEqual(get_response.status_code, 401)

    def test_get_analysis_with_invalid_ds_uuid_returns_404(self):
        get_request_with_ds = self.factory.get(
            self.url_root, {'dataSetUuid': 'xxx5'}
        )
        force_authenticate(get_request_with_ds, user=self.user)
        get_response = self.view(get_request_with_ds)
        self.assertEqual(get_response.status_code, 404)

    def test_get_analysis_with_ds_uuid_returns_analyses(self):
        get_request_with_ds = self.factory.get(
            self.url_root, {'dataSetUuid': self.data_set.uuid}
        )
        force_authenticate(get_request_with_ds, user=self.user)
        get_response = self.view(get_request_with_ds)
        analysis_list = [self.analysis.uuid, self.analysis2.uuid]
        self.assertEqual(len(get_response.data), 2)
        self.assertIn(get_response.data[0].get('uuid'), analysis_list)
        self.assertIn(get_response.data[1].get('uuid'), analysis_list)

    def test_get_analysis_with_ds_uuid_returns_names_field(self):
        self.analysis2.delete()
        get_request_with_ds = self.factory.get(
            self.url_root, {'dataSetUuid': self.data_set.uuid}
        )
        force_authenticate(get_request_with_ds, user=self.user)
        get_response = self.view(get_request_with_ds)
        self.assertEqual(get_response.data[0].get('name'), self.analysis.name)

    def test_get_analysis_with_ds_uuid_returns_status_field(self):
        self.analysis2.delete()
        get_request_with_ds = self.factory.get(
            self.url_root, {'dataSetUuid': self.data_set.uuid}
        )
        force_authenticate(get_request_with_ds, user=self.user)
        get_response = self.view(get_request_with_ds)
        self.assertEqual(get_response.data[0].get('status'),
                         self.analysis.status)

    def test_get_analysis_with_ds_uuid_returns_summary_field(self):
        self.analysis2.delete()
        get_request_with_ds = self.factory.get(
            self.url_root, {'dataSetUuid': self.data_set.uuid}
        )
        force_authenticate(get_request_with_ds, user=self.user)
        get_response = self.view(get_request_with_ds)
        self.assertEqual(get_response.data[0].get('summary'),
                         self.analysis.summary)

    def test_get_analysis_with_ds_uuid_returns_time_start_field(self):
        self.analysis2.delete()
        get_request_with_ds = self.factory.get(
            self.url_root, {'dataSetUuid': self.data_set.uuid}
        )
        force_authenticate(get_request_with_ds, user=self.user)
        get_response = self.view(get_request_with_ds)
        self.assertEqual(get_response.data[0].get('time_start'),
                         self.analysis.time_start)

    def test_get_analysis_with_ds_uuid_returns_time_end_field(self):
        self.analysis2.delete()
        get_request_with_ds = self.factory.get(
            self.url_root, {'dataSetUuid': self.data_set.uuid}
        )
        force_authenticate(get_request_with_ds, user=self.user)
        get_response = self.view(get_request_with_ds)
        self.assertEqual(get_response.data[0].get('time_end'),
                         self.analysis.time_end)

    def test_get_analysis_with_ds_uuid_returns_uuid_field(self):
        self.analysis2.delete()
        get_request_with_ds = self.factory.get(
            self.url_root, {'dataSetUuid': self.data_set.uuid}
        )
        force_authenticate(get_request_with_ds, user=self.user)
        get_response = self.view(get_request_with_ds)
        self.assertEqual(get_response.data[0].get('uuid'), self.analysis.uuid)

    def test_get_analysis_with_ds_uuid_returns_workflow_field(self):
        self.analysis2.delete()
        get_request_with_ds = self.factory.get(
            self.url_root, {'dataSetUuid': self.data_set.uuid}
        )
        force_authenticate(get_request_with_ds, user=self.user)
        get_response = self.view(get_request_with_ds)
        self.assertEqual(get_response.data[0].get('workflow'),
                         self.analysis.workflow.id)

    def test_get_analysis_with_ds_uuid_returns_owner_field(self):
        self.analysis2.delete()
        get_request_with_ds = self.factory.get(
            self.url_root, {'dataSetUuid': self.data_set.uuid}
        )
        force_authenticate(get_request_with_ds, user=self.user)
        get_response = self.view(get_request_with_ds)
        self.assertEqual(
            get_response.data[0].get('owner').get('profile').get('uuid'),
            self.analysis.get_owner().profile.uuid
        )

    def test_get_analysis_with_ds_uuid_returns_sorted_analyses(self):
        get_request = self.factory.get(self.url_root,
                                       {'dataSetUuid': self.data_set.uuid})
        force_authenticate(get_request, user=self.user)
        get_response = self.view(get_request)
        # sorted in reverse time_start
        self.assertEqual(get_response.data[1].get('uuid'), self.analysis.uuid)
        self.assertEqual(get_response.data[0].get('uuid'), self.analysis2.uuid)

    def test_get_analysis_with_ds_uuid_returns_paged_analyses(self):
        limit = 1
        get_request = self.factory.get(self.url_root,
                                       {'limit': limit,
                                        'offset': 0,
                                        'dataSetUuid': self.data_set.uuid})
        force_authenticate(get_request, user=self.user)
        get_response = self.view(get_request)
        self.assertEqual(len(get_response.data), limit)

    def test_get_analysis_with_ds_uuid_returns_offset_analyses(self):
        offset = 1
        get_request = self.factory.get(self.url_root,
                                       {'offset': offset,
                                        'dataSetUuid': self.data_set.uuid})
        force_authenticate(get_request, user=self.user)
        get_response = self.view(get_request)
        # know the total length off analysis is 2
        self.assertEqual(len(get_response.data), 1)

    def test_analysis_delete_successful(self):

        self.assertEqual(Analysis.objects.all().count(), 2)

        self.delete_request1 = self.factory.delete(
           urljoin(self.url_root, self.analysis.uuid)
        )

        force_authenticate(self.delete_request1, user=self.user)

        self.delete_response = self.view(self.delete_request1,
                                         self.analysis.uuid)

        self.assertEqual(self.delete_response.status_code, 200)

        self.assertEqual(Analysis.objects.all().count(), 1)

        self.delete_request2 = self.factory.delete(
          urljoin(self.url_root, self.analysis2.uuid)
        )

        force_authenticate(self.delete_request2, user=self.user)

        self.delete_response = self.view(self.delete_request2,
                                         self.analysis2.uuid)
        self.assertEqual(self.delete_response.status_code, 200)

        self.assertEqual(Analysis.objects.all().count(), 0)

    def test_analysis_delete_no_auth(self):
        self.assertEqual(Analysis.objects.all().count(), 2)

        self.delete_request = self.factory.delete(
           urljoin(self.url_root, self.analysis.uuid)
        )

        self.delete_response = self.view(self.delete_request,
                                         self.analysis.uuid)

        self.assertEqual(self.delete_response.status_code, 403)

        self.assertEqual(Analysis.objects.all().count(), 2)

    def test_analysis_delete_not_found(self):
        self.assertEqual(Analysis.objects.all().count(), 2)

        uuid = self.analysis.uuid

        self.analysis.delete()

        self.assertEqual(Analysis.objects.all().count(), 1)

        self.delete_request = self.factory.delete(
           urljoin(self.url_root, uuid)
        )
        force_authenticate(self.delete_request, user=self.user)

        self.delete_response = self.view(self.delete_request,
                                         uuid)

        self.assertEqual(self.delete_response.status_code, 404)

        self.assertEqual(Analysis.objects.all().count(), 1)


class WorkflowApiV2Tests(APIV2TestCase):
    def setUp(self):
        self.mock_workflow_graph = "{is_test_workflow_graph: true}"
        super(WorkflowApiV2Tests, self).setUp(
            api_base_name="workflows/",
            view=WorkflowViewSet.as_view({"get": "graph"})
        )
        self.workflow = WorkflowFactory(
            graph=self.mock_workflow_graph,
            workflow_engine=WorkflowEngineFactory(
                instance=GalaxyInstanceFactory()
            )
        )

    def test_get_workflow_graph(self):
        workflow_graph_url = urljoin(
            self.url_root,
            "<uuid>/graph/"
        )
        get_request = self.factory.get(workflow_graph_url)
        get_response = self.get_response = self.view(
            get_request,
            uuid=self.workflow.uuid
        )
        self.assertEqual(get_response.content, self.mock_workflow_graph)


class SiteProfileApiV2Tests(APIV2TestCase):
    def setUp(self, **kwargs):
        super(SiteProfileApiV2Tests, self).setUp(
            api_base_name="site_profiles",
            view=SiteProfileViewSet.as_view()
        )
        self.current_site = Site.objects.get_current()
        self.site_profile = SiteProfile.objects.create(
            site=self.current_site,
            about_markdown='About the platform paragraph.',
            intro_markdown='The refinery platform intro paragraph.',
            twitter_username='Mock_twitter_name'
        )
        self.site_video_1 = SiteVideo.objects.create(
            caption="Dashboard video",
            site_profile=self.site_profile,
            source="YouTube",
            source_id="yt_5tc"
        )
        self.site_video_2 = SiteVideo.objects.create(
            caption="Analysis video",
            site_profile=self.site_profile,
            source="YouTube",
            source_id="yt_875"
        )

        username = password = "admin"
        self.admin_user = User.objects.create_superuser(username, '', password)
        self.get_request = self.factory.get(self.url_root)

    def test_get_returns_404_status_for_missing_site_profiles(self):
        SiteProfile.objects.all().delete()
        get_response = self.view(self.get_request)
        self.assertEqual(get_response.status_code, 404)

    def test_get_returns_200_status_for_anon_user(self):
        get_response = self.view(self.get_request)
        self.assertEqual(get_response.status_code, 200)

    def test_get_returns_site_profile(self):
        get_response = self.view(self.get_request)
        self.assertEqual(get_response.data.get('site'), self.current_site.id)

    def test_get_returns_site_markdown_fields(self):
        get_response = self.view(self.get_request)
        self.assertEqual(get_response.data.get('about_markdown'),
                         self.site_profile.about_markdown)
        self.assertEqual(get_response.data.get('intro_markdown'),
                         self.site_profile.intro_markdown)

    def test_get_returns_twitter_username(self):
        get_response = self.view(self.get_request)
        self.assertEqual(get_response.data.get('twitter_username'),
                         self.site_profile.twitter_username)

    def test_get_returns_site_videos(self):
        get_response = self.view(self.get_request)
        response_videos = [video.get('source_id') for video in
                           get_response.data.get('site_videos')]
        self.assertItemsEqual(response_videos, [self.site_video_1.source_id,
                                                self.site_video_2.source_id])

    def test_patch_returns_401_status_for_anon_user(self):
        patch_request = self.factory.patch(
            self.url_root,
            {'about_markdown': 'New paragraph about the site.'}
        )
        patch_response = self.view(patch_request)
        self.assertEqual(patch_response.status_code, 401)

    def test_patch_returns_202_status_for_admin(self):
        patch_request = self.factory.patch(
            self.url_root,
            {'about_markdown': 'New paragraph about the site.'}
        )
        patch_request.user = self.admin_user
        patch_response = self.view(patch_request)
        self.assertEqual(patch_response.status_code, 202)

    def test_patch_updates_about_markdown(self):
        new_about_markdown = 'New paragraph about the site.'
        patch_request = self.factory.patch(
            self.url_root,
            {'about_markdown': new_about_markdown}
        )
        patch_request.user = self.admin_user
        patch_response = self.view(patch_request)
        self.assertEqual(patch_response.data.get('about_markdown'),
                         new_about_markdown)

    def test_patch_updates_intro_markdown(self):
        new_intro_markdown = 'New introduction to the refinery-platform.'
        patch_request = self.factory.patch(
            self.url_root,
            {'intro_markdown': new_intro_markdown}
        )
        patch_request.user = self.admin_user
        patch_response = self.view(patch_request)
        self.assertEqual(patch_response.data.get('intro_markdown'),
                         new_intro_markdown)

    def test_patch_updates_twitter_username(self):
        new_twitter_username = 'newTwitterName'
        patch_request = self.factory.patch(
            self.url_root,
            {'twitter_username': new_twitter_username}
        )
        patch_request.user = self.admin_user
        patch_response = self.view(patch_request)
        self.assertEqual(patch_response.data.get('twitter_username'),
                         new_twitter_username)

    def test_patch_updates_site_videos_lists_add(self):
        site_video_1_data = {
            "caption": self.site_video_1.caption,
            "site_profile": self.site_profile.id,
            "source": self.site_video_1.source,
            "source_id": self.site_video_1.source_id,
            "id": self.site_video_1.id
        }
        site_video_2_data = {
            "caption": self.site_video_2.caption,
            "site_profile": self.site_profile.id,
            "source": self.site_video_2.source,
            "source_id": self.site_video_2.source_id,
            "id": self.site_video_2.id
        }
        site_video_3_data = {
            "caption": "Video caption three.",
            "site_profile": self.site_profile.id,
            "source": "youtube",
            "source_id": "yt_349v"
        }
        patch_request = self.factory.patch(
            self.url_root,
            {"site_videos": json.dumps([
                site_video_1_data, site_video_2_data, site_video_3_data
            ])}
        )
        patch_request.user = self.admin_user
        patch_response = self.view(patch_request)
        self.site_profile.refresh_from_db()
        self.assertEqual(len(self.site_profile.sitevideo_set.all()),
                         len(patch_response.data.get('site_videos')))

    def test_patch_updates_site_videos_lists_removal(self):
        site_video_2_data = {
            "caption": self.site_video_2.caption,
            "site_profile": self.site_profile.id,
            "source": self.site_video_2.source,
            "source_id": self.site_video_2.source_id,
            "id": self.site_video_2.id,
        }
        patch_request = self.factory.patch(
            self.url_root,
            {"site_videos": json.dumps([site_video_2_data])}
        )
        patch_request.user = self.admin_user
        patch_response = self.view(patch_request)
        self.site_profile.refresh_from_db()
        self.assertEqual(len(self.site_profile.sitevideo_set.all()),
                         len(patch_response.data.get('site_videos')))

    def test_patch_updates_site_videos_lists_updates_video_caption(self):
        new_caption = 'New analysis video caption.'
        site_video_1_data = {
            "caption": new_caption,
            "site_profile": self.site_profile.id,
            "source": self.site_video_1.source,
            "source_id": self.site_video_1.source_id,
            "id": self.site_video_1.id
        }
        patch_request = self.factory.patch(
            self.url_root,
            {"site_videos": json.dumps([site_video_1_data])}
        )
        patch_request.user = self.admin_user
        patch_response = self.view(patch_request)
        self.assertEqual(
            patch_response.data.get('site_videos')[0].get('caption'),
            new_caption)


class UserViewTest(TestCase):
    def setUp(self, **kwargs):
        self.username = 'test_user'
        self.password = '12345@'
        self.user = User.objects.create_user(self.username,
                                             'test@fake.com',
                                             self.password)
        self.client = Client()

    def test_returns_200_status_with_correct_template(self):
        get_request = self.client.get(
            'users/{}/'.format(self.user.profile.uuid)
        )
        get_request.user = self.user
        with self.assertTemplateUsed('core/user.html'):
            response = user(get_request, self.user.username)
            self.assertEqual(response.status_code, 200)

    def test_raises_404_status_for_anon(self):
        get_request = self.client.get(
            'users/{}/'.format(self.user.profile.uuid)
        )
        get_request.user = get_anonymous_user()
        with self.assertRaises(Http404):
            user(get_request, '')


class UserProfileApiV2Tests(APIV2TestCase):
    def setUp(self, **kwargs):
        super(UserProfileApiV2Tests, self).setUp(
            api_base_name="user_profiles/",
            view=UserProfileViewSet.as_view()
        )
        self.user_lm = User.objects.create_user('lab_member',
                                                'member@fake.com',
                                                self.password)
        self.lab_group = ExtendedGroup.objects.create(name="Lab Group")
        self.non_lab_group = ExtendedGroup.objects.create(name="Test Group")
        self.lab_group.user_set.add(self.user_lm)
        self.non_lab_group.user_set.add(self.user)

    def test_patch_primary_group_returns_success_status(self):
        patch_request = self.factory.patch(
            urljoin(self.url_root, self.user_lm.profile.uuid),
            {"primary_group": self.lab_group.id}
        )
        patch_request.user = self.user_lm
        force_authenticate(patch_request, user=self.user_lm)
        patch_response = self.view(patch_request, self.user_lm.profile.uuid)
        self.assertEqual(patch_response.status_code, 202)

    def test_patch_primary_group_returns_success_group_id(self):
        patch_request = self.factory.patch(
            urljoin(self.url_root, self.user_lm.profile.uuid),
            {"primary_group": self.lab_group.id}
        )
        patch_request.user = self.user_lm
        force_authenticate(patch_request, user=self.user_lm)
        patch_response = self.view(patch_request, self.user_lm.profile.uuid)
        self.assertEqual(patch_response.data.get('primary_group'),
                         self.lab_group.id)

    def test_patch_primary_group_success_updates_profile(self):
        patch_request = self.factory.patch(
            urljoin(self.url_root, self.user_lm.profile.uuid),
            {"primary_group": self.lab_group.id}
        )
        patch_request.user = self.user_lm
        force_authenticate(patch_request, user=self.user_lm)
        self.view(patch_request, self.user_lm.profile.uuid)
        self.assertEqual(self.user_lm.profile.primary_group_id,
                         self.lab_group.id)

    def test_patch_primary_group_returns_unauthorized_for_anon_user(self):
        patch_request = self.factory.patch(
            urljoin(self.url_root, self.user_lm.profile.uuid),
            {"primary_group": self.lab_group.id}
        )
        patch_response = self.view(patch_request, self.user_lm.profile.uuid)
        self.assertEqual(patch_response.status_code, 401)

    def test_patch_primary_group_returns_bad_request_for_invalid_group(self):
        patch_request = self.factory.patch(
            urljoin(self.url_root, self.user_lm.profile.uuid),
            {"primary_group": 0}
        )
        patch_request.user = self.user_lm
        force_authenticate(patch_request, user=self.user_lm)
        patch_response = self.view(patch_request, self.user_lm.profile.uuid)
        self.assertEqual(patch_response.status_code, 400)

    def test_patch_primary_group_returns_bad_request_for_non_member(self):
        patch_request = self.factory.patch(
            urljoin(self.url_root, self.user_lm.profile.uuid),
            {"primary_group": self.non_lab_group.id}
        )
        patch_request.user = self.user_lm
        force_authenticate(patch_request, user=self.user_lm)
        patch_response = self.view(patch_request, self.user_lm.profile.uuid)
        self.assertEqual(patch_response.status_code, 400)


class EventApiV2Tests(APIV2TestCase):
    maxDiff = None

    def setUp(self):
        super(EventApiV2Tests, self).setUp(
            api_base_name="events/",
            view=EventViewSet.as_view()
        )

    def test_get_event_list_provides_access_control_between_users(self):
        # Create objects that trigger Events for "another_user"
        another_user = User.objects.create_user("Another", "User",
                                                "another_user@example.com")
        create_tool_with_necessary_models("VISUALIZATION", user=another_user)
        events = Event.objects.all()
        self.assertEqual(len(events), 2)

        get_request = self.factory.get(urljoin(self.url_root, '/'))
        get_request.user = self.user
        get_response = self.view(get_request).render()
        # Ensure that request made by "self.user" doesn't return Events from
        #  "another_user"
        self.assertEqual(json.loads(get_response.content), [])

    def test_get_event_list(self):
        CuserMiddleware.set_user(self.user)
        create_tool_with_necessary_models("VISUALIZATION", user=self.user)
        create_tool_with_necessary_models("WORKFLOW", user=self.user)
        events = Event.objects.all()
        self.assertEqual(events.count(), 4)

        messages = [str(event) for event in events]
        data_sets = [DataSet.objects.get(uuid=event.data_set.uuid) for event in
                     events]
        display_names = [
            event.get_details_as_dict().get('display_name') for event in events
        ]
        date_times = [
            event.date_time.isoformat().replace('+00:00', 'Z') for event in
            events
        ]

        get_request = self.factory.get(urljoin(self.url_root, '/'))
        get_request.user = self.user
        get_response = self.view(get_request)
        self.assertEqual(
            get_response.data,
            [
                {
                    'date_time': date_times[3],
                    'message': messages[3],
                    'data_set': DataSetSerializer(
                        data_sets[3], context={'request': get_request}
                    ).data,
                    'group': None,
                    'user': UserSerializer(self.user).data,
                    'type': 'UPDATE',
                    'sub_type': 'ANALYSIS_CREATION',
                    'details': {'display_name': display_names[3]}
                },
                {
                    'date_time': date_times[2],
                    'message': messages[2],
                    'data_set': DataSetSerializer(
                        data_sets[2], context={'request': get_request}
                    ).data,
                    'group': None,
                    'user': UserSerializer(self.user).data,
                    'type': 'CREATE',
                    'sub_type': '',
                    'details': {}
                },
                {
                    'date_time': date_times[1],
                    'message': messages[1],
                    'data_set': DataSetSerializer(
                        data_sets[1], context={'request': get_request}
                    ).data,
                    'group': None,
                    'user': UserSerializer(self.user).data,
                    'type': 'UPDATE',
                    'sub_type': 'VISUALIZATION_CREATION',
                    'details': {'display_name': display_names[1]}
                },
                {
                    'date_time': date_times[0],
                    'message': messages[0],
                    'data_set': DataSetSerializer(
                        data_sets[0], context={'request': get_request}
                    ).data,
                    'group': None,
                    'user': UserSerializer(self.user).data,
                    'type': 'CREATE',
                    'sub_type': '',
                    'details': {}
                }
            ]
        )


class CustomRegistrationViewTests(TestCase):
    @override_settings(
        REFINERY_GOOGLE_RECAPTCHA_SITE_KEY="6LeIxAcTAAAAAJcZVRqyHh71UMIEGNQ_MXjiZKhI",  # noqa: E501
        REFINERY_GOOGLE_RECAPTCHA_SECRET_KEY="6LeIxAcTAAAAAGG-vFI1TnRWxMZNFuojJ4WifJWe"  # noqa: E501
    )
    def test_user_registration_successful_recaptcha(self):
        username = "new-test-user"
        password = make_password('password')
        response = self.client.post(
            "/accounts/register/",
            data={
                "username": username,
                "email": "test@example.com",
                "first_name": "test",
                "last_name": "user",
                "affiliation": "Test Users",
                "password1": password,
                "password2": password
            }
        )
        self.assertTrue(response.wsgi_request.recaptcha_is_valid)
        self.assertIsNotNone(User.objects.get(username=username))

    @override_settings(
        REFINERY_GOOGLE_RECAPTCHA_SITE_KEY="invalid_site_key",
        REFINERY_GOOGLE_RECAPTCHA_SECRET_KEY="invalid_secret_key"
    )
    def test_user_registration_unsuccessful_recaptcha(self):
        username = "new-test-user"
        password = make_password('password')
        response = self.client.post(
            "/accounts/register/",
            data={
                "username": username,
                "email": "test@example.com",
                "first_name": "test",
                "last_name": "user",
                "affiliation": "Test Users",
                "password1": password,
                "password2": password
            }
        )
        self.assertEqual(400, response.status_code)
        self.assertFalse(response.wsgi_request.recaptcha_is_valid)
        self.assertRaises(User.DoesNotExist, User.objects.get,
                          username=username)


class SiteStatisticsViewTests(TestCase):
    def setUp(self):
        # Simulate a day of user activity
        self.user = User.objects.create_superuser("user", "", "user")
        self.client.login(username="user", password="user")
        self.dataset_a = create_dataset_with_necessary_models(user=self.user)
        self.dataset_b = create_dataset_with_necessary_models(user=self.user)
        self.site_statistics_a = SiteStatistics.objects.create()
        self.site_statistics_a.collect()

    def test_is_accessible_by_admins_only(self):
        self.user.is_staff = False
        self.user.save()
        response = self.client.get("/sitestatistics/deltas.csv")
        self.assertEqual(response.status_code, 302)
        self.assertIn("login/?next", response.url)

    @mock.patch.object(SiteStatistics, "get_csv_row")
    def test_get_deltas_csv(self, get_csv_row_mock):
        response = self.client.get("/sitestatistics/deltas.csv")
        self.assertIn(",".join(SiteStatistics.CSV_COLUMN_HEADERS),
                      response.content)
        get_csv_row_mock.assert_called_with(aggregates=False)

        # first entry ignored for deltas
        self.assertEqual(get_csv_row_mock.call_count, 1)

    @mock.patch.object(SiteStatistics, "get_csv_row")
    def test_get_totals_csv(self, get_csv_row_mock):
        response = self.client.get("/sitestatistics/totals.csv")
        self.assertIn(",".join(SiteStatistics.CSV_COLUMN_HEADERS),
                      response.content)
        get_csv_row_mock.assert_called_with(aggregates=True)
        self.assertEqual(get_csv_row_mock.call_count, 2)


class ObtainAuthTokenValidSessionApiV2Tests(APIV2TestCase):
    def setUp(self, **kwargs):
        super(ObtainAuthTokenValidSessionApiV2Tests, self).setUp(
            api_base_name="obtain-auth-token/",
            view=ObtainAuthTokenValidSession.as_view()
        )

    def test_get_with_valid_session(self):
        get_request = self.factory.get(self.url_root)
        force_authenticate(get_request, user=self.user)
        get_response = self.view(get_request)
        self.assertEqual(json.loads(get_response.content),
                         {"token": self.user.auth_token.key})

    def test_get_without_valid_session(self):
        get_request = self.factory.get(self.url_root)
        get_response = self.view(get_request)
        self.assertEqual(get_response.status_code, 403)<|MERGE_RESOLUTION|>--- conflicted
+++ resolved
@@ -34,16 +34,10 @@
 
 from .serializers import DataSetSerializer, UserSerializer
 
-<<<<<<< HEAD
 from .views import (AnalysisViewSet, DataSetsViewSet, EventViewSet,
-                    ObtainAuthTokenValidSession, SiteProfileViewSet,
-                    UserProfileViewSet, WorkflowViewSet, user)
-=======
-from .views import (AnalysesViewSet, DataSetsViewSet, EventViewSet,
                     GroupViewSet, ObtainAuthTokenValidSession,
                     SiteProfileViewSet, UserProfileViewSet, WorkflowViewSet,
                     user)
->>>>>>> 42213cae
 
 cache = memcache.Client(["127.0.0.1:11211"])
 
