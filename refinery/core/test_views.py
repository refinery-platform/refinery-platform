--- conflicted
+++ resolved
@@ -24,11 +24,9 @@
 from .models import (Analysis, DataSet, Event, ExtendedGroup, Project,
                      Workflow, WorkflowEngine)
 
-<<<<<<< HEAD
+
 from .serializers import DataSetSerializer, UserSerializer
 
-=======
->>>>>>> 0c25f5ba
 from .views import (AnalysesViewSet, DataSetsViewSet, EventViewSet,
                     UserProfileViewSet, WorkflowViewSet)
 
@@ -1056,7 +1054,6 @@
         #  "another_user"
         self.assertEqual(json.loads(get_response.content), [])
 
-<<<<<<< HEAD
     def test_get_event_list(self):
         CuserMiddleware.set_user(self.user)
         create_tool_with_necessary_models("VISUALIZATION", user=self.user)
@@ -1130,72 +1127,4 @@
                     'details': {'display_name': display_names[3]}
                 }
             ]
-        )
-=======
-    # def test_get_event_list(self):
-    #     CuserMiddleware.set_user(self.user)
-    #     create_tool_with_necessary_models("VISUALIZATION", user=self.user)
-    #     create_tool_with_necessary_models("WORKFLOW", user=self.user)
-    #     events = Event.objects.all().order_by('-date_time')
-    #     self.assertEqual(events.count(), 4)
-    #
-    #     messages = [str(event) for event in events]
-    #     data_sets = [event.data_set.uuid for event in events]
-    #     display_names = [
-    #         event.get_details_as_dict().get('display_name')
-        # for event in events
-    #     ]
-    #     date_times = [
-    #         event.date_time.isoformat().replace('+00:00', 'Z') for event in
-    #         events
-    #     ]
-    #
-    #     get_request = self.factory.get(urljoin(self.url_root, '/'))
-    #     get_request.user = self.user
-    #     get_response = self.view(get_request).render()
-    #
-    #     self.assertEqual(
-    #         json.loads(get_response.content)[0],
-    #         {
-    #                 'date_time': date_times[0],
-    #                 'message': messages[0],
-    #                 'data_set': data_sets[0],
-    #                 'group': None,
-    #                 'user': self.user.username,
-    #                 'type': 'CREATE',
-    #                 'sub_type': '',
-    #                 'details': {}
-    #             },
-    #             {
-    #                 'date_time': date_times[1],
-    #                 'message': messages[1],
-    #                 'data_set': data_sets[1],
-    #                 'group': None,
-    #                 'user': self.user.username,
-    #                 'type': 'UPDATE',
-    #                 'sub_type': 'VISUALIZATION_CREATION',
-    #                 'details': {'display_name': display_names[1]}
-    #             },
-    #             {
-    #                 'date_time': date_times[2],
-    #                 'message': messages[2],
-    #                 'data_set': data_sets[2],
-    #                 'group': None,
-    #                 'user': self.user.username,
-    #                 'type': 'CREATE',
-    #                 'sub_type': '',
-    #                 'details': {}
-    #             },
-    #             {
-    #                 'date_time': date_times[3],
-    #                 'message': messages[3],
-    #                 'data_set': data_sets[3],
-    #                 'group': None,
-    #                 'user': self.user.username,
-    #                 'type': 'UPDATE',
-    #                 'sub_type': 'ANALYSIS_CREATION',
-    #                 'details': {'display_name': display_names[3]}
-    #             }
-    #         ]
-    #     )
->>>>>>> 0c25f5ba
+        )