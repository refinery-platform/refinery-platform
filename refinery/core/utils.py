from __future__ import absolute_import

import ast
import logging
import sys
from urlparse import urljoin

from django.conf import settings
from django.contrib import messages
from django.contrib.auth.models import User
from django.contrib.sites.models import Site
from django.core.cache import cache
from django.core.mail import send_mail
from django.db import connection
from django.utils import timezone

from celery.task import task
from guardian.shortcuts import get_objects_for_user
from guardian.utils import get_anonymous_user
import py2neo
import requests
from rest_framework.response import Response

import constants
# These imports go against our coding style guide, but are necessary for the
#  time being due to mutual import issues
import core
from core.search_indexes import DataSetIndex
import data_set_manager

logger = logging.getLogger(__name__)


def skip_if_test_run(func):
    """Decorator to be used on functions that don't necessarily need to
    be run during tests or CI i.e. Neo4J and Solr stuff tend to pollute
    log output
    """
    def func_wrapper(*args, **kwargs):
        if "test" in sys.argv:
                return
        else:
            return func(*args, **kwargs)
    return func_wrapper


@skip_if_test_run
def update_data_set_index(data_set):
    """Update a dataset's corresponding document in Solr.
    """

    logger.info('Updated data set (uuid: %s) index', data_set.uuid)
    try:
        DataSetIndex().update_object(data_set, using='core')
    except Exception as e:
        """ Solr is expected to fail and raise an exception when
        it is not running.
        (e.g. Travis CI doesn't support solr yet)
        """
        logger.error("Could not update DataSetIndex: %s", e)


@skip_if_test_run
def add_data_set_to_neo4j(dataset, user_id):
    """Add a node in Neo4J for a dataset and give the owner read access.
    Note: Neo4J manages read access only.
    """

    logger.info(
        'Add dataset (uuid: %s) to Neo4J and give read access to user ' +
        '(id: %s)', dataset.uuid, user_id
    )

    graph = py2neo.Graph(urljoin(settings.NEO4J_BASE_URL, 'db/data'))

    # Get annotations of the data_set
    annotations = get_data_set_annotations(dataset.uuid)
    annotations = normalize_annotation_ont_ids(annotations)

    try:
        tx = graph.cypher.begin()

        # Add dataset and annotations to Neo4J
        counter = 1

        statement_name = (
            "MATCH (term:Class {name:{ont_id}}) "
            "MERGE (ds:DataSet {id:{ds_id},uuid:{ds_uuid}}) "
            "MERGE ds-[:`annotated_with`]->term"
        )

        statement_uri = (
            "MATCH (term:Class {uri:{uri}}) "
            "MERGE (ds:DataSet {id:{ds_id},uuid:{ds_uuid}}) "
            "MERGE ds-[:`annotated_with`]->term"
        )

        for annotation in annotations:
            if 'value_uri' in annotation:
                tx.append(
                    statement_uri,
                    {
                        'uri': annotation['value_uri'],
                        'ds_id': dataset.id,
                        'ds_uuid': dataset.uuid
                    }
                )
            else:
                tx.append(
                    statement_name,
                    {
                        'ont_id': (
                            annotation['value_source'] +
                            ':' +
                            annotation['value_accession']
                        ),
                        'ds_id': dataset.id,
                        'ds_uuid': dataset.uuid
                    }
                )

            # Send batches of 50 Cypher queries to Neo4J
            if counter % 50 == 0:
                tx.process()

            # Increase counter
            counter += 1

        # Link owner with the added dataset
        statement = (
            "MATCH (ds:DataSet {uuid:{ds_uuid}}) "
            "MERGE (u:User {id:{user_id}}) "
            "MERGE (ds)<-[:`read_access`]-(u)"
        )

        tx.append(
            statement,
            {
                'ds_uuid': dataset.uuid,
                'user_id': user_id
            }
        )

        tx.commit()
    except Exception as e:
        """ Cypher queries are expected to fail and raise an exception when
        Neo4J is not running or when transactional queries are not available
        (e.g. Travis CI doesn't support transactional queries yet)
        """
        logger.error(
            'Failed to add read access to data set (uuid: %s) for user '
            '(uuid: %s) to Neo4J. Exception: %s', dataset.uuid, user_id, e
        )


@skip_if_test_run
def add_read_access_in_neo4j(dataset_uuids, user_ids):
    """Give one or more user read access to one or more datasets.
    """

    logger.info(
        'Adding read access for users (%s) to data sets (%s) in Neo4J',
        user_ids, dataset_uuids
    )

    graph = py2neo.Graph(urljoin(settings.NEO4J_BASE_URL, 'db/data'))

    statement = (
        "MATCH (ds:DataSet {uuid:{dataset_uuid}}) "
        "MERGE (u:User {id:{user_id}}) "
        "MERGE (ds)<-[:`read_access`]-(u)"
    )

    try:
        tx = graph.cypher.begin()

        for dataset_uuid in dataset_uuids:
            for user_id in user_ids:
                tx.append(
                    statement,
                    {
                        'dataset_uuid': dataset_uuid,
                        'user_id': user_id,

                    }
                )

        tx.commit()
    except Exception as e:
        """ Cypher queries are expected to fail and raise an exception when
        Neo4J is not running or when transactional queries are not available
        (e.g. Travis CI doesn't support transactional queries yet)
        """
        logger.error(
            'Failed to add read access for users (%s) to data sets '
            '(uuids: %s) to Neo4J. Exception: %s', user_ids, dataset_uuids, e
        )


@skip_if_test_run
def async_update_annotation_sets_neo4j(username=''):
    """
    Trigger async update of annotation sets in Neo4J
    AnnotationSets link Ontology classes from accessible DataSets with users
    """
    _update_annotation_sets_neo4j.delay(username)


@skip_if_test_run
def sync_update_annotation_sets_neo4j(username=''):
    """
    Trigger async update of annotation sets in Neo4J
    AnnotationSets link Ontology classes from accessible DataSets with users
    """
    _update_annotation_sets_neo4j(username)


@task()
def _update_annotation_sets_neo4j(username):
    logger.info(
        'Updating annotation sets for "%s" (If username is empty, updates for '
        'all users) in Neo4J.',
        username
    )

    try:
        requests.post(
            urljoin(
                urljoin(
                    settings.NEO4J_BASE_URL,
                    'ontology/unmanaged/annotations/'
                ), username
            )
        )

    except Exception as e:
        logger.error(
            'Neo4J couldn\'t prepare annotation sets. Error %s', e
        )


@skip_if_test_run
def add_or_update_user_to_neo4j(user_id, username):
    """
    Add or update a user in Neo4J
    """

    logger.info(
        'Adding user (%s) with username (%s) in Neo4J',
        user_id, username
    )

    graph = py2neo.Graph(urljoin(settings.NEO4J_BASE_URL, 'db/data'))

    statement = (
        "MERGE (u:User {id:{id}}) "
        "SET u.name = {name}"
    )

    try:
        graph.cypher.execute(
            statement,
            {
                'id': user_id,
                'name': username

            }
        )

    except Exception as e:
        """ Cypher queries are expected to fail and raise an exception when
        Neo4J is not running or when transactional queries are not available
        (e.g. Travis CI doesn't support transactional queries yet)
        """
        logger.error(
            'Failed to add user (%s) Exception: %s', user_id, e
        )


@skip_if_test_run
def delete_user_in_neo4j(user_id, user_name):
    """
    Delete a user and its annotation set in Neo4J
    """

    logger.info('Delete user (ID: %s Name: %s) in Neo4J', user_id, user_name)

    graph = py2neo.Graph(urljoin(settings.NEO4J_BASE_URL, 'db/data'))

    # Remove the user and all its relationships
    statement = (
        'MATCH (u:User {id:{id}}) OPTIONAL MATCH (u)-[r]-() DELETE u, r'
    )

    try:
        graph.cypher.execute(statement, {'id': user_id})

    except Exception as e:
        """ Cypher queries are expected to fail and raise an exception when
        Neo4J is not running or when transactional queries are not available
        (e.g. Travis CI doesn't support transactional queries yet)
        """
        logger.error(
            'Failed to delete user (%s). Exception: %s', user_id, e
        )

    # Remove the user's annotation set
    statement = (
        'MATCH (n:AnnotationSets{user}) REMOVE n:AnnotationSets{user}'
        .format(user=user_name.capitalize())
    )

    try:
        graph.cypher.execute(statement)

    except Exception as e:
        """ Cypher queries are expected to fail and raise an exception when
        Neo4J is not running or when transactional queries are not available
        (e.g. Travis CI doesn't support transactional queries yet)
        """
        logger.error(
            'Failed to delete the user\'s (%s) annotation set. Exception: %s',
            user_id, e
        )


@skip_if_test_run
def remove_read_access_in_neo4j(dataset_uuids, user_ids):
    """Remove read access for one or multiple users to one or more datasets.
    """

    logger.debug(
        'Removing read access from users (%s) to data set (uuid: %s) in Neo4J',
        user_ids, dataset_uuids
    )

    graph = py2neo.Graph(urljoin(settings.NEO4J_BASE_URL, 'db/data'))

    statement = (
        "MATCH (ds:DataSet {uuid:{dataset_uuid}}), (u:User {id:{user_id}}) "
        "MATCH (ds)<-[r:`read_access`]-(u) "
        "DELETE r"
    )

    try:
        tx = graph.cypher.begin()

        for dataset_uuid in dataset_uuids:
            for user_id in user_ids:
                tx.append(
                    statement,
                    {
                        'dataset_uuid': dataset_uuid,
                        'user_id': user_id
                    }
                )

        tx.commit()
    except Exception as e:
        """ Cypher queries are expected to fail and raise an exception when
        Neo4J is not running or when transactional queries are not available
        (e.g. Travis CI doesn't support transactional queries yet)
        """
        logger.error(
            'Failed to remove read access from users (%s) for datasets '
            '(uuids: %s) from Neo4J. Exception: %s', user_ids, dataset_uuids, e
        )


@skip_if_test_run
def delete_data_set_index(data_set):
    """Remove a dataset's related document from Solr's index.
    """

    logger.debug('Deleted data set (uuid: %s) index', data_set.uuid)
    try:
        DataSetIndex().remove_object(data_set, using='core')
    except Exception as e:
        """ Solr is expected to fail and raise an exception when
        it is not running.
        (e.g. Travis CI doesn't support solr yet)
        """
        logger.error("Could not delete from DataSetIndex: %s", e)


@skip_if_test_run
def delete_data_set_neo4j(dataset_uuid):
    """Remove a dataset's related node in Neo4J.
    """

    logger.debug('Deleted data set (uuid: %s) in Neo4J', dataset_uuid)

    graph = py2neo.Graph(urljoin(settings.NEO4J_BASE_URL, 'db/data'))

    statement = (
        "MATCH (ds:DataSet {uuid:{dataset_uuid}}) "
        "OPTIONAL MATCH (ds)-[r]-() "
        "DELETE ds, r"
    )

    try:
        graph.cypher.execute(
            statement,
            parameters={
                'dataset_uuid': dataset_uuid
            }
        )
    except Exception as e:
        """ Cypher queries are expected to fail and raise an exception when
        Neo4J is not running or when transactional queries are not available
        (e.g. Travis CI doesn't support transactional queries yet)
        """
        logger.error(
            'Failed to remove dataset (uuid: %s) from Neo4J. '
            'Exception: %s', dataset_uuid, e
        )


@skip_if_test_run
def delete_ontology_from_neo4j(acronym):
    """Remove ontology and all class nodes that belong exclusively to an
    ontology.

    Class nodes associated to multiple ontology will not be deleted.
    """

    logger.debug('Deleting ontology (acronym: %s) from Neo4J', acronym)

    graph = py2neo.Graph(urljoin(settings.NEO4J_BASE_URL, 'db/data'))

    # Only matches class nodes that exclusively belong to an ontology.
    # Note: Using an ordinary string replacement in addition to a parameterized
    # query is due to the inability of Neo4J to parameterize label...
    # http://stackoverflow.com/a/24274528/981933
    # Note 2: The reason for using the oldschool, e.g. `%`, way of composing
    # the string is due to the fact that `format()` conflicts with the
    # parameterized Cypher query.
    statement_nodes = (
        "MATCH (c:Class:%s) "
        "WHERE ALL (l IN labels(c) WHERE l='Class' OR l={acronym})"
        "OPTIONAL MATCH (c)-[r]-() "
        "DELETE c, r"
    ) % acronym

    statement_ontology = "MATCH (o:Ontology {acronym:{acronym}}) DELETE o"

    try:
        graph.cypher.execute(
            statement_nodes,
            parameters={
                'acronym': acronym
            }
        )
        graph.cypher.execute(
            statement_ontology,
            parameters={
                'acronym': acronym
            }
        )
    except Exception as e:
        """ Cypher queries are expected to fail and raise an exception when
        Neo4J is not running or when transactional queries are not available
        (e.g. Travis CI doesn't support transactional queries yet)
        """
        logger.error(
            'Failed to remove ontology (acronym: %s) from Neo4J. '
            'Exception: %s', acronym, e
        )


def normalize_annotation_ont_ids(annotations):
    """Normalize ontology id across annotations. The background is that some
    annotations provide a URI, some a ontology id in form of IDSPACE:ID and
    some only provide the ID.
    """

    # Copy annotation list
    new_annotations = list(annotations)

    # Update new annotations in place
    for annotation in new_annotations:
        underscore_pos = annotation['value_accession'].rfind('_')
        if underscore_pos >= 0:
            annotation['value_accession'] = \
                annotation['value_accession'][(underscore_pos + 1):]

        hash_pos = annotation['value_accession'].rfind('#')
        if hash_pos >= 0:
            annotation['value_accession'] = \
                annotation['value_accession'][(hash_pos + 1):]

        if annotation['value_source'] == 'CL':
            annotation['value_accession'] = \
                annotation['value_accession'].zfill(7)

<<<<<<< HEAD
        new_annotations.append(annotation)

=======
>>>>>>> 8a96555e
    return new_annotations


def normalize_annotation_uri(uri):
    """Normalize an ontology URI. Some ontologies defined
    ambiguous URIs which is...  Anyway, harmonizing them increases the mapping
    quality.
    """

    if (uri.startswith('http://purl.bioontology.org/ontology/NCBITAXON/')):
        return 'http://purl.obolibrary.org/obo/NCBITaxon_{}'.format(uri[47:])

    return uri


def normalize_annotation_uris(annotations):
    """Normalize multiple annotation ontology uris.
    """

    for annotation in annotations:
        annotation['value_accession'] = normalize_annotation_uri(
            annotation['value_accession']
        )

    return annotations


def get_data_set_annotations(dataset_uuid):
    """Extract ontology annotations from the database for all or a specific
    datasets.
    """

    cursor = connection.cursor()

    sql = """SELECT
        data_set.id AS data_set_id,
        data_set.uuid AS data_set_uuid,
        annotated_study.value_source,
        annotated_study.value_accession,
        COUNT(data_set.id) AS value_count
      FROM
        (
          SELECT
            core_dataset.uuid,
            core_dataset.id,
            investigation.investigation_id
          FROM
            core_dataset
            JOIN
            core_investigationlink AS investigation
            ON
            core_dataset.id = investigation.data_set_id
          {}
        ) AS data_set
        JOIN
        (
          SELECT
            study.investigation_id AS investigation_id,
            annotated_node.*
          FROM
            data_set_manager_study AS study
            JOIN
            (
              SELECT
                node.study_id,
                attr.value_source,
                attr.value_accession
              FROM
                data_set_manager_node AS node
                JOIN
                data_set_manager_attribute AS attr
                ON
                node.id = attr.node_id
              WHERE
                attr.value_source IS NOT NULL AND
                attr.value_source NOT LIKE '' AND (
                    attr.value_unit IS NULL OR
                    attr.value_unit = ''
                )

              UNION ALL

              SELECT
                study_id,
                measurement_source AS value_source,
                measurement_accession AS value_accession
              FROM
                data_set_manager_assay
              WHERE
                measurement_accession IS NOT NULL AND
                measurement_accession NOT LIKE ''

              UNION ALL

              SELECT
                study_id,
                technology_source AS value_source,
                technology_accession AS value_accession
              FROM
                data_set_manager_assay
              WHERE
                technology_accession IS NOT NULL AND
                technology_accession NOT LIKE ''

              UNION ALL

              SELECT
                study_id,
                type_source AS value_source,
                type_accession AS value_accession
              FROM
                data_set_manager_factor
              WHERE
                type_accession IS NOT NULL AND
                type_accession NOT LIKE ''
            ) AS annotated_node
            ON
            annotated_node.study_id = study.nodecollection_ptr_id
        ) AS annotated_study
        ON
        data_set.investigation_id = annotated_study.investigation_id
        GROUP BY
        data_set.id, data_set.uuid,
        annotated_study.value_source,
        annotated_study.value_accession
        """

    # Double string replacement, i.e. `sql` will be replace with a replacement
    # string for a data set id in case `data_set` has been passed. This is
    # needed as `cursor.execute()` only inserts escaped strings.
    ds = ''
    if dataset_uuid:
        ds = 'WHERE core_dataset.uuid = %s'

    sql = sql.format(ds)

    # According to the docs, `cursor.execute()` automatically escapes all
    # instances of `%s`.
    # https://docs.djangoproject.com/en/1.8/topics/db/sql/#connections-and-cursors
    if dataset_uuid:
        cursor.execute(sql, [dataset_uuid])
    else:
        cursor.execute(sql)

    desc = cursor.description

    return [
        dict(zip([col[0] for col in desc], row))
        for row in cursor.fetchall()
    ]


def get_data_sets_annotations(dataset_ids=[]):
    """Extract ontology annotations from the database for all or a specific
    datasets.
    """

    cursor = connection.cursor()

    sql = """SELECT
        data_set.id AS id,
        annotated_study.value_accession AS term_uri,
        COUNT(data_set.id) AS term_count
      FROM
        (
          SELECT
            core_dataset.uuid,
            core_dataset.id,
            investigation.investigation_id
          FROM
            core_dataset
            JOIN
            core_investigationlink AS investigation
            ON
            core_dataset.id = investigation.data_set_id
          {}
        ) AS data_set
        JOIN
        (
          SELECT
            study.investigation_id AS investigation_id,
            annotated_node.*
          FROM
            data_set_manager_study AS study
            JOIN
            (
              SELECT
                node.study_id,
                attr.value_accession
              FROM
                data_set_manager_node AS node
                JOIN
                data_set_manager_attribute AS attr
                ON
                node.id = attr.node_id
              WHERE
                attr.value_source IS NOT NULL AND
                attr.value_source NOT LIKE '' AND (
                    attr.value_unit IS NULL OR
                    attr.value_unit = ''
                )

              UNION ALL

              SELECT
                study_id,
                measurement_accession AS value_accession
              FROM
                data_set_manager_assay
              WHERE
                measurement_accession IS NOT NULL AND
                measurement_accession NOT LIKE ''

              UNION ALL

              SELECT
                study_id,
                technology_accession AS value_accession
              FROM
                data_set_manager_assay
              WHERE
                technology_accession IS NOT NULL AND
                technology_accession NOT LIKE ''
            ) AS annotated_node
            ON
            annotated_node.study_id = study.nodecollection_ptr_id
        ) AS annotated_study
        ON
        data_set.investigation_id = annotated_study.investigation_id
        GROUP BY data_set.id, annotated_study.value_accession
        """

    # Double string replacement, i.e. `sql` will be replace with a replacement
    # string for a data set id in case `data_set` has been passed. This is
    # needed as `cursor.execute()` only inserts escaped strings.
    ds = ''
    if len(dataset_ids):
        ds = (
            'WHERE core_dataset.id IN (' +
            ('%s, ' * len(dataset_ids))[:-2] +
            ')'
        )

    sql = sql.format(ds)

    # According to the docs, `cursor.execute()` automatically escapes all
    # instances of `%s`.
    # https://docs.djangoproject.com/en/1.8/topics/db/sql/#connections-and-cursors
    if len(dataset_ids):
        cursor.execute(sql, dataset_ids)
    else:
        cursor.execute(sql)

    response = {}

    for row in cursor.fetchall():
        if row[0] not in response:
            response[row[0]] = []

        response[row[0]].append({
            'term': normalize_annotation_uri(row[1]),
            'count': row[2]
        })

    return response


def get_all_data_sets_ids():
    return core.models.DataSet.objects.all().values('id')


def create_update_ontology(name, acronym, uri, version, owl2neo4j_version):
    """Creates or updates an ontology entry after importing.
    """

    ontology = core.models.Ontology.objects.filter(acronym=acronym)

    if not ontology:
        ontology = core.models.Ontology.objects.create(
            acronym=acronym,
            name=name,
            uri=uri,
            version=version,
            owl2neo4j_version=owl2neo4j_version
        )
        logger.info('Created %s', ontology)
    else:
        ontology = ontology[0]
        ontology.name = name
        ontology.uri = uri
        ontology.version = version
        ontology.import_date = timezone.now()
        ontology.owl2neo4j_version = owl2neo4j_version
        ontology.save()
        logger.info('Updated %s', ontology)


@skip_if_test_run
def delete_analysis_index(node_instance):
    """Remove a Analysis' related document from Solr's index.
    """
    try:
        data_set_manager.search_indexes.NodeIndex().remove_object(
            node_instance, using='data_set_manager'
        )
        logger.debug('Deleted Analysis\' NodeIndex with (uuid: %s)',
                     node_instance.uuid)
    except Exception as e:
        """ Solr is expected to fail and raise an exception when
        it is not running.
        (e.g. Travis CI doesn't support solr yet)
        """
        logger.error("Could not delete from NodeIndex: %s", e)


def invalidate_cached_object(instance, is_test=False):
    """
        Removes cached objects for all users based on the class name of the
        instance passed.

        Ex: Given a DataSet instance, all possible cached objects holding
        DataSets will be deleted to represent the saving, updating,
        deletion, or perms change that was performed upon it.

        If the is_test flag is set, a new instance of a mockcache Client
        will be returned
    """
    if not is_test:
        try:
            cache.delete_many(['{}-{}'.format(user.id, instance.__class__.
                                              __name__)
                               for user in User.objects.all()])

        except Exception as e:
            logger.debug("Could not delete %s from cache" %
                         instance.__class__.__name__, e)
    else:
        from mockcache import Client
        mc = Client()
        return mc


def get_absolute_url(string):
    """Creates an absolute URL from a relative URL using the current Site
    domain and REFINERY_URL_SCHEME Django setting
    """
    if not string or is_absolute_url(string):
        return string

    try:
        current_site = Site.objects.get_current()
    except Site.DoesNotExist:
        logger.error("Can not construct a full URL: no Sites configured or "
                     "SITE_ID is invalid")
        return None

    return "{}://{}{}".format(
        settings.REFINERY_URL_SCHEME, current_site.domain, string
    )


def is_absolute_url(string):
    return string and '://' in string


def get_aware_local_time():
    # Returns the local time, model field default helper
    return timezone.localtime(timezone.now())


def email_admin(subject, message):
    """
    Sends an email to the admin email configured in our Django Settings
    """
    send_mail(subject, message, settings.SERVER_EMAIL,
              [settings.ADMINS[0][1]])


def filter_nodes_uuids_in_solr(assay_uuid, filter_out_uuids=[],
                               filter_attribute={}):
    """
    Helper method to create a current selection group which
    is default for all node_group list

    :param assay_uuid: unicode, string
    :param filter_out_uuids: array of unicode, string
    :param filter_attribute: object of attributes and their filtered fields
    :return: List of uuids
    """
    # Params required to filter solr_request to just get uuids for nodes
    params = {
        'attributes': 'uuid',
        'facets': 'uuid',
        'limit': constants.REFINERY_SOLR_DOC_LIMIT,
        'include_facet_count': 'false'
    }

    # Add attribute filters and facet params to generate solr_params
    if filter_attribute:
        params['filter_attribute'] = filter_attribute
        # unicode to object to grab keys
        if isinstance(filter_attribute, unicode):
            # handling unicode sent by swagger
            params['facets'] = ','.join(
                ast.literal_eval(filter_attribute).keys()
            )
        else:
            params['facets'] = ','.join(filter_attribute.keys())

    solr_params = data_set_manager.utils.generate_solr_params_for_assay(
        params, assay_uuid)
    # Only require solr filters if exception uuids are passed
    if filter_out_uuids:
        # node_arr = str(filter_out_uuids).split(',')
        str_nodes = (' OR ').join(filter_out_uuids)
        field_filter = "&fq=-uuid:({})".format(str_nodes)
        solr_params = ''.join([solr_params, field_filter])
    solr_response = data_set_manager.utils.search_solr(
        solr_params, 'data_set_manager')
    solr_reponse_json = data_set_manager.utils.format_solr_response(
        solr_response)
    uuid_list = []
    for node in solr_reponse_json.get('nodes'):
        uuid_list.append(node.get('uuid'))

    return uuid_list


def admin_ui_deletion(request, objects_to_delete, single_model=None):
    """
        Helper method to delete objects selected in the Django admin
        interface and display the proper message based on the status of
        their deletion
        :param objects_to_delete: iterable of Objects selected in admin UI,
        or a single object instance if `delete_model:admin_ui_deletion` is
        called with `single_model` having a truthy value
        :param request: the request Obj
        :param single_model: Set this to true when calling from a overridden
        `delete_model` method in the admin.py code
    """

    def create_delete_response_message(del_response):
        if del_response[0]:
            messages.success(request, del_response[1])
        else:
            messages.error(request, del_response[1])

    # If this method is triggered from an Admin UI 'delete_selected' call
    if not single_model:
        for instance in objects_to_delete.all():
            delete_response = instance.delete()
            create_delete_response_message(delete_response)

    # If this method is triggered from an Admin UI 'delete_model' call
    else:
        delete_response = objects_to_delete.delete()

        if not delete_response[0]:
            # Fix for multiple messages displaying
            messages.set_level(request, messages.ERROR)
            create_delete_response_message(delete_response)


def move_obj_to_front(obj_arr, match_key, match_value):
    """
        Helper method move the first obj matching to the front of the arr
        based on key and value
        :param objects_to_delete: iterable of Objects selected in admin UI,
        or a single object instance if `delete_model:admin_ui_deletion` is
        called with `single_model` having a truthy value
        :param obj_arr: An array of objects
        :param match_key: Key to match
        :param match_value: Value to match
    """
    modified_obj_arr = obj_arr
    for obj in obj_arr:
        if obj.get(match_key) == match_value:
            curr_index = obj_arr.index(obj)
            modified_obj_arr.insert(0, modified_obj_arr.pop(curr_index))
            break

    return modified_obj_arr


def api_error_response(error_message, http_status_code):
    """Return a standardized error for Django Rest Framework API calls"""
    return Response({'Error': error_message}, status=http_status_code)


def get_resources_for_user(user, resource_type):
    return get_objects_for_user(
        user if user.is_authenticated()
        else get_anonymous_user(),
        which_default_read_perm(resource_type),
        accept_global_perms=accept_global_perms(resource_type)
    )


def which_default_read_perm(resource_type):
    if resource_type == 'dataset':
        return 'core.read_meta_dataset'
    return 'core.read_%s' % resource_type


# False, accept_global_perms will be ignored, which means that only object
# permissions will be checked.
def accept_global_perms(resource_type):
    if resource_type == 'dataset':
        return False
    return True<|MERGE_RESOLUTION|>--- conflicted
+++ resolved
@@ -493,11 +493,8 @@
             annotation['value_accession'] = \
                 annotation['value_accession'].zfill(7)
 
-<<<<<<< HEAD
         new_annotations.append(annotation)
 
-=======
->>>>>>> 8a96555e
     return new_annotations
 
 
