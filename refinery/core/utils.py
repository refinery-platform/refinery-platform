--- conflicted
+++ resolved
@@ -983,12 +983,7 @@
 
 
 def api_error_response(error_message, http_status_code):
-<<<<<<< HEAD
     """Return a standardized error for Django Rest Framework API calls"""
-    return Response({'Error': error_message}, status=http_status_code)
-=======
-    """Return and log error for Django Rest Framework API calls"""
-    logger.error(error_message)
     return Response({'Error': error_message}, status=http_status_code)
 
 
@@ -997,5 +992,4 @@
         user if user.is_authenticated()
         else get_anonymous_user(),
         'core.read_%s' % resource_type
-    )
->>>>>>> 0b88aa40
+    )