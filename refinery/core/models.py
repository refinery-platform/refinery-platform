--- conflicted
+++ resolved
@@ -1151,11 +1151,7 @@
 
     objects = AnalysisManager()
 
-<<<<<<< HEAD
-    def __unicode__(self):
-=======
     def __str__(self):
->>>>>>> 77597a44
         return "{} - {} - {}".format(
             self.name,
             self.get_owner_username(),
