--- conflicted
+++ resolved
@@ -2225,9 +2225,6 @@
     repo_mode_home_page_html = models.TextField(blank=True)
 
     def __unicode__(self):
-<<<<<<< HEAD
-        return self.site.name
-=======
         return self.site.name
 
 
@@ -2631,5 +2628,4 @@
 # TODO
 # @receiver(post_save, sender=GroupObjectPermission)
 # def _group_permissions_changed(sender, instance, *args, **kwargs):
-#     Event.record_data_set_permissions_change(???)
->>>>>>> 8a96555e
+#     Event.record_data_set_permissions_change(???)