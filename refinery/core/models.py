--- conflicted
+++ resolved
@@ -702,24 +702,6 @@
         else:
             return None
 
-<<<<<<< HEAD
-    def get_studies(self, version=None):
-        return Study.objects.filter(
-            investigation=self.get_investigation(version)
-        )
-
-    def get_assays(self, version=None):
-        return Assay.objects.filter(
-            # TODO: This can't be right!
-            # It will return multiple, but it's expecting one.
-            # Is this method even being used?
-            study=Study.objects.filter(
-                investigation=self.get_investigation()
-            )
-        )
-
-=======
->>>>>>> 343a25ad
     def get_file_count(self):
         """Returns the number of files in the data set"""
         investigation = self.get_investigation()
