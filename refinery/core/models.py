--- conflicted
+++ resolved
@@ -30,7 +30,6 @@
 from data_set_manager.models import Investigation, Node, Study, Assay
 from file_store.models import get_file_size, FileStoreItem
 from galaxy_connector.models import Instance
-from core.utils import update_data_set_index
 
 
 logger = logging.getLogger(__name__)
@@ -287,16 +286,6 @@
 
         return groups
 
-    def get_group_ids(self, changeonly=False, readonly=False):
-        groups = get_groups_with_perms(self)
-
-        ids = []
-
-        for group in groups:
-            ids.append(group.id)
-
-        return ids
-
     # TODO: clean this up
     def is_public(self):
         permissions = get_groups_with_perms(self, attach_perms=True)
@@ -320,8 +309,7 @@
     logger.info("Sharable Resouce has been shared with sender: %s" % sender)
 
 resource_shared = Signal()
-# WORK ON
-# resource_shared.connect(update_data_set_index)
+resource_shared.connect(print_shared)
 
 
 class TemporaryResource:
@@ -1397,11 +1385,7 @@
 
     def save(self, *arg, **kwargs):
         if not self.id:
-<<<<<<< HEAD
-          self.created = datetime.now()
-=======
             self.created = datetime.now()
->>>>>>> 1e9a3736
 
         return super(Invitation, self).save(*arg, **kwargs)
 
