'''
Created on Feb 20, 2012

@author: nils
'''
from __future__ import absolute_import

import ast
from collections import defaultdict
from datetime import datetime
import json
import logging
import os
import smtplib
import socket
from urlparse import urljoin

from django import forms
from django.conf import settings
from django.contrib import messages
from django.contrib.auth.forms import AuthenticationForm
from django.contrib.auth.models import Group, Permission, User
from django.contrib.auth.signals import user_logged_in
from django.contrib.contenttypes.models import ContentType
from django.contrib.messages import get_messages, info
from django.contrib.sites.models import Site
from django.core.mail import send_mail
from django.db import models, transaction
from django.db.models.fields import IntegerField
from django.db.models.signals import post_save, pre_delete
from django.dispatch import receiver
from django.forms import ValidationError
from django.template import loader
from django.template.loader import render_to_string
from django.utils import timezone

from bioblend import galaxy
from cuser.middleware import CuserMiddleware
from django.utils.functional import cached_property
from django_auth_ldap.backend import LDAPBackend
from django_extensions.db.fields import UUIDField

from guardian.models import UserObjectPermission
from guardian.shortcuts import (
    assign_perm, get_groups_with_perms, get_objects_for_group,
    get_users_with_perms, remove_perm
)
import pysolr
from registration.models import RegistrationManager, RegistrationProfile
from registration.signals import user_activated, user_registered

from data_set_manager.models import (
    Assay, Investigation, Node, NodeCollection, Study
)
from data_set_manager.search_indexes import NodeIndex
from data_set_manager.utils import (
    add_annotated_nodes_selection, index_annotated_nodes_selection
)
from file_store.models import FileStoreItem, FileType
from galaxy_connector.models import Instance
import tool_manager

from .utils import (
    add_or_update_user_to_neo4j, add_read_access_in_neo4j,
    async_update_annotation_sets_neo4j, delete_data_set_index,
    delete_data_set_neo4j, delete_ontology_from_neo4j, delete_user_in_neo4j,
    email_admin, invalidate_cached_object, remove_read_access_in_neo4j,
    skip_if_test_run, sync_update_annotation_sets_neo4j, update_data_set_index
)

logger = logging.getLogger(__name__)

#: Defining available node relationship types
TYPE_1_1 = '1-1'
TYPE_1_N = '1-N'
TYPE_N_1 = 'N-1'
TYPE_REPLICATE = 'replicate'
NR_TYPES = (
    (TYPE_1_1, '1-1'),
    (TYPE_1_N, '1-N'),
    (TYPE_N_1, 'N-1'),
    (TYPE_REPLICATE, 'replicate')
)


class UserProfile(models.Model):
    """Extend Django user model:
    https://docs.djangoproject.com/en/1.7/topics/auth/customizing/#extending-the-existing-user-model

    """
    uuid = UUIDField(unique=True, auto=True)
    user = models.OneToOneField(User, related_name='profile')
    affiliation = models.CharField(max_length=100, blank=True)
    catch_all_project = models.ForeignKey('Project', blank=True, null=True)
    login_count = models.IntegerField(default=0)

    def __unicode__(self):
        return (
            str(self.user.first_name) + " " +
            str(self.user.last_name) + " (" +
            str(self.affiliation) + "): " +
            str(self.user.email)
        )

    def has_viewed_launchpad_tut(self):
        return Tutorials.objects.get(
            user_profile=self).launchpad_tutorial_viewed

    def has_viewed_data_upload_tut(self):
        return Tutorials.objects.get(
            user_profile=self).data_upload_tutorial_viewed

    def has_viewed_collaboration_tut(self):
        return Tutorials.objects.get(
            user_profile=self).collaboration_tutorial_viewed


def get_user_import_dir(user):
    """Return import directory for given user
    :param user: User model
    :return: str - absolute path to user's import dir
    """
    return os.path.join(settings.REFINERY_DATA_IMPORT_DIR, user.username)


def create_user_profile(sender, instance, created, **kwargs):
    """automatic creation of a user profile when a user is created:

    """
    if created:
        UserProfile.objects.get_or_create(user=instance)
        Tutorials.objects.get_or_create(user_profile=instance.profile)


post_save.connect(create_user_profile, sender=User)


@receiver(post_save, sender=User)
def add_user_to_public_group(sender, instance, created, **kwargs):
    """Add users to Public group automatically

    """
    public_group = ExtendedGroup.objects.public_group()
    # need to check if Public group exists to avoid errors when creating
    # user accounts (like superuser and AnonymousUser) before the group
    # is created by init_refinery command
    if public_group:
        instance.groups.add(public_group)


def create_user_profile_registered(sender, user, request, **kwargs):
    UserProfile.objects.get_or_create(user=user)
    Tutorials.objects.get_or_create(user_profile=user.profile)

    logger.info(
        "user profile for user %s has been created after registration",
        user
    )


user_registered.connect(
    create_user_profile_registered,
    dispatch_uid="registered"
)


def messages_dedup(request, msg):
    # Gets rid duplicate messages in the message queue, provided w/ a
    # message  to check for
    if msg not in [m.message for m in get_messages(request)]:
        info(request, msg)


def register_handler(request, sender, user, **kwargs):
    # Send email to user once an Admin activates their account
    user.email_user(settings.REFINERY_WELCOME_EMAIL_SUBJECT,
                    settings.REFINERY_WELCOME_EMAIL_MESSAGE,
                    settings.DEFAULT_FROM_EMAIL)


user_activated.connect(register_handler, dispatch_uid='activated')


# check if user has a catch all project and create one if not
def create_catch_all_project(sender, user, request, **kwargs):
    if user.profile.catch_all_project is None:
        project = Project.objects.create(
            name="Catch-All Project",
            is_catch_all=True
        )
        project.set_owner(user)
        user.profile.catch_all_project = project
        user.profile.save()
        messages.success(
            request,
            "If you don't want to fill your profile out now, you can go to "
            "the <a href='/'>homepage</a>.",
            extra_tags='safe',
            fail_silently=True
        )  # needed to avoid MessageFailure when running tests


def iterate_user_login_count(sender, user, request, **kwargs):
    user.profile.login_count += 1
    user.profile.save()


# create catch all project for user if none exists
user_logged_in.connect(create_catch_all_project)

# Iterate `login_count` to keep track of user's logins
user_logged_in.connect(iterate_user_login_count)


class Tutorials(models.Model):
    """
        Model to keep track of the tutorials that a
        User has viewed
    """
    user_profile = models.ForeignKey(UserProfile)
    launchpad_tutorial_viewed = models.BooleanField(default=False)
    collaboration_tutorial_viewed = models.BooleanField(default=False)
    data_upload_tutorial_viewed = models.BooleanField(default=False)

    def __unicode__(self):
        return (
            "User: {} | Launchpad: {}, Collaboration: {}, DataUpload:"
            " {}".format(
             self.user_profile.user.username,
             self.launchpad_tutorial_viewed,
             self.collaboration_tutorial_viewed,
             self.data_upload_tutorial_viewed
            )
        )


class BaseResource(models.Model):
    """Abstract base class for core resources such as projects, analyses,
    datasets and so on. See
    https://docs.djangoproject.com/en/1.3/topics/db/models/#abstract
    -base-classes
    for details.
    """
    uuid = UUIDField(unique=True, auto=True)
    name = models.CharField(max_length=250, null=True)
    summary = models.CharField(max_length=1000, blank=True)
    creation_date = models.DateTimeField(auto_now_add=True)
    modification_date = models.DateTimeField(auto_now=True)
    description = models.TextField(max_length=5000, blank=True)
    slug = models.CharField(max_length=250, blank=True, null=True)

    def __unicode__(self):
        return self.name + " (" + self.uuid + ")"

    class Meta:
        abstract = True

    def duplicate_slug_exists(self):
        """
        Checks if any other instance within the BaseResource being saved has an
        identical slug. Empty slugs and `None` slugs are not treated as
        duplicates

        :returns: Boolean based on if a duplicate slug exists
        """
        # Catches white spaces passed as slug & removes trail/lead white spaces
        if self.slug:
            self.slug = self.slug.strip()

        # If the slug isn't empty after stripping whitespace
        if self.slug:
            return bool(len(self.__class__.objects.filter(slug=self.slug).
                            exclude(pk=self.pk)))
        else:
            return False

    def clean(self):
        # Check if model being saved/altered in Django Admin has a slug
        # duplicated elsewhere.

        if self.duplicate_slug_exists():
            raise forms.ValidationError(
                "%s with slug: %s already exists",
                self.__class__.__name__, self.slug)

    # Overriding save() method to disallow saving objects with duplicate slugs
    def save(self, *args, **kwargs):

        if self.duplicate_slug_exists():
            logger.error("%s with slug: %s already exists",
                         self.__class__.__name__, self.slug)
        else:
            super(BaseResource, self).save(*args, **kwargs)

    # Overriding delete() method For models that Inherit from BaseResource
    def delete(self, using=None, *args, **kwargs):
        super(BaseResource, self).delete()


class OwnableResource(BaseResource):
    """Abstract base class for core resources that can be owned
    (projects, data sets, workflows, workflow engines, etc.)
    IMPORTANT: expects derived classes to have "add/read/change/write_xxx"
    permissions, where "xxx" is the simple_modelname
    """

    def __unicode__(self):
        return self.name

    def set_owner(self, user):
        assign_perm("add_%s" % self._meta.verbose_name, user, self)
        assign_perm("read_%s" % self._meta.verbose_name, user, self)
        assign_perm("delete_%s" % self._meta.verbose_name, user, self)
        assign_perm("change_%s" % self._meta.verbose_name, user, self)
        if self._meta.verbose_name == 'dataset':
            assign_perm("read_meta_%s" % self._meta.verbose_name, user, self)

    def get_owner(self):
        # ownership is determined by "add" permission
        user_permissions = get_users_with_perms(
            self,
            attach_perms=True,
            with_group_users=False
        )
        for user, permission in user_permissions.iteritems():
            if "add_%s" % self._meta.verbose_name in permission:
                return user
        return None

    def get_owner_username(self):
        if self.get_owner():
            return self.get_owner().username
        else:
            return "(no owner assigned)"

    def get_owner_full_name(self):
        owner = self.get_owner()
        if owner:
            return owner.get_full_name() or owner.username
        else:
            return "(no owner assigned)"

    class Meta:
        verbose_name = "ownableresource"
        abstract = True


class SharableResource(OwnableResource):
    """Abstract base class for core resources that can be shared
    (projects, data sets, workflows, workflow engines, etc.)
    IMPORTANT:
    expects derived classes to have "add/read/change/write_xxx" + "share_xxx"
    permissions, where "xxx" is the simple_modelname
    """
    share_list = None

    def __unicode__(self):
        return self.name

    def set_owner(self, user):
        super(SharableResource, self).set_owner(user)
        assign_perm("share_%s" % self._meta.verbose_name, user, self)

    """
    Sharing something always grants read and add permission
    Change permission toggled by the value of the readonly flag
    """

    def share(self, group, readonly=True):
        assign_perm('read_%s' % self._meta.verbose_name, group, self)
        assign_perm('add_%s' % self._meta.verbose_name, group, self)
        remove_perm('change_%s' % self._meta.verbose_name, group, self)
        remove_perm('share_%s' % self._meta.verbose_name, group, self)
        remove_perm('delete_%s' % self._meta.verbose_name, group, self)
        if not readonly:
            assign_perm('change_%s' % self._meta.verbose_name, group, self)

    def unshare(self, group):
        remove_perm('read_%s' % self._meta.verbose_name, group, self)
        remove_perm('change_%s' % self._meta.verbose_name, group, self)
        remove_perm('add_%s' % self._meta.verbose_name, group, self)
        remove_perm('delete_%s' % self._meta.verbose_name, group, self)
        remove_perm('share_%s' % self._meta.verbose_name, group, self)

    # TODO: clean this up
    def get_groups(self, changeonly=False, readonly=False, readmetaonly=False):
        permissions = get_groups_with_perms(self, attach_perms=True)

        groups = []

        for group_object, permission_list in permissions.items():
            group = {}
            group["group"] = ExtendedGroup.objects.get(id=group_object.id)
            group["uuid"] = group["group"].uuid
            group["id"] = group["group"].id
            group["change"] = False
            group["read"] = False
            if self._meta.verbose_name == 'dataset':
                group["read_meta"] = False

            for permission in permission_list:
                if permission.startswith("change"):
                    group["change"] = True
                elif permission.startswith("read_meta"):
                    group["read_meta"] = True
                elif permission.startswith("read"):
                    group["read"] = True

            if group["change"] and readonly:
                continue
            if group["read"] and changeonly:
                continue
            groups.append(group)

        return groups

    def get_group_ids(self, changeonly=False, readonly=False):
        groups = get_groups_with_perms(self)

        ids = []

        for group in groups:
            ids.append(group.id)

        return ids

    # TODO: clean this up
    def is_public(self):
        permissions = get_groups_with_perms(self, attach_perms=True)

        for group_object, permission_list in permissions.items():
            if ExtendedGroup.objects.public_group().id == group_object.id:
                for permission in permission_list:
                    if permission.startswith("change"):
                        return True
                    if permission.startswith("read"):  # read_meta & read
                        return True
        return False

    class Meta:
        verbose_name = "sharableresource"
        abstract = True


class TemporaryResource(models.Model):
    """Mix-in class for temporary resources like NodeSet instances"""
    # Expiration time and date of the instance
    expiration = models.DateTimeField(null=True, blank=True)

    def __unicode__(self):
        return self.name + " (" + self.uuid + ")"

    class Meta:
        abstract = True


class ManageableResource(models.Model):
    """Abstract base class for manageable resources such as disk space and
    workflow engines
    """

    def __unicode__(self):
        return self.name + " (" + self.uuid + ")"

    def set_manager_group(self, group):
        assign_perm("add_%s" % self._meta.verbose_name, group, self)
        assign_perm("read_%s" % self._meta.verbose_name, group, self)
        assign_perm("delete_%s" % self._meta.verbose_name, group, self)
        assign_perm("change_%s" % self._meta.verbose_name, group, self)

    def get_manager_group(self):
        # ownership is determined by "add" permission
        group_permissions = get_groups_with_perms(self, attach_perms=True)

        for group, permission in group_permissions.iteritems():
            if "add_%s" % self._meta.verbose_name in permission:
                return group.extendedgroup

    class Meta:
        verbose_name = "manageableresource"
        abstract = True


class DataSet(SharableResource):
    UNTITLED_DATA_SET_TITLE = "Untitled data set"

    # TODO: add function to restore earlier version
    # TODO: add collections (of assays in the investigation) and associate them
    # with the versions
    # total number of files in this data set
    file_count = models.IntegerField(blank=True, null=True, default=0)
    # total number of bytes of all files in this data set
    file_size = models.BigIntegerField(blank=True, null=True, default=0)
    # accession number (e.g. "E-MTAB-2646")
    accession = models.CharField(max_length=32, blank=True, null=True)
    # name of source database for the accession number (e.g. "ArrayExpress")
    accession_source = models.CharField(max_length=128, blank=True, null=True)
    # actual title of the dataset
    title = models.CharField(max_length=250, default=UNTITLED_DATA_SET_TITLE)

    class Meta:
        verbose_name = "dataset"
        permissions = (
            ('read_%s' % verbose_name, 'Can read %s' % verbose_name),
            ('read_meta_%s' % verbose_name, 'Can read meta %s' % verbose_name),
            ('share_%s' % verbose_name, 'Can share %s' % verbose_name),
        )

    def __unicode__(self):
        return (
            unicode(self.name) + u' - ' +
            unicode(self.get_owner_username()) + u' - ' +
            unicode(self.summary)
        )

    def save(self, *args, **kwargs):
        # We need to manually check if the title to be saved is blank because
        # `blank=False` will only affect the admin interface
        try:
            if not self.title.strip():
                self.title = self.UNTITLED_DATA_SET_TITLE
        except AttributeError:
            self.title = self.UNTITLED_DATA_SET_TITLE
        super(DataSet, self).save(*args, **kwargs)

    def delete(self, **kwargs):
        try:
            super(DataSet, self).delete()
        except Exception as exc:
            return False, "DataSet {} could not be deleted: {}".format(
                self.name, exc)
        else:
            # Return a "truthy" value here so that the admin ui and
            # front-end ui knows if the deletion succeeded or not as well as
            # the proper message to  display to the end user
            return True, "DataSet: {} was deleted successfully".format(
                self.name)

    def get_analyses(self):
        return Analysis.objects.filter(data_set=self)

    def get_investigation_links(self):
        return InvestigationLink.objects.filter(data_set=self)

    def get_owner(self):
        owner = None

        content_type_id = ContentType.objects.get_for_model(self).id
        permission_id = Permission.objects.filter(codename='add_dataset')[0].id

        perms = UserObjectPermission.objects.filter(
            content_type_id=content_type_id,
            permission_id=permission_id,
            object_pk=self.id
        )

        if perms.count() > 0:
            try:
                owner = User.objects.get(id=perms[0].user_id)
            except User.DoesNotExist:
                pass

        return owner

    def set_investigation(self, investigation, message=""):
        """Associate this data set with an investigation. If this data set has
        an association with an investigation this association will be cleared
        first. Use update_investigation() to add a new version of the current
        investigation
        """
        self.investigationlink_set.filter(data_set=self).delete()
        link = InvestigationLink(
            data_set=self,
            investigation=investigation,
            version=1,
            message=message
        )
        link.save()
        return 1

    def update_investigation(self, investigation, message):
        version = self.get_version()
        if version is None:
            return self.set_investigation(investigation, message)
        link = InvestigationLink(
            data_set=self,
            investigation=investigation,
            version=version + 1,
            message=message
        )
        link.save()
        return version + 1

    def get_version(self):
        latest_investigation_link = self.get_latest_investigation_link()
        if latest_investigation_link is not None:
            return latest_investigation_link.version
        return None

    def get_latest_investigation_link(self, version=None):
        """
        Try to fetch the latest InvestigationLink related to the DataSet
        instance. If a version is provided, try to fetch the latest
        InvestigationLink for said version.
        :param version: integer
        :returns: an InvestigationLink Instance or `None`
        """
        if not self.is_valid:
            return None

        if version is None:
            try:
                return InvestigationLink.objects.filter(
                    data_set=self
                ).latest('date')
            except InvestigationLink.DoesNotExist as exc:
                logger.error("Failed to retrieve latest InvestigationLink: %s",
                             exc)
        try:
            return InvestigationLink.objects.get(data_set=self,
                                                 version=version)
        except (InvestigationLink.DoesNotExist,
                InvestigationLink.MultipleObjectsReturned) as exc:
            logger.error("Failed to retrieve InvestigationLink with version "
                         "%s: %s", version, exc)

    def get_latest_study(self, version=None):
        try:
            return Study.objects.get(
                investigation=(
                    self.get_latest_investigation_link(version).investigation
                )
            )
        except(Study.DoesNotExist, Study.MultipleObjectsReturned) as e:
            raise RuntimeError("Couldn't properly fetch Study: {}".format(e))

    def get_latest_assay(self, version=None):
        try:
            return Assay.objects.get(study=self.get_latest_study(version))
        except(Assay.DoesNotExist, Assay.MultipleObjectsReturned) as e:
            raise RuntimeError("Couldn't properly fetch Assay: {}".format(e))

    def get_investigation(self, version=None):
        investigation_link = self.get_latest_investigation_link(version)

        if investigation_link:
            return investigation_link.investigation
        else:
            return None

    def get_studies(self, version=None):
        return Study.objects.filter(
            investigation=self.get_investigation(version)
        )

    def get_assays(self, version=None):
        return Assay.objects.filter(study=self.get_studies(version))

    def get_file_count(self):
        """Returns the number of files in the data set"""
        investigation = self.get_investigation()
        file_count = 0

        for study in investigation.study_set.all():
            file_count += (
                Node.objects
                .filter(study=study.id, file_uuid__isnull=False)
                .count()
            )
        return file_count

    def get_file_size(self):
        """Returns the disk space in bytes used by all files in the data set"""
        investigation = self.get_investigation()
        file_uuids = Node.objects.filter(
            study__in=investigation.study_set.all(), file_uuid__isnull=False
        ).values_list('file_uuid', flat=True)
        file_items = FileStoreItem.objects.filter(uuid__in=file_uuids)
        return sum(
            [item.get_file_size(report_symlinks=True) for item in file_items]
        )

    def share(self, group, readonly=True, readmetaonly=False):
        # change: !readonly & !readmetaonly, read: readonly & !readmetaonly
        super(DataSet, self).share(group, readonly)
        assign_perm('read_meta_%s' % self._meta.verbose_name, group, self)

        # read_meta only case; super reads as edit and is fixed here because
        # it only applies to data set
        if not readonly and readmetaonly:
            remove_perm('read_%s' % self._meta.verbose_name, group, self)
            remove_perm('add_%s' % self._meta.verbose_name, group, self)
            remove_perm('change_%s' % self._meta.verbose_name, group, self)

        update_data_set_index(self)
        invalidate_cached_object(self)
        user_ids = map(lambda user: user.id, group.user_set.all())

        # We need to give the anonymous user read access too.
        if group.id == ExtendedGroup.objects.public_group().id:
            user_ids.append(-1)

        add_read_access_in_neo4j(
            [self.uuid],
            user_ids
        )

    def unshare(self, group):
        super(DataSet, self).unshare(group)
        remove_perm('read_meta_%s' % self._meta.verbose_name, group, self)

        update_data_set_index(self)
        # Need to check if the users of the group that is unshared still have
        # access via other groups or by ownership
        users = group.user_set.all()
        user_ids = []
        for user in users:
            if not user.has_perm('core.read_meta_dataset', DataSet):
                user_ids.append(user.id)

        # We need to give the anonymous user read access too.
        if group.id == ExtendedGroup.objects.public_group().id:
            user_ids.append(-1)

        if user_ids:
            remove_read_access_in_neo4j(
                [self.uuid],
                user_ids
            )

    def get_file_store_items(self):
        """Returns a list of all data files associated with the data set"""
        file_store_items = []
        investigation = self.get_investigation()

        try:
            study = Study.objects.get(investigation=investigation)
        except (Study.DoesNotExist, Study.MultipleObjectsReturned) as e:
            logger.error("Could not fetch Study properly: %s", e)
        else:
            for node in Node.objects.filter(study=study):
                try:
                    file_store_items.append(
                        FileStoreItem.objects.get(uuid=node.file_uuid)
                    )
                except(FileStoreItem.DoesNotExist,
                       FileStoreItem.MultipleObjectsReturned) as e:
                    logger.error("Error while fetching FileStoreItem: %s", e)

        file_store_items.append(investigation.get_file_store_item())
        return file_store_items

    @cached_property
    def is_valid(self):
        """
        Helper method to determine if a DataSet is valid.
        A DataSet is not valid if we can't fetch an InvestigationLink for it
        :return: boolean
        """
        return bool(InvestigationLink.objects.filter(data_set=self))

    def get_nodes(self):
        return Node.objects.filter(
            assay=self.get_latest_assay(),
            study=self.get_latest_study()
        )

    def get_node_uuids(self):
        return self.get_nodes().values_list('uuid', flat=True)

    @property
    def shared(self):  # is_shared breaks a tastypie interal
        return len(self.get_groups()) > 0

    def _invalidate_cached_properties(self):
        try:
            delattr(self, "is_valid")
        except AttributeError:
            pass  # property hasn't been called and cached yet

    def has_visualizations(self):
        return bool(
            tool_manager.models.VisualizationTool.objects.filter(dataset=self)
        )

    def is_clean(self):
        """
        Check whether or not any Analyses or Visualizations have been run on
        a DataSet
        :return: boolean
        """
        return not (self.get_analyses() or self.has_visualizations())


@receiver(pre_delete, sender=DataSet)
def _dataset_delete(sender, instance, *args, **kwargs):
    """
    Removes a DataSet's related objects upon deletion being triggered.
    Having these extra checks is favored within a signal so that this logic
    is picked up on bulk deletes as well.

    See: https://docs.djangoproject.com/en/1.8/topics/db/models/
    #overriding-model-methods
    """
    with transaction.atomic():
        for investigation_link in instance.get_investigation_links():
            investigation_link.get_node_collection().delete()

    delete_data_set_index(instance)
    delete_data_set_neo4j(instance.uuid)
    async_update_annotation_sets_neo4j()
    invalidate_cached_object(instance)


@receiver(post_save, sender=DataSet)
def _dataset_saved(sender, instance, *args, **kwargs):
    async_update_annotation_sets_neo4j()
    update_data_set_index(instance)
    invalidate_cached_object(instance)

    # Invalidate cached properties on save
    # See: https://docs.djangoproject.com/en/1.8/ref/utils/
    # #django.utils.functional.cached_property
    instance._invalidate_cached_properties()

    if not Event.objects.filter(data_set=instance).exists():
        Event.record_data_set_create(instance)


class InvestigationLink(models.Model):
    data_set = models.ForeignKey(DataSet)
    investigation = models.ForeignKey(Investigation)
    version = models.IntegerField(default=1)
    message = models.CharField(max_length=500, blank=True, null=True)
    date = models.DateTimeField(auto_now_add=True)

    class Meta:
        unique_together = ('data_set', 'investigation', 'version')

    def __unicode__(self):
        retstr = (
            "%s: ver=%s, %s"
            % (self.investigation.get_identifier(), self.version, self.message)
        )
        return retstr

    def get_node_collection(self):
        return NodeCollection.objects.get(uuid=self.investigation.uuid)


class WorkflowEngine(OwnableResource, ManageableResource):
    # TODO: remove Galaxy dependency
    instance = models.ForeignKey(Instance, blank=True)

    def __unicode__(self):
        return str(self.name) + " - " + str(self.summary)

    class Meta:
        verbose_name = "workflowengine"
        permissions = (
            ('read_%s' % verbose_name, 'Can read %s' % verbose_name),
        )


class WorkflowQuerySet(models.query.QuerySet):
    def delete(self):
        for instance in self:
            instance.delete()


class WorkflowManager(models.Manager):
    def get_queryset(self):
        return WorkflowQuerySet(self.model, using=self._db)


class Workflow(SharableResource, ManageableResource):
    ANALYSIS_TYPE = "analysis"
    DOWNLOAD_TYPE = "download"
    TYPE_CHOICES = (
        (
            ANALYSIS_TYPE,
            "Workflow performs data analysis tasks. Results are merged into "
            "dataset."
        ),
        (
            DOWNLOAD_TYPE,
            "Workflow creates bulk downloads. Results are add to user's "
            "download list."
        ),
    )
    internal_id = models.CharField(max_length=50)
    workflow_engine = models.ForeignKey(WorkflowEngine)
    show_in_repository_mode = models.BooleanField(default=False)
    is_active = models.BooleanField(default=False, null=False, blank=False)
    type = models.CharField(
        default=ANALYSIS_TYPE,
        null=False,
        blank=False,
        choices=TYPE_CHOICES,
        max_length=25
    )
    graph = models.TextField(null=True, blank=True)

    objects = WorkflowManager()

    def __str__(self):
        return "{} - {}".format(self.name, self.summary)

    class Meta:
        # unique_together = ('internal_id', 'workflow_engine')
        verbose_name = "workflow"
        permissions = (
            ('read_%s' % verbose_name, 'Can read %s' % verbose_name),
            ('share_%s' % verbose_name, 'Can share %s' % verbose_name),
        )

    def get_analyses(self):
        return Analysis.objects.filter(workflow=self)

    def delete(self, **kwargs):
        '''
        Overrides the Workflow model's delete method and checks if an
        Analysis has been run utilizing it
        '''

        if self.get_analyses().count() > 0:
            # Hide Workflow from ui if an Analysis has been run on it

            self.is_active = False
            # Prepare string to display upon a failed deletion
            deletion_error_message = "Could not delete Workflow: {}, " \
                                     "These Analyses have been run " \
                                     "utilizing it: {}. Setting it as " \
                                     "'inactive'".format(
                                            self.name, self.get_analyses()
                                        )
            logger.error(deletion_error_message)

            self.save()

            # Return a "falsey" value here so that the admin ui knows if the
            # deletion succeeded or not as well as the proper message to
            # display to the end user
            return False, deletion_error_message

        else:
            super(Workflow, self).delete()

            # Return a "truthy" value here so that the admin ui knows if the
            # deletion succeeded or not as well as the proper message to
            # display to the end user
            return True, "Workflow: {} was deleted successfully".format(
                self.name
            )


class Project(SharableResource):
    is_catch_all = models.BooleanField(default=False)

    def __unicode__(self):
        return (
            str(self.name) + " - " + str(self.get_owner_username()) + " - " +
            str(self.summary)
        )

    class Meta:
        verbose_name = "project"
        permissions = (
            ('read_%s' % verbose_name, 'Can read %s' % verbose_name),
            ('share_%s' % verbose_name, 'Can share %s' % verbose_name),
        )


class AnalysisResult(models.Model):
    analysis_uuid = UUIDField(auto=False)
    file_store_uuid = UUIDField(auto=False)
    file_name = models.TextField()
    file_type = models.TextField()

    # many to many to nodes uuid

    # associated tdf file
    # ## TODO ### ?galaxy_id?
    # add reference to file_store models
    # foreign key into analysis
    # analysis = models.ForeignKey('Analysis')

    def __unicode__(self):
        return str(self.file_name) + " <-> " + self.analysis_uuid

    class Meta:
        verbose_name = "analysis result"
        verbose_name_plural = "analysis results"
        permissions = (
            ('read_%s' % verbose_name, 'Can read %s' % verbose_name),
        )


class Analysis(OwnableResource):
    SUCCESS_STATUS = "SUCCESS"
    FAILURE_STATUS = "FAILURE"
    RUNNING_STATUS = "RUNNING"
    INITIALIZED_STATUS = "INITIALIZED"
    UNKNOWN_STATUS = "UNKNOWN"  # analysis status from Galaxy is not available
    STATUS_CHOICES = (
        (SUCCESS_STATUS, "Analysis finished successfully"),
        (FAILURE_STATUS, "Analysis terminated after errors"),
        (RUNNING_STATUS, "Analysis is running"),
        (INITIALIZED_STATUS, "Analysis was initialized"),
    )
    project = models.ForeignKey(Project, related_name="analyses")
    data_set = models.ForeignKey(DataSet, blank=True)
    workflow = models.ForeignKey(Workflow, blank=True)
    workflow_steps_num = models.IntegerField(blank=True, null=True)
    workflow_copy = models.TextField(blank=True, null=True)
    history_id = models.TextField(blank=True, null=True)
    workflow_galaxy_id = models.TextField(blank=True, null=True)
    library_id = models.TextField(blank=True, null=True)
    results = models.ManyToManyField(AnalysisResult, blank=True)
    time_start = models.DateTimeField(blank=True, null=True)
    time_end = models.DateTimeField(blank=True, null=True)
    status = models.TextField(default=INITIALIZED_STATUS,
                              choices=STATUS_CHOICES, blank=True, null=True)
    status_detail = models.TextField(blank=True, null=True)
    # indicates if a user requested cancellation of this analysis
    canceled = models.BooleanField(default=False)
    # possibly replace results
    # output_nodes = models.ManyToManyField(Nodes, blank=True)
    # protocol = i.e. protocol node created when the analysis is created

    def __str__(self):
        return "{} - {} - {}".format(
            self.name,
            self.get_owner_username(),
            self.summary
        )

    class Meta:
        verbose_name = "analysis"
        verbose_name_plural = "analyses"
        permissions = (
            ('read_%s' % verbose_name, 'Can read %s' % verbose_name),
        )
        ordering = ['-time_end', '-time_start']

    def get_expanded_workflow_graph(self):
        return tool_manager.utils.create_expanded_workflow_graph(
            ast.literal_eval(self.workflow_copy)
        )

    def has_nodes_used_in_downstream_analyses(self):
        """
        Check if any Nodes that are part of an Analysis have been Analyzed
        further down the line.
        :return: Boolean
        """
        for node in self.get_nodes():
            analysis_node_connections_for_node = \
                node.get_analysis_node_connections()
            for analysis_node_connection in analysis_node_connections_for_node:
                if analysis_node_connection.direction == 'in':
                    return True
        return False

    def delete(self, **kwargs):
        """
        Overrides the Analysis model's delete method and checks if
        any Nodes created by the Analysis being deleted have been
        analyzed further.

        If None of the Analysis' Nodes have been analyzed further, let us:
        1. Delete associated FileStoreItems
        2. Delete AnalysisResults
        3. Optimize Solr's index to reflect that
        4. Delete the Nodes
        5. Continue on to delete the Analysis, AnalysisNodeConnections,
        and AnalysisStatus'
        """
        if self.has_nodes_used_in_downstream_analyses():
            deletion_error_message = (
                "Cannot delete Analysis: {} because "
                "its results have been used to run "
                "further Analyses. Please delete all "
                "downstream Analyses before you delete "
                "this one".format(self.name)
            )
            logger.error(deletion_error_message)

            # Return a "falsey" value here so that the admin ui and
            # front-end ui knows if the deletion succeeded or not as well as
            # the proper message to display to the end user
            return False, deletion_error_message

        try:
            super(Analysis, self).delete()
        except Exception as exc:
            return False, "Analysis {} could not be deleted: {}".format(
                self.name, exc)
        else:
            # Return a "truthy" value here so that the admin ui and
            # front-end ui knows if the deletion succeeded or not as well
            # as the proper message to  display to the end user
            return True, "Analysis: {} was deleted successfully".format(
                self.name)

    def get_status(self):
        return self.status

    def get_nodes(self):
        return Node.objects.filter(analysis_uuid=self.uuid)

    def get_analysis_results(self):
        return AnalysisResult.objects.filter(analysis_uuid=self.uuid)

    @skip_if_test_run
    def optimize_solr_index(self):
        solr = pysolr.Solr(urljoin(settings.REFINERY_SOLR_BASE_URL,
                                   "data_set_manager"), timeout=10)

        # solr.optimize() Tells Solr to streamline the number of segments
        # used, essentially a defragmentation/ garbage collection
        # operation.
        try:
            solr.optimize()
        except Exception as e:
            logger.error("Could not optimize Solr's index: %s", e)

    def set_status(self, status, message=''):
        """Set analysis status and perform additional actions as required"""
        self.status = status
        self.status_detail = message
        if status == self.FAILURE_STATUS or status == self.SUCCESS_STATUS:
            self.time_end = timezone.now()
        self.save()

    def successful(self):
        return self.get_status() == self.SUCCESS_STATUS

    def failed(self):
        return self.get_status() == self.FAILURE_STATUS

    def running(self):
        return self.get_status() == self.RUNNING_STATUS

    def galaxy_instance(self):
        return self.workflow.workflow_engine.instance

    def galaxy_connection(self):
        return self.galaxy_instance().galaxy_connection()

    def galaxy_progress(self):
        """Return analysis progress in Galaxy"""
        connection = self.galaxy_connection()
        try:
            history = connection.histories.get_status(self.history_id)
        except galaxy.client.ConnectionError as exc:
            error_msg = "Unable to get progress for history {} of analysis " \
                        "{}: {}".format(self.history_id, self.name, exc)
            # if history with provided ID doesn't exist (HTTP 400)
            if '400' in str(exc):
                logger.error(error_msg)
                self.set_status(Analysis.FAILURE_STATUS, error_msg)
                raise RuntimeError()
            else:
                logger.warning(error_msg)
                self.set_status(Analysis.UNKNOWN_STATUS, error_msg)
                raise

        if (history['state'] == 'error' or
                history['state_details']['error'] > 0):
            error_msg = "Analysis '{}' failed in Galaxy".format(self)
            logger.error(error_msg)
            self.set_status(Analysis.FAILURE_STATUS, error_msg)
            raise RuntimeError()

        return history['percent_complete']

    def galaxy_cleanup(self):
        """
        Delete Galaxy libraries, and histories based on the value of
        global setting: REFINERY_GALAXY_ANALYSIS_CLEANUP
        """
        galaxy_cleanup = settings.REFINERY_GALAXY_ANALYSIS_CLEANUP
        galaxy_cleanup_states = [
            self.canceled,
            galaxy_cleanup == 'always',
            galaxy_cleanup == 'on_success' and
            self.get_status() == self.SUCCESS_STATUS
        ]

        if any(cleanup_state for cleanup_state in galaxy_cleanup_states):
            logger.info("Purging galaxy of libraries, histories, "
                        "and workflows related to the execution of Analysis "
                        "with UUID: %s", self.uuid)

            self.galaxy_instance().delete_library(self.library_id, self.name)
            self.galaxy_instance().delete_history(self.history_id, self.name)

            try:
                tool = tool_manager.models.WorkflowTool.objects.get(
                    analysis__uuid=self.uuid
                )
            except(
                tool_manager.models.WorkflowTool.DoesNotExist,
                tool_manager.models.WorkflowTool.MultipleObjectsReturned
            ) as e:
                logger.error("Could not properly fetch Tool: %s", e)
                return
            try:
                import_history_id = tool.galaxy_import_history_id
            except KeyError:
                logger.info("Tool hasn't interacted with Galaxy yet")
                return

            self.galaxy_instance().delete_history(import_history_id, self.name)

    def cancel(self):
        """Mark analysis as cancelled"""
        self.canceled = True
        self.set_status(Analysis.FAILURE_STATUS, "Cancelled at user's request")
        # jobs in a running workflow are stopped by deleting its history
        self.galaxy_cleanup()

    def facet_name(self):
        return '{}_{}_{}_s'.format(
            NodeIndex.ANALYSIS_UUID_PREFIX,
            self.data_set.get_latest_study().id,
            self.data_set.get_latest_assay().id,
        )

    def send_email(self):
        """Sends an email when the analysis is finished"""
        # don't mail the user if analysis was canceled
        if self.canceled:
            return

        # get basic information
        user = self.get_owner()
        name = self.name
        site_name = Site.objects.get_current().name
        site_domain = Site.objects.get_current().domain
        status = self.status
        data_set_uuid = self.data_set.uuid
        # check status and change text slightly based on that
        # set context for things needed in all emails
        context_dict = {'name': name,
                        'first_name': user.first_name,
                        'last_name': user.last_name,
                        'username': user.username,
                        'site_name': site_name,
                        'site_domain': site_domain,
                        'success': self.successful(),
                        'uuid': self.uuid
                        }
        if self.successful():
            email_subj = "[{}] Archive ready for download: {}".format(
                site_name, name)
            # TODO: avoid hardcoding URL protocol
            context_dict['url'] = urljoin(
                "http://" + site_domain,
                "data_sets/{}/#/analyses".format(data_set_uuid)
            )
        else:
            email_subj = "[{}] Archive creation failed: {}".format(
                site_name, name)
            context_dict['default_email'] = settings.DEFAULT_FROM_EMAIL

        if settings.REFINERY_REPOSITORY_MODE:
            temp_loader = loader.get_template(
                'analysis_manager/analysis_email_repository.txt')
        else:
            workflow = self.workflow.name
            project = self.project

            start = timezone.localtime(self.time_start)
            end = timezone.localtime(self.time_end)

            duration = end - start
            hours, remainder = divmod(duration.total_seconds(), 3600)
            minutes, seconds = divmod(remainder, 60)

            # formatting the duration string
            hours = int(hours)
            minutes = int(minutes)
            if hours < 10:
                hours = '0%s' % hours
            if minutes < 10:
                minutes = '0%s' % minutes
            duration = "%s:%s hours" % (hours, minutes)

            # fill in extra context
            context_dict['workflow'] = workflow
            context_dict['project'] = project
            context_dict['dataset'] = self.data_set.name
            context_dict['start'] = datetime.strftime(start, '%A, %d %B %G %r')
            context_dict['end'] = datetime.strftime(end, '%A, %d %B %G %r')
            context_dict['duration'] = duration

            # get email contents ready
            email_subj = "[{}] {}: {} ({})".format(
                site_name, status, name, workflow)
            temp_loader = loader.get_template(
                'analysis_manager/analysis_email_full.txt')

        try:
            user.email_user(email_subj, temp_loader.render(context_dict))
        except smtplib.SMTPException as exc:
            logger.error("Error sending email to '%s' for analysis '%s': %s",
                         user.email, name, exc)
        except socket.error:
            logger.error(
                "Email server error: status '%s' to '%s' for analysis '%s' "
                "with UUID '%s'",
                self.get_status(), user.email, name, self.uuid)
        else:
            logger.info(
                "Emailed completion message: status '%s' to '%s' for analysis "
                "'%s' with UUID '%s'",
                self.get_status(), user.email, name, self.uuid)

    def rename_results(self):
        """Rename files in file_store after download"""
        logger.debug("Renaming analysis results")
        # rename file_store items to new name updated from galaxy file_ids
        for result in AnalysisResult.objects.filter(analysis_uuid=self.uuid):
            try:
                item = FileStoreItem.objects.get(uuid=result.file_store_uuid)
            except (FileStoreItem.DoesNotExist,
                    FileStoreItem.MultipleObjectsReturned) as exc:
                logger.error("Error renaming analysis result '%s': %s",
                             result, exc)
                break

            # workaround for FastQC reports downloaded from Galaxy as zip
            # archives
            (root, ext) = os.path.splitext(result.file_name)
            if ext == '.html':
                try:
                    zipfile = FileType.objects.get(name='ZIP')
                except (FileType.DoesNotExist,
                        FileType.MultipleObjectsReturned) as exc:
                    logger.error("Error renaming HTML to zip: %s", exc)
                else:
                    if item.filetype == zipfile:
                        item.rename_datafile(''.join([root, '.zip']))
            else:
                item.rename_datafile(result.file_name)

            try:
                node = Node.objects.get(file_uuid=item.uuid)
            except (Node.DoesNotExist, Node.MultipleObjectsReturned) as exc:
                logger.error("Error retrieving Node with file UUID '%s': %s",
                             exc)
            else:
                if node.is_derived():
                    node.run_generate_auxiliary_node_task()

    def attach_derived_nodes_to_dataset(self):
        graph_with_data_transformation_nodes = (
            self._create_data_transformation_nodes(
                self.get_expanded_workflow_graph()
            )
        )
        graph_with_input_nodes_linked = (
            self._link_input_nodes_to_data_transformation_nodes(
                graph_with_data_transformation_nodes
            )
        )
        self._create_derived_data_file_nodes(graph_with_input_nodes_linked)
        self._create_annotated_nodes()

    def attach_outputs_downloads(self):
        analysis_results = AnalysisResult.objects.filter(
            analysis_uuid=self.uuid)

        if analysis_results.count() == 0:
            logger.error("No results for download '%s' ('%s')",
                         self.name, self.uuid)
            return

        for analysis_result in analysis_results:
            item = FileStoreItem.objects.get(
                uuid=analysis_result.file_store_uuid)
            if item:
                download = Download.objects.create(name=self.name,
                                                   data_set=self.data_set,
                                                   file_store_item=item)
                download.set_owner(self.get_owner())
            else:
                logger.warning(
                    "No file found for '%s' in download '%s' ('%s')",
                    analysis_result.file_store_uuid, self.name, self.uuid)

    def terminate_file_import_tasks(self):
        """
        Gathers all UUIDs of FileStoreItems used as inputs for the Analysis,
        and trys to terminate their import_file tasks if possible
        """
        workflow_tool = tool_manager.utils.get_workflow_tool(self.uuid)
        if workflow_tool is not None:
            for uuid in workflow_tool.get_input_file_uuid_list():
                try:
                    file_store_item = FileStoreItem.objects.get(uuid=uuid)
                except (FileStoreItem.DoesNotExist,
                        FileStoreItem.MultipleObjectsReturned) as e:
                    logger.error(
                        "Couldn't properly fetch "
                        "FileStoreItem with UUID: %s %s",
                        uuid,
                        e
                    )
                else:
                    file_store_item.terminate_file_import_task()

    def _prepare_annotated_nodes(self, node_uuids):
        """
        Wrapper method to ensure that `rename_results` is called before
        index_annotated_nodes_selection.

        If `rename_results` isn't executed before
        `index_annotated_nodes_selection` we end up indexing incorrect
        information.

        Call order is ensured through:
        core.tests.test__prepare_annotated_nodes_calls_methods_in_proper_order
        """
        self.rename_results()
        index_annotated_nodes_selection(node_uuids)

    def _get_output_connection_to_analysis_result_mapping(self):
        """
        Create and return a dict mapping each "output" type
        AnalysisNodeConnection to it's respective analysis result.

        This is especially useful when we run into the edge-case described
        here: https://github.com/
        refinery-platform/refinery-platform/pull/2099#issue-255989396
        """
        distinct_filenames_map = defaultdict(lambda: [])
        output_connections_to_analysis_results = []

        output_node_connections = AnalysisNodeConnection.objects.filter(
            analysis=self,
            direction=OUTPUT_CONNECTION
        )
        # Fetch the distinct file names from our output
        # AnalysisNodeConnections for this Analysis construct a dict
        # mapping the unique file names to a list of AnalysisNodeConnections
        # sharing said filename.
        for output_connection in output_node_connections:
            distinct_filenames_map[output_connection.filename].append(
                output_connection
            )
        # Associate the AnalysisNodeConnections with their respective
        # AnalysisResults
        for output_connections in distinct_filenames_map.values():
            for index, output_connection in enumerate(output_connections):
                analysis_result = None
                if output_connection.is_refinery_file:
                    analysis_result = AnalysisResult.objects.filter(
                        analysis_uuid=self.uuid,
                        file_name=output_connection.filename
                    )[index]
                output_connections_to_analysis_results.append(
                    (output_connection, analysis_result)
                )
        return output_connections_to_analysis_results

    def _create_derived_data_file_node(self, study,
                                       assay, analysis_node_connection):
        return Node.objects.create(
            study=study,
            assay=assay,
            type=Node.DERIVED_DATA_FILE,
            name=analysis_node_connection.galaxy_dataset_name,
            analysis_uuid=self.uuid,
            subanalysis=analysis_node_connection.subanalysis,
            workflow_output=analysis_node_connection.name
        )

    def _get_input_node(self):
        return AnalysisNodeConnection.objects.filter(
            analysis=self,
            direction=INPUT_CONNECTION
        ).first().node

    def get_input_node_study(self):
        return self._get_input_node().study

    def get_input_node_assay(self):
        return self._get_input_node().assay

    def _create_data_transformation_nodes(self, graph):
        """create data transformation nodes for all Tool nodes"""

        data_transformation_nodes = [
            graph.node[node_id] for node_id in graph.nodes()
            if graph.node[node_id]['type'] == "tool"
        ]
        for data_transformation_node in data_transformation_nodes:
            # TODO: incorporate subanalysis id in tool name???
            node_name = "{tool_id}_{name}".format(**data_transformation_node)
            data_transformation_node['node'] = (
                Node.objects.create(
                    study=self.get_input_node_study(),
                    assay=self.get_input_node_assay(),
                    analysis_uuid=self.uuid,
                    type=Node.DATA_TRANSFORMATION,
                    name=node_name
                )
            )
        return graph

    def _link_input_nodes_to_data_transformation_nodes(self, graph):
        """create connection from input nodes to first data transformation
         nodes (input tool nodes in the graph are skipped)"""
        input_node_connections = AnalysisNodeConnection.objects.filter(
            analysis=self,
            direction=INPUT_CONNECTION
        )
        for input_connection in input_node_connections:
            for edge in graph.edges_iter([input_connection.step]):
                input_id = input_connection.get_input_connection_id()

                if graph[edge[0]][edge[1]]['output_id'] == input_id:
                    input_node_id = edge[1]
                    data_transformation_node = \
                        graph.node[input_node_id]['node']
                    input_connection.node.add_child(data_transformation_node)
        return graph

    def _create_derived_data_file_nodes(self, graph):
        """create derived data file nodes for all entries and connect to data
            transformation nodes"""
        output_connection_to_analysis_result_mapping = (
            self._get_output_connection_to_analysis_result_mapping()
        )
        for output_connection, analysis_result in \
                output_connection_to_analysis_result_mapping:
            derived_data_file_node = self._create_derived_data_file_node(
                self.get_input_node_study(),
                self.get_input_node_assay(),
                output_connection
            )
            if output_connection.is_refinery_file:
                # retrieve uuid of corresponding output file if exists
                logger.info(
                    "Results for '%s' and %s: %s",
                    self.uuid,
                    output_connection,
                    analysis_result
                )
                derived_data_file_node.file_uuid = (
                    analysis_result.file_store_uuid
                )
                logger.debug(
                    "Output file %s ('%s') assigned to node %s ('%s')",
                    output_connection,
                    analysis_result.file_store_uuid,
                    derived_data_file_node.name,
                    derived_data_file_node.uuid
                )
            output_connection.node = derived_data_file_node
            output_connection.save()

            self._link_derived_data_file_node_to_data_transformation_node(
                graph,
                output_connection,
                derived_data_file_node
            )

    def _link_derived_data_file_node_to_data_transformation_node(
            self,
            graph,
            output_connection,
            derived_data_file_node
    ):
        """get graph edge that corresponds to this output node:
        a. attach output node to source data transformation node
        b. attach output node to target data transformation node
        (if exists)"""
        for edge in graph.edges_iter([output_connection.step]):
            output_id = output_connection.get_output_connection_id()

            if graph[edge[0]][edge[1]]['output_id'] == output_id:
                input_node_id = edge[0]
                output_node_id = edge[1]

                data_transformation_input_node = \
                    graph.node[input_node_id]['node']

                data_transformation_output_node = \
                    graph.node[output_node_id]['node']

                data_transformation_input_node.add_child(
                    derived_data_file_node
                )
                derived_data_file_node.add_child(
                    data_transformation_output_node
                )
                # TODO: here we could add a (Refinery internal)
                # attribute to the derived data file node to
                # indicate which output of the tool it corresponds to

        # connect outputs that are not inputs for any data transformation
        if (output_connection.is_refinery_file and
                derived_data_file_node.parents.count() == 0):
            graph.node[output_connection.step]['node'].add_child(
                derived_data_file_node
            )
        # delete output nodes that are not refinery files and don't have
        # any children
        if (not output_connection.is_refinery_file and
                derived_data_file_node.children.count() == 0):
            output_connection.node.delete()

    def _create_annotated_nodes(self):
        """create and index annotated nodes"""
        node_uuids = AnalysisNodeConnection.objects.filter(
            analysis=self,
            direction=OUTPUT_CONNECTION,
            is_refinery_file=True
        ).values_list('node__uuid', flat=True)

        add_annotated_nodes_selection(
            node_uuids,
            Node.DERIVED_DATA_FILE,
            self.get_input_node_study().uuid,
            self.get_input_node_assay().uuid
        )
        self._prepare_annotated_nodes(node_uuids)


@receiver(pre_delete, sender=Analysis)
def _analysis_delete(sender, instance, *args, **kwargs):
    """
    Removes an Analyses's related objects upon deletion being triggered.
    Having these extra checks is favored within a signal so that this logic
    is picked up on bulk deletes as well.

    See: https://docs.djangoproject.com/en/1.8/topics/db/models/
    #overriding-model-methods
    """
    with transaction.atomic():
        instance.cancel()
        # Delete associated AnalysisResults
        instance.get_analysis_results().delete()
        # Delete Nodes Associated w/ the Analysis
        instance.get_nodes().delete()

    # Optimize Solr's index to get rid of any traces of the Analysis
    instance.optimize_solr_index()


#: Defining available relationship types
INPUT_CONNECTION = 'in'
OUTPUT_CONNECTION = 'out'
WORKFLOW_NODE_CONNECTION_TYPES = (
    (INPUT_CONNECTION, 'in'),
    (OUTPUT_CONNECTION, 'out'),
)


class AnalysisNodeConnection(models.Model):
    analysis = models.ForeignKey(Analysis,
                                 related_name="workflow_node_connections")
    # an identifier assigned to all connections to a specific instance of the
    # workflow template
    # (unique within the analysis)
    subanalysis = IntegerField(null=True, blank=False)
    node = models.ForeignKey(Node,
                             related_name="workflow_node_connections",
                             null=True, blank=True, default=None)
    # step id in the expanded workflow template, e.g. 10
    step = models.IntegerField(null=False, blank=False)

    # (display) name for an output file "wig_outfile" or "outfile"
    # (unique for a given workflow template)
    name = models.CharField(null=False, blank=False, max_length=500)
    # file name of the connection, e.g. "wig_outfile" or "outfile"
    filename = models.CharField(null=False, blank=False, max_length=500)
    # file type if known
    filetype = models.CharField(null=True, blank=True, max_length=100)
    # direction of the connection, either an input or an output
    direction = models.CharField(null=False, blank=False,
                                 choices=WORKFLOW_NODE_CONNECTION_TYPES,
                                 max_length=3)
    # flag to indicate if file is a file that will (for outputs) or does (for
    # inputs) exist in Refinery
    is_refinery_file = models.BooleanField(null=False, blank=False,
                                           default=False)
    galaxy_dataset_name = models.CharField(null=True, blank=True,
                                           max_length=250)

    def __unicode__(self):
        return "{}: {}_{} ({}) {}".format(
            self.direction,
            self.step,
            self.name,
            self.is_refinery_file,
            self.filetype
        )

    def get_input_connection_id(self):
        return "{}_{}".format(self.step, self.filename)

    def get_output_connection_id(self):
        return "{}_{}".format(self.step, self.name)


class Download(TemporaryResource, OwnableResource):
    data_set = models.ForeignKey(DataSet)
    analysis = models.ForeignKey(Analysis, default=None, null=True)
    file_store_item = models.ForeignKey(FileStoreItem, default=None, null=True)

    class Meta:
        verbose_name = "download"
        permissions = (
            ('read_%s' % verbose_name, 'Can read %s' % verbose_name),
        )


def get_shared_groups(user1, user2, include_public_group=False):
    """returns a list of extended groups of which both users are a member"""
    shared_groups = list(set(user1.groups.all()) & set(user2.groups.all()))

    if not include_public_group:
        return filter(
            lambda eg: eg != ExtendedGroup.objects.public_group(),
            [g.extendedgroup for g in shared_groups]
        )

    return [g.extendedgroup for g in shared_groups]


class ExtendedGroupManager(models.Manager):
    def public_group(self):
        try:
            return ExtendedGroup.objects.get(
                id=settings.REFINERY_PUBLIC_GROUP_ID
            )
        except:
            return None


class ExtendedGroup(Group):
    """Extends the default Django Group in auth with a group of users that own
    and manage manageable resources for the group.
    """
    manager_group = models.ForeignKey(
        "self",
        related_name="managed_group",
        blank=True,
        null=True
    )
    uuid = UUIDField(unique=True, auto=True)
    objects = ExtendedGroupManager()
    is_public = models.BooleanField(default=False, blank=False, null=False)
    # Dynamically generated for API.
    member_list = []
    perm_list = []
    can_edit = False
    manager_group_uuid = None

    def delete(self):
        if self.is_manager_group():
            for i in self.managed_group.all():
                i.group_ptr.delete()

            super(ExtendedGroup, self).delete()
        else:
            # Somehow not the only managed group. Shouldn't be possible.
            if self.manager_group.managed_group.count() > 1:
                super(ExtendedGroup, self).delete()
            else:
                # Recursive call.
                self.manager_group.delete()

    def is_managed(self):
        return (self.manager_group is not None)

    # Sometimes easier to rationalize this way because avoids passive voice.
    def is_manager_group(self):
        return not self.is_managed()

    def get_managed_group(self):
        try:
            return (self.managed_group.all()[0])
        except:
            return None


# automatic creation of a managed group when an extended group is created:
def create_manager_group(sender, instance, created, **kwargs):
    if (created and instance.manager_group is None and
            not instance.name.startswith(".Managers ")):
        # create the manager group for the newly created group
        # (but don't create manager groups for manager groups ...)
        post_save.disconnect(create_manager_group, sender=ExtendedGroup)
        instance.manager_group = ExtendedGroup.objects.create(
            name=unicode(".Managers " + instance.uuid)
        )
        instance.save()
        instance.manager_group.save()
        post_save.connect(create_manager_group, sender=ExtendedGroup)


post_save.connect(create_manager_group, sender=ExtendedGroup)


class RefineryLDAPBackend(LDAPBackend):
    """Custom LDAP authentication class"""

    def get_or_create_user(self, username, ldap_user):
        """Send a welcome email to new users"""
        (user, created) = super(RefineryLDAPBackend, self).get_or_create_user(
            username,
            ldap_user
        )
        # the fields in the new User instance are not populated yet, so need
        # to get email address from an attribute in ldap_user
        if created:
            try:
                email_attr_name = settings.AUTH_LDAP_USER_ATTR_MAP['email']
            except KeyError:
                logger.error(
                    "Cannot send welcome email to user '%s': key 'email' does "
                    "not exist in AUTH_LDAP_USER_ATTR_MAP settings variable",
                    username
                )
                return user, created
            try:
                email_address_list = ldap_user.attrs.data[email_attr_name]
            except KeyError:
                logger.error(
                    "Cannot send welcome email to user '%s': attribute '%s'"
                    " was not provided by the LDAP server",
                    username, email_attr_name
                )
                return user, created
            try:
                send_mail(settings.REFINERY_WELCOME_EMAIL_SUBJECT,
                          settings.REFINERY_WELCOME_EMAIL_MESSAGE,
                          settings.DEFAULT_FROM_EMAIL, email_address_list)
            except smtplib.SMTPException as exc:
                logger.error(
                    "Cannot send welcome email to: %s: SMTP server error: %s",
                    email_address_list, exc
                )
            except socket.error as exc:
                logger.error(
                    "Cannot send welcome email to: %s: %s",
                    email_address_list, exc
                )
        return user, created


class ResourceStatistics(object):
    def __init__(
            self,
            user=0,
            group=0,
            files=0,
            dataset=None,
            workflow=None,
            project=None):
        self.user = user
        self.group = group
        self.files = files
        self.dataset = dataset
        self.workflow = workflow
        self.project = project


class GroupManagement(object):
    def __init__(
            self,
            group_id=None,
            group_name=None,
            member_list=None,
            perm_list=None,
            can_edit=False,
            is_manager_group=False,
            manager_group_id=None):
        self.group_id = group_id
        self.group_name = group_name
        self.member_list = member_list
        self.perm_list = perm_list
        self.can_edit = can_edit
        self.is_manager_group = is_manager_group
        self.manager_group_id = manager_group_id


class UserAuthentication(object):
    def __init__(
            self,
            is_logged_in=None,
            is_admin=None,
            id=None,
            username=None):
        self.is_logged_in = is_logged_in
        self.is_admin = is_admin
        self.id = id
        self.username = username


class Invitation(models.Model):
    token_uuid = UUIDField(unique=True, auto=True)
    group_id = models.IntegerField(blank=True, null=True)
    created = models.DateTimeField(editable=False, null=True)
    expires = models.DateTimeField(editable=False, null=True)
    sender = models.ForeignKey(User, null=True)
    recipient_email = models.CharField(max_length=250, null=True)

    def __unicode__(self):
        return self.token_uuid + ' | ' + str(self.group_id)

    def save(self, *arg, **kwargs):
        if not self.id:
            self.created = timezone.now()
        return super(Invitation, self).save(*arg, **kwargs)


@receiver(post_save, sender=User)
@skip_if_test_run
def _add_user_to_neo4j(sender, **kwargs):
    user = kwargs['instance']

    add_or_update_user_to_neo4j(user.id, user.username)
    add_read_access_in_neo4j(
        map(
            lambda ds: ds.uuid, get_objects_for_group(
                ExtendedGroup.objects.public_group(),
                'core.read_dataset'
            )
        ),
        [user.id]
    )
    sync_update_annotation_sets_neo4j(user.username)


@receiver(pre_delete, sender=User)
def _delete_user_from_neo4J(sender, instance, *args, **kwargs):
    delete_user_in_neo4j(instance.id, instance.username)


class Ontology(models.Model):
    """Store meta information of imported ontologies
    """

    # Stores the most recent import date, i.e. this will be overwritten when a
    # ontology is re-imported.
    import_date = models.DateTimeField(
        default=timezone.now,
        editable=False,
        auto_now=False
    )

    # Full name of the ontology
    # E.g.: Gene Ontology
    name = models.CharField(max_length=64, blank=True)

    # Equals the abbreviation / acronym / prefix specified during the import.
    # Note that prefix constist of uppercase letters only. Similar to the OBO
    # naming convention.
    # E.g.: GO
    acronym = models.CharField(max_length=8, blank=True, unique=True)

    # Base URI of the ontology
    # E.g.: http://purl.obolibrary.org/obo/go.owl
    uri = models.CharField(max_length=128, blank=True, unique=True)

    # Stores the most recent date when the model was updated in whatever way.
    update_date = models.DateTimeField(auto_now=True)

    # Stores the versionIRI of the ontology. Can be useful to check which
    # version is currently imported.
    version = models.CharField(
        max_length=256,
        null=True,
        blank=True
    )

    # Stores the version of Owl2Neo4J. This can be helpful to figure out which
    # ontology needs a re-import when the parser changed dramatically
    owl2neo4j_version = models.CharField(
        max_length=16,
        null=True
    )

    def __unicode__(self):
        return '{name} ({acronym})'.format(
            name=self.name,
            acronym=self.acronym
        )


@receiver(pre_delete, sender=Ontology)
def _ontology_delete(sender, instance, *args, **kwargs):
    delete_ontology_from_neo4j(instance.acronym)


class AuthenticationFormUsernameOrEmail(AuthenticationForm):
    def clean_username(self):
        username = self.data['username']
        if '@' in username:
            try:
                username = User.objects.get(email=username).username
            except User.DoesNotExist as e:
                logger.error("Could not login with email %s, error: %s",
                             username, e)
                raise ValidationError(
                    'The email entered does not belong to any user account. '
                    'Please check for typos or register below.',
                    code='invalid_login',
                    params={'username': self.username_field.verbose_name},
                )
            except User.MultipleObjectsReturned as e:
                logger.error("Duplicate registration with email %s, error: "
                             "%s", username, e)
                raise ValidationError(
                    'You have registered twice with the same email. Hence, ' +
                    'we don\'t know under which user you want to log in. ' +
                    'Please specify your username.',
                    code='invalid_login',
                    params={'username': self.username_field.verbose_name},
                )
        return username


class CustomRegistrationManager(RegistrationManager):
    def custom_create_inactive_user(self, username, email, password,
                                    site, first_name, last_name,
                                    affiliation, send_email=True):
        """
        Create a new, inactive ``User``, generate a
        ``CustomRegistrationProfile`` and email its activation key to the
        "Admin" User, returning the new ``User``.

        By default, an activation email will be sent to the Admin. To disable
        this, pass ``send_email=False``.

        """
        new_user = User.objects.create_user(username, email, password)
        new_user.is_active = False

        # Adding custom fields
        new_user.first_name = first_name
        new_user.last_name = last_name
        new_user.save()

        try:
            new_user_profile = UserProfile.objects.get(user=new_user.id)
        except (UserProfile.DoesNotExist,
                UserProfile.MultipleObjectsReturned) as e:
            logger.error("Error while fetching Userprofile: %s" % e)

        if new_user_profile:
            new_user_profile.affiliation = affiliation
            new_user_profile.save()
            new_user.profile = new_user_profile

        registration_profile = self.create_profile(new_user)

        if send_email:
            registration_profile.custom_send_activation_email(site)

        return new_user

    create_inactive_user = transaction.atomic(
        custom_create_inactive_user)


class CustomRegistrationProfile(RegistrationProfile):
    objects = CustomRegistrationManager()

    def custom_send_activation_email(self, site):
        """
        Send a custom activation email to the "Admin" user.

        The activation email will make use of two templates:

        ``registration/activation_email_subject.txt``
            This template will be used for the subject line of the
            email. Because it is used as the subject line of an email,
            this template's output **must** be only a single line of
            text; output longer than one line will be forcibly joined
            into only a single line.

        ``registration/activation_email.txt``
            This template will be used for the body of the email.

        These templates will each receive the following context
        variables:

        ``activation_key``
            The activation key for the new account.

        ``expiration_days``
            The number of days remaining during which the account may
            be activated.

        ``site``
            An object representing the site on which the user
            registered; depending on whether ``django.contrib.sites``
            is installed, this may be an instance of either
            ``django.contrib.sites.models.Site`` (if the sites
            application is installed) or
            ``django.contrib.sites.models.RequestSite`` (if
            not). Consult the documentation for the Django sites
            framework for details regarding these objects' interfaces.


        ``registered_user_email``
            The email address of the User who jsut registered

        ``registered_user_username``
            The username of the User who just registered


        """
        ctx_dict = {'activation_key': self.activation_key,
                    'expiration_days': settings.ACCOUNT_ACTIVATION_DAYS,
                    'site': site.domain,
                    'registered_user_email': self.user.email,
                    'registered_user_username': self.user.username,
                    'registered_user_full_name': "{} {}".format(
                        self.user.first_name, self.user.last_name),
                    'registered_user_affiliation':
                        self.user.profile.affiliation

                    }
        subject = render_to_string('registration/activation_email_subject.txt',
                                   ctx_dict)
        # Email subject *must not* contain newlines
        subject = ''.join(subject.splitlines())

        message = render_to_string('registration/activation_email.txt',
                                   ctx_dict)

        # Email the admin of this instance
        email_admin(subject, message)

        logger.info(
            "An email has been sent to admins informing of registration of  "
            "user %s", self.user
        )


class SiteProfile(models.Model):
    """Extension to the `Site` class to customize the Refinery instance further
    """

    site = models.OneToOneField(Site, related_name='profile')
    repo_mode_home_page_html = models.TextField(blank=True)

    def __unicode__(self):
        return self.site.name


class SiteStatistics(models.Model):
    """
    A model to encapsulate various information about a deployed Refinery
    Instance's utilization.
    """
    datasets_shared = models.IntegerField(default=0)
    datasets_uploaded = models.IntegerField(default=0)
    groups_created = models.IntegerField(default=0)
    run_date = models.DateTimeField(auto_now=True)
    total_user_logins = models.IntegerField(default=0)
    total_visualization_launches = models.IntegerField(default=0)
    total_workflow_launches = models.IntegerField(default=0)
    users_created = models.IntegerField(default=0)
    unique_user_logins = models.IntegerField(default=0)

    class Meta:
        verbose_name_plural = "site statistics"

    def collect(self):
        self.datasets_uploaded = self._get_datasets_uploaded()
        self.datasets_shared = self._get_datasets_shared()
        self.groups_created = self._get_groups_created()
        self.users_created = self._get_users_created()
        self.unique_user_logins = self._get_unique_user_logins()
        self.total_user_logins = self._get_total_user_logins()
        self.total_workflow_launches = self._get_total_workflow_launches()
        self.total_visualization_launches = \
            self._get_total_visualization_launches()
        self.save()

    def _get_previous_instance(self):
        previous_instance = SiteStatistics.objects.filter(
            run_date__lt=self.run_date
        ).order_by('-run_date').first()

        # Return the previous instance by run_date, or the current instance
        # if a prior one doesn't exist
        return previous_instance or self

    def _get_datasets_shared(self):
        return len([
            dataset for dataset in DataSet.objects.filter(
                modification_date__gte=self._get_previous_instance().run_date
            ) if dataset.shared
        ])

    def _get_datasets_uploaded(self):
        return DataSet.objects.filter(
            creation_date__gte=self._get_previous_instance().run_date
        ).count()

    def _get_total_visualization_launches(self):
        return tool_manager.models.VisualizationTool.objects.filter(
            creation_date__gte=self._get_previous_instance().run_date
        ).count()

    def _get_total_workflow_launches(self):
        return tool_manager.models.WorkflowTool.objects.filter(
            creation_date__gte=self._get_previous_instance().run_date
        ).count()

    def _get_unique_user_logins(self):
        return User.objects.filter(
            last_login__gte=self._get_previous_instance().run_date
        ).count()

    def _get_users_created(self):
        return User.objects.filter(
            date_joined__gte=self._get_previous_instance().run_date
        ).count()

    def _get_groups_created(self):
        return ExtendedGroup.objects.exclude(manager_group=None).count() - sum(
            s.groups_created for s in SiteStatistics.objects.exclude(
                id=self.id
            )
        )

    def _get_total_user_logins(self):
        return sum(u.login_count for u in UserProfile.objects.all()) - \
               sum(s.total_user_logins for s in
                   SiteStatistics.objects.exclude(id=self.id))


class Event(models.Model):
    date_time = models.DateTimeField(default=timezone.now)
    data_set = models.ForeignKey(DataSet, null=True)
    group = models.ForeignKey(Group, null=True)
    user = models.ForeignKey(User, null=True)
    # Null user should not occur in production, but it lets older tests pass.
    # I feel ambivalent about this.
    # TODO: Consider cuser.CurrentUserField
    type = models.CharField(max_length=32)

    sub_type = models.CharField(max_length=32)
    json = models.TextField()

    # Types
    CREATE = 'CREATE'
    UPDATE = 'UPDATE'
    # DELETE = 'DELETE'
    # Note: No delete, because when the object in question no longer exists,
    # no one has any access to it.

    @staticmethod
    def record_data_set_create(data_set):
        user = CuserMiddleware.get_user()
        Event.objects.create(data_set=data_set, user=user, type=Event.CREATE)

    def render_data_set_create(self):
        return '{:%x %X}: {} created data set {}'.format(
            self.date_time, self.user, self.data_set.name
        )

    # Sub-types for data sets:
    PERMISSIONS_CHANGE = 'PERMISSIONS_CHANGE'

    # TODO:
    # @staticmethod
    # def record_data_set_permissions_change():
    #     event = Event()
    #     event.save()
    #     return event
    #
    # def render_data_set_permissions_change(self):
    #     return '{}'.format(self.user)

    METADATA_REUPLOAD = 'METADATA_REUPLOAD'

    # TODO:
    # @staticmethod
    # def record_data_set_metadata_reupload():
    #     event = Event()
    #     event.save()
    #     return event
    #
    # def render_data_set_metadata_reupload(self):
    #     return '{}'.format(self.user)

    FILE_LINK = 'FILE_LINK'

    # TODO:
    # @staticmethod
    # def record_data_set_file_link():
    #     event = Event()
    #     event.save()
    #     return event
    #
    # def render_data_set_file_link(self):
    #     return '{}'.format(self.user)

    METADATA_EDIT = 'METADATA_EDIT'

    # TODO:
    # @staticmethod
    # def record_data_set_metadata_edit():
    #     event = Event()
    #     event.save()
    #     return event
    #
    # def render_data_set_metadata_edit(self):
    #     return '{}'.format(self.user)

    VISUALIZATION_CREATION = 'VISUALIZATION_CREATION'

    @staticmethod
    def record_data_set_visualization_creation(data_set, display_name):
        user = CuserMiddleware.get_user()
        blob = json.dumps({
            'display_name': display_name
        })
        event = Event(data_set=data_set, user=user, json=blob,
                      type=Event.UPDATE, sub_type=Event.VISUALIZATION_CREATION)
        event.save()

    def render_data_set_visualization_creation(self):
        data = json.loads(self.json)
        return '{:%x %X}: {} launched visualization {} on data set {}'.format(
            self.datetime, self.user, data['display_name'], self.data_set.name
        )

    VISUALIZATION_DELETION = 'VISUALIZATION_DELETION'

    # TODO:
    # @staticmethod
    # def record_data_set_visualization_deletion():
    #     event = Event()
    #     event.save()
    #     return event
    #
    # def render_data_set_visualization_deletion(self):
    #     return '{}'.format(self.user)

    ANALYSIS_CREATION = 'ANALYSIS_CREATION'

<<<<<<< HEAD
    # TODO:
    # @staticmethod
    # def record_data_set_analysis_creation():
    #     event = Event()
    #     event.save()
    #     return event
    #
    # def render_data_set_analysis_creation(self):
    #     return '{}'.format(self.user)
=======
    @staticmethod
    def record_dataset_analysis_creation(dataset, display_name):
        user = CuserMiddleware.get_user()
        blob = json.dumps({
            'display_name': display_name
        })
        event = Event(dataset=dataset, user=user, json=blob,
                      type=Event.UPDATE, sub_type=Event.ANALYSIS_CREATION)
        event.save()

    def render_dataset_analysis_creation(self):
        data = json.loads(self.json)
        return '{:%x %X}: {} launched analysis {} on data set {}'.format(
            self.datetime, self.user, data['display_name'], self.dataset.name
        )
>>>>>>> 0f43888b

    ANALYSIS_DELETION = 'ANALYSIS_DELETION'

    # TODO:
    # @staticmethod
    # def record_data_set_analysis_deletion():
    #     event = Event()
    #     event.save()
    #     return event
    #
    # def render_data_set_analysis_deletion(self):
    #     return '{}'.format(self.user)

    # Sub-types for groups:

    # PERMISSIONS_CHANGE defined above for datasets

    # TODO:
    # @staticmethod
    # def record_group_permissions_change():
    #     event = Event()
    #     event.save()
    #     return event
    #
    # def render_group_permissions_change(self):
    #     return '{}'.format(self.user)

    INVITATION_SENT = 'INVITATION_SENT'

    # TODO:
    # @staticmethod
    # def record_group_invitation_sent():
    #     event = Event()
    #     event.save()
    #     return event
    #
    # def render_group_invitation_sent(self):
    #     return '{}'.format(self.user)

    INVITATION_ACCEPTED = 'INVITATION_ACCEPTED'

    # TODO:
    # @staticmethod
    # def record_group_invitation_accepted():
    #     event = Event()
    #     event.save()
    #     return event
    #
    # def render_group_invitation_accepted(self):
    #     return '{}'.format(self.user)

    INVITATION_REVOKED = 'INVITATION_REVOKED'

    # TODO:
    # @staticmethod
    # def record_group_invitation_revoked():
    #     event = Event()
    #     event.save()
    #     return event
    #
    # def render_group_invitation_revoked(self):
    #     return '{}'.format(self.user)

    INVITATION_RESENT = 'INVITATION_RESENT'

    # TODO:
    # @staticmethod
    # def record_group_invitation_resent():
    #     event = Event()
    #     event.save()
    #     return event
    #
    # def render_group_invitation_resent(self):
    #     return '{}'.format(self.user)

    USER_PROMOTION = 'USER_PROMOTION'

    # TODO:
    # @staticmethod
    # def record_group_user_promotion():
    #     event = Event()
    #     event.save()
    #     return event
    #
    # def render_group_user_promotion(self):
    #     return '{}'.format(self.user)

    USER_DEMOTION = 'USER_DEMOTION'

    # TODO:
    # @staticmethod
    # def record_group_user_demotion():
    #     event = Event()
    #     event.save()
    #     return event
    #
    # def render_group_user_demotion(self):
    #     return '{}'.format(self.user)

    USER_REMOVAL = 'USER_REMOVAL'

    # TODO:
    # @staticmethod
    # def record_group_user_removal():
    #     event = Event()
    #     event.save()
    #     return event
    #
    # def render_group_user_removal(self):
    #     return '{}'.format(self.user)

    def __unicode__(self):
        if self.data_set is not None and self.group is None:
            if self.type == Event.CREATE:
                return self.render_data_set_create()
            elif self.type == Event.UPDATE:
                if self.sub_type == Event.PERMISSIONS_CHANGE:
                    return self.render_data_set_permissions_change()
                elif self.sub_type == Event.METADATA_REUPLOAD:
                    return self.render_data_set_metadata_reupload()
                elif self.sub_type == Event.FILE_LINK:
                    return self.render_data_set_file_link()
                elif self.sub_type == Event.METADATA_EDIT:
                    return self.render_data_set_metadata_edit()
                elif self.sub_type == Event.VISUALIZATION_CREATION:
                    return self.render_data_set_visualization_creation()
                elif self.sub_type == Event.VISUALIZATION_DELETION:
                    return self.render_data_set_visualization_deletion()
                elif self.sub_type == Event.ANALYSIS_CREATION:
                    return self.render_data_set_analysis_creation()
                elif self.sub_type == Event.ANALYSIS_DELETION:
                    return self.render_data_set_analysis_deletion()
                else:
                    raise StandardError(
                        'Invalid event sub-type for data_set: {}'.format(
                            self.sub_type
                        )
                    )
            else:
                raise StandardError(
                    'Invalid event type for data_set: {}'.format(self.type)
                )
        elif self.group is not None and self.data_set is None:
            if self.type == Event.CREATE:
                return self.render_group_create()
            elif self.type == Event.UPDATE:
                if self.sub_type == Event.PERMISSIONS_CHANGE:
                    return self.render_group_permissions_change()
                elif self.sub_type == Event.INVITATION_SENT:
                    return self.render_group_invitation_sent()
                elif self.sub_type == Event.INVITATION_ACCEPTED:
                    return self.render_group_invitation_accepted()
                elif self.sub_type == Event.INVITATION_REVOKED:
                    return self.render_group_invitation_revoked()
                elif self.sub_type == Event.INVITATION_RESENT:
                    return self.render_group_invitation_resent()
                elif self.sub_type == Event.USER_PROMOTION:
                    return self.render_group_user_promotion()
                elif self.sub_type == Event.USER_DEMOTION:
                    return self.render_group_user_demotion()
                elif self.sub_type == Event.USER_REMOVAL:
                    return self.render_group_user_removal()
                else:
                    raise StandardError(
                        'Invalid event sub-type for group: {}'.format(
                            self.sub_type
                        )
                    )
            else:
                raise StandardError(
                    'Invalid event type for group: {}'.format(self.type)
                )
        else:
            raise StandardError(
                'Expected exactly one of data_set and group to be not None, '
                'instead data_set="{}" and group="{}"'.format(
                    self.data_set, self.group
                )
            )

# TODO
# @receiver(post_save, sender=GroupObjectPermission)
# def _group_permissions_changed(sender, instance, *args, **kwargs):
#     Event.record_data_set_permissions_change(???)<|MERGE_RESOLUTION|>--- conflicted
+++ resolved
@@ -2336,7 +2336,7 @@
     def render_data_set_visualization_creation(self):
         data = json.loads(self.json)
         return '{:%x %X}: {} launched visualization {} on data set {}'.format(
-            self.datetime, self.user, data['display_name'], self.data_set.name
+            self.date_time, self.user, data['display_name'], self.data_set.name
         )
 
     VISUALIZATION_DELETION = 'VISUALIZATION_DELETION'
@@ -2353,33 +2353,21 @@
 
     ANALYSIS_CREATION = 'ANALYSIS_CREATION'
 
-<<<<<<< HEAD
-    # TODO:
-    # @staticmethod
-    # def record_data_set_analysis_creation():
-    #     event = Event()
-    #     event.save()
-    #     return event
-    #
-    # def render_data_set_analysis_creation(self):
-    #     return '{}'.format(self.user)
-=======
     @staticmethod
-    def record_dataset_analysis_creation(dataset, display_name):
+    def record_data_set_analysis_creation(data_set, display_name):
         user = CuserMiddleware.get_user()
         blob = json.dumps({
             'display_name': display_name
         })
-        event = Event(dataset=dataset, user=user, json=blob,
+        event = Event(data_set=data_set, user=user, json=blob,
                       type=Event.UPDATE, sub_type=Event.ANALYSIS_CREATION)
         event.save()
 
-    def render_dataset_analysis_creation(self):
+    def render_data_set_analysis_creation(self):
         data = json.loads(self.json)
         return '{:%x %X}: {} launched analysis {} on data set {}'.format(
-            self.datetime, self.user, data['display_name'], self.dataset.name
-        )
->>>>>>> 0f43888b
+            self.date_time, self.user, data['display_name'], self.data_set.name
+        )
 
     ANALYSIS_DELETION = 'ANALYSIS_DELETION'
 
