--- conflicted
+++ resolved
@@ -1192,16 +1192,8 @@
                     delete = False
 
         if delete:
-<<<<<<< HEAD
-
             # Cancel Analysis (galaxy cleanup also happens here)
             self.cancel()
-=======
-            # Delete associated FileStoreItems
-            for node in nodes:
-                if node.file_uuid:
-                    node.get_file_store_item().delete()
->>>>>>> 53dc55ef
 
             # Delete associated AnalysisResults
             self.get_analysis_results().delete()
