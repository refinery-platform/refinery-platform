--- conflicted
+++ resolved
@@ -608,22 +608,6 @@
         """
         if not self.is_valid:
             return None
-<<<<<<< HEAD
-
-        if version is None:
-            return InvestigationLink.objects.filter(
-                data_set=self
-            ).latest('date')
-        try:
-            return InvestigationLink.objects.get(
-                data_set=self,
-                version=version
-            )
-        except (InvestigationLink.DoesNotExist,
-                InvestigationLink.MultipleObjectsReturned) as exc:
-            logger.error("Couldn't properly fetch InvestigationLink: %s", exc)
-=======
->>>>>>> edf173c2
 
         if version is None:
             try:
@@ -795,7 +779,6 @@
         except AttributeError:
             pass  # property hasn't been called and cached yet
 
-<<<<<<< HEAD
     def has_visualizations(self):
         return bool(
             tool_manager.models.VisualizationTool.objects.filter(dataset=self)
@@ -813,8 +796,6 @@
         else:
             return True
 
-=======
->>>>>>> edf173c2
 
 @receiver(pre_delete, sender=DataSet)
 def _dataset_delete(sender, instance, *args, **kwargs):
@@ -827,13 +808,6 @@
     #overriding-model-methods
     """
     with transaction.atomic():
-<<<<<<< HEAD
-        # delete FileStoreItem and datafile corresponding to the
-        # metadata file used to generate the DataSet
-        instance.get_investigation().get_file_store_item().delete()
-
-=======
->>>>>>> edf173c2
         for investigation_link in instance.get_investigation_links():
             investigation_link.get_node_collection().delete()
 
