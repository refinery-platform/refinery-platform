--- conflicted
+++ resolved
@@ -49,12 +49,9 @@
         username, email=email, password=password)
     user_object.first_name = first_name
     user_object.last_name = last_name
-<<<<<<< HEAD
+
     user_object.profile.affiliation = affiliation
-=======
-    user_object.get_profile().affiliation = affiliation
     user_object.is_active = is_active
->>>>>>> 8120b511
     user_object.save()
     user_object.profile.save()
 
