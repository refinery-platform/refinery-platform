'''
Created on May 4, 2012

@author: nils
'''

import json
import logging
import re
import uuid
from django.conf.urls.defaults import url
from django.contrib.auth.models import User, Group
from guardian.shortcuts import get_objects_for_user, get_objects_for_group
from tastypie import fields
from tastypie.authentication import SessionAuthentication, Authentication
from tastypie.authorization import Authorization
from tastypie.bundle import Bundle
from tastypie.constants import ALL_WITH_RELATIONS, ALL
from tastypie.exceptions import Unauthorized, ImmediateHttpResponse
from tastypie.http import HttpNotFound, HttpForbidden, HttpBadRequest, \
    HttpUnauthorized, HttpMethodNotAllowed, HttpAccepted, HttpCreated, \
    HttpNoContent
from tastypie.resources import ModelResource, Resource
from core.models import Project, NodeSet, NodeRelationship, NodePair, \
    Workflow, WorkflowInputRelationships, Analysis, DataSet, \
    ExternalToolStatus, ResourceStatisticsObject, MemberManagementObject, \
    GroupManagementObject, ExtendedGroup, UserAuthenticationObject
from core.tasks import check_tool_status
from data_set_manager.api import StudyResource, AssayResource
from data_set_manager.models import Node, Study
from file_store.models import FileStoreItem
from GuardianTastypieAuthz import GuardianAuthorization
from django.core.paginator import Paginator, InvalidPage, PageNotAnInteger, \
    EmptyPage
from haystack.query import SearchQuerySet, EmptySearchQuerySet


logger = logging.getLogger(__name__)

# Specifically made for descendants of SharableResource.
class SharableResourceAPIInterface(object):
    uuid_regex = '[a-f0-9]{8}-[a-f0-9]{4}-[a-f0-9]{4}-[a-f0-9]{4}-[a-f0-9]{12}'

    def __init__(self, res_type):
        self.res_type = res_type

    # Useful getter methods that process data.

    def get_res(self, res_uuid):
        res_list = self.res_type.objects.filter(uuid=res_uuid)
        return None if len(res_list) == 0 else res_list[0]

    def get_group(self, group_id):
        group_list = Group.objects.filter(id=int(group_id))
        return None if len(group_list) == 0 else group_list[0]

    def get_perms(self, res, group):
        # Default values.
        perms = {'read': False, 'change': False}

        # Find matching ones if available.
        for i in res.get_groups():
            if i['group'].group_ptr.id == group.id:
                perms = {'read': i['read'], 'change': i['change']}

        return perms

    def get_share_list(self, user, res):
        groups_in = filter(
            lambda g: user in g.user_set.all(),
            Group.objects.all())

        return map(
            lambda g: {
                'group_id': g.id,
                'group_name': g.name,
                'perms': self.get_perms(res, g)},
            groups_in)

    # Generalizes bundle construction and resource processing. Turning on more
    # options may require going to the SharableResource class and adding them.

    # Turns on certain things depending on flags
    def build_res_list(self, user, res_list, **kwargs):
        if 'sharing' in kwargs and kwargs['sharing']:
            for i in res_list:
                setattr(i, 'share_list', self.get_share_list(user, i))

        return res_list

    def build_res_list_bundle(self, request, res_list, **kwargs):
        bundle = []

        for i in res_list:
            built_obj = self.build_bundle(obj=i, request=request)
            bundle.append(self.full_dehydrate(built_obj))

        return bundle

    # **kwargs added in case there is other data for future expansion.
    def build_object_list(self, bundle, **kwargs):
        return {
            'meta': {
                'total_count': len(bundle)
            },
            'objects': bundle
        }

    def build_response(self, request, object_list, **kwargs):
        return self.create_response(request, object_list)

    # Makes everything simpler for GET requests.
    def process_get(self, request, res_list, **kwargs):
        user = request.user
        mod_res_list = self.build_res_list(user, res_list, **kwargs)
        bundle = self.build_res_list_bundle(request, mod_res_list, **kwargs)
        object_list = self.build_object_list(bundle, **kwargs)
        return self.build_response(request, object_list, **kwargs)

    # A few default URL endpoints as directed by prepend_urls in subclasses.

    def prepend_urls(self):
        return [
<<<<<<< HEAD
            url(r'^(?P<resource_name>%s)/(?P<uuid>%s)/$' %
                (self._meta.resource_name, self.uuid_regex),
                self.wrap_view('res_default_basic'),
                name='api_%s_basic' % (self._meta.resource_name)),
            url(r'^(?P<resource_name>%s)/$' %
                (self._meta.resource_name),
                self.wrap_view('res_default_basic_list'),
                name='api_%s_basic_list' % (self._meta.resource_name)),
=======
>>>>>>> b4440e0d
            url(r'^(?P<resource_name>%s)/(?P<uuid>%s)/sharing/$' %
                (self._meta.resource_name, self.uuid_regex),
                self.wrap_view('res_sharing'),
                name='api_%s_sharing' % (self._meta.resource_name)),
            url(r'^(?P<resource_name>%s)/sharing/$' %
                (self._meta.resource_name),
                self.wrap_view('res_sharing_list'),
                name='api_%s_sharing_list' % (self._meta.resource_name)),
        ]

<<<<<<< HEAD
    def res_default_basic(self, request, **kwargs):
        res = self.get_res(kwargs['uuid'])

        if request.method == 'GET':
            res_list = [res]
            return self.process_get(request, res_list, **kwargs)
        if request.method == 'DELETE':
            logger.info("target to be deleted:")
            logger.info(res)
        else:
            return HttpMethodNotAllowed()

    def res_default_basic_list(self, request, **kwargs):
        if request.method == 'GET':
            res_list = filter(
                lambda r: r.get_owner().id == request.user.id,
                self.res_type.objects.all())

            return self.process_get(request, res_list, **kwargs)
        else:
            return HttpMethodNotAllowed()

=======
>>>>>>> b4440e0d
    # TODO: Make sure GuardianAuthorization works.
    def res_sharing(self, request, **kwargs):
        res = self.get_res(kwargs['uuid'])

        if request.method == 'GET':
            res_list = [res]
            kwargs['sharing'] = True
            return self.process_get(request, res_list, **kwargs)
        elif request.method == 'PATCH':
            data = json.loads(request.raw_post_data)
            new_share_list = data['share_list']

            groups_shared_with = map(
                lambda g: g['group'].group_ptr,
                res.get_groups())

            # Unshare everything before sharing.
            for i in groups_shared_with:
                res.unshare(i)

            for i in new_share_list:
                group = self.get_group(int(i['id']))
                can_read = i['read']
                can_change = i['change']
                is_read_only = can_read and not can_change
                should_share = can_read or can_change

                if should_share:
                    res.share(group, is_read_only)

            return HttpAccepted()
        else:
            return HttpMethodNotAllowed()

    def res_sharing_list(self, request, **kwargs):
        if request.method == 'GET':
            kwargs['sharing'] = True
            res_list = filter(
                lambda r: 
                    (r.get_owner() is not None and
                    r.get_owner().id == request.user.id),
                self.res_type.objects.all())

            return self.process_get(request, res_list, **kwargs)
        else:
            return HttpMethodNotAllowed()

<<<<<<< HEAD
    # Some other useful methods

    def determine_format(self, request):
        return self.response_format

=======
    # Overriding some ORM methods.
    
    # Handles POST requests.
    def obj_create(self, bundle, **kwargs):
        bundle = ModelResource.obj_create(self, bundle, **kwargs)
        bundle.obj.set_owner(bundle.request.user)
        return bundle
          
>>>>>>> b4440e0d

class ProjectResource(ModelResource, SharableResourceAPIInterface):
    share_list = fields.ListField(attribute='share_list', null=True)

    def __init__(self):
        SharableResourceAPIInterface.__init__(self, Project)
        ModelResource.__init__(self)

    class Meta:
        #authentication = ApiKeyAuthentication()
        queryset = Project.objects.all()
        resource_name = 'projects'
        detail_uri_name = 'uuid'
        fields = ['name', 'id', 'uuid', 'summary', 'share_list']
        # authentication = SessionAuthentication
        # authorization = GuardianAuthorization
        authorization = Authorization()

    def prepend_urls(self):
        return SharableResourceAPIInterface.prepend_urls(self)

    def obj_create(self, bundle, **kwargs):
        return SharableResourceAPIInterface.obj_create(self, bundle, **kwargs)


class DataSetResource(ModelResource, SharableResourceAPIInterface):
    share_list = fields.ListField(attribute='share_list', null=True)

    def __init__(self):
        SharableResourceAPIInterface.__init__(self, DataSet)
        ModelResource.__init__(self)

    class Meta:
        queryset = DataSet.objects.all()
        detail_uri_name = 'uuid'    # for using UUIDs instead of pk in URIs
        # allowed_methods = ['get']
        resource_name = 'data_sets'
        # authentication = SessionAuthentication()
        # authorization = GuardianAuthorization()
        filtering = {'uuid': ALL}
        # fields = ['uuid']

    def prepend_urls(self):
        prepend_urls_list = SharableResourceAPIInterface.prepend_urls(self) + [
            url(r'^(?P<resource_name>%s)/search/$' %
                (self._meta.resource_name),
                self.wrap_view('get_search'),
                name='api_%s_search' % (self._meta.resource_name)),
            url(r'^(?P<resource_name>%s)/autocomplete/$' %
                (self._meta.resource_name),
                self.wrap_view('get_autocomplete'),
                name='api_%s_autocomplete' % (self._meta.resource_name)),
        ]
        return prepend_urls_list

    def get_search(self, request, **kwargs):
        query = request.GET.get('q', None)
        if not query:
            raise ImmediateHttpResponse(response=HttpBadRequest('Please supply the search parameter q'))

        # Do the query.
        results = (SearchQuerySet().using('core')
                                   .models(DataSet)
                                   .facet('measurement', mincount=1)
                                   .facet('technology', mincount=1)
                                   .load_all()
                                   .auto_query(query))

        if not results:
            results = EmptySearchQuerySet()

        paginator = Paginator(results, 10)

        page = request.GET.get('page', 1)
        try:
            current_results = paginator.page(page)
        except PageNotAnInteger:
            # If page is not an integer, deliver first page.
            current_results = paginator.page(1)
        except EmptyPage:
            # If page is out of range (e.g. 9999), deliver last page of results.
            current_results = paginator.page(paginator.num_pages)

        result_list = map(lambda r: r.object, current_results.object_list)
        bundle = self.build_res_list_bundle(request, result_list, **kwargs)
        object_list = self.build_object_list(bundle, **kwargs)

        self.log_throttled_access(request)
        return self.build_response(request, object_list, **kwargs)

    def get_autocomplete(self, request, **kwargs):
        query = request.GET.get('q', None)
        if not query:
            raise HttpBadRequest('Please supply the search parameter q')

        # Do the autocomplete query.
        results = (SearchQuerySet().using('core')
                                   .models(DataSet)
                                   .autocomplete(content_auto=query))

        # logger.debug('')

        if not results:
            results = EmptySearchQuerySet()

        paginator = Paginator(results, 5)

        page = request.GET.get('page', 1)
        try:
            current_results = paginator.page(page)
        except PageNotAnInteger:
            # If page is not an integer, deliver first page.
            current_reuslts = paginator.page(1)
        except EmptyPage:
            # If page is out of range (e.g. 9999), deliver last page of results.
            current_results = paginator.page(paginator.num_pages)

        result_list = map(lambda r: r.object, current_results.object_list)
        bundle = self.build_res_list_bundle(request, result_list, **kwargs)
        object_list = self.build_object_list(bundle, **kwargs)

        self.log_throttled_access(request)
        return self.build_response(request, object_list, **kwargs)

    def obj_create(self, bundle, **kwargs):
        return SharableResourceAPIInterface.obj_create(self, bundle, **kwargs)


class WorkflowResource(ModelResource, SharableResourceAPIInterface):
    input_relationships = fields.ToManyField(
        "core.api.WorkflowInputRelationshipsResource", 'input_relationships',
        full=True)
    share_list = fields.ListField(attribute='share_list', null=True)

    def __init__(self):
        SharableResourceAPIInterface.__init__(self, Workflow)
        ModelResource.__init__(self)

    class Meta:
        queryset = Workflow.objects.filter(is_active=True).order_by('name')
        detail_resource_name = 'workflow'
        resource_name = 'workflow'
        detail_uri_name = 'uuid'
        # allowed_methods = ['get']
        fields = ['name', 'uuid', 'summary']
        # authentication = SessionAuthentication
        # authorization = GuardianAuthorization

    def prepend_ruls(self):
        return SharableResourceAPIInterface.prepend_urls(self)

    def dehydrate(self, bundle):
        # detect if detail
        if self.get_resource_uri(bundle) == bundle.request.path:
            # detail detected, add graph as json
            try:
                bundle.data['graph'] = json.loads(bundle.obj.graph)
            except ValueError:
                logger.error(
                    "Failed to decode workflow graph into dictionary for " +
                    "workflow '%s'", str(bundle.obj))
                # don't include in response if error occurs
        bundle.data['author'] = bundle.obj.get_owner()
        bundle.data['galaxy_instance_identifier'] = \
            bundle.obj.workflow_engine.instance.api_key
        return bundle

    def obj_create(self, bundle, **kwargs):
        return SharableResourceAPIInterface.obj_create(self, bundle, **kwargs)


class WorkflowInputRelationshipsResource(ModelResource):
    class Meta:
        queryset = WorkflowInputRelationships.objects.all()
        detail_resource_name = 'workflowrelationships'
        resource_name = 'workflowrelationships'
        #detail_uri_name = 'uuid'
        fields = ['category', 'set1', 'set2', 'workflow']


class AnalysisResource(ModelResource):
    data_set = fields.ToOneField(DataSetResource, 'data_set', use_in='detail')
    uuid = fields.CharField(attribute='uuid', use_in='all')
    name = fields.CharField(attribute='name', use_in='all')
    workflow__uuid = fields.CharField(attribute='workflow__uuid', use_in='all')
    creation_date = fields.CharField(attribute='creation_date', use_in='all')
    workflow_steps_num = fields.IntegerField(
        attribute='workflow_steps_num', blank=True, null=True, use_in='detail')
    workflow_copy = fields.CharField(
        attribute='workflow_copy', blank=True, null=True, use_in='detail')
    history_id = fields.CharField(
        attribute='history_id', blank=True, null=True, use_in='detail')
    workflow_galaxy_id = fields.CharField(
        attribute='workflow_galaxy_id', blank=True, null=True, use_in='detail')
    library_id = fields.CharField(
        attribute='library_id', blank=True, null=True, use_in='detail')
    time_start = fields.DateTimeField(
        attribute='time_start', blank=True, null=True, use_in='detail')
    time_end = fields.DateTimeField(
        attribute='time_end', blank=True, null=True, use_in='detail')
    status = fields.CharField(
        attribute='status', default=Analysis.INITIALIZED_STATUS, blank=True,
        null=True, use_in='detail')

    class Meta:
        queryset = Analysis.objects.all()
        resource_name = Analysis._meta.module_name
        detail_uri_name = 'uuid'    # for using UUIDs instead of pk in URIs
        # required for public data set access by anonymous users
        authentication = Authentication()
        authorization = Authorization()
        allowed_methods = ["get"]
        fields = [
            'data_set', 'creation_date', 'history_id', 'library_id', 'name',
            'resource_uri', 'status', 'time_end', 'time_start', 'uuid',
            'workflow_copy', 'workflow_galaxy_id', 'workflow_steps_num'
        ]
        filtering = {
            'data_set': ALL_WITH_RELATIONS,
            'workflow_steps_num': ALL_WITH_RELATIONS
        }
        ordering = ['name', 'creation_date']


class NodeResource(ModelResource):
    parents = fields.ToManyField('core.api.NodeResource', 'parents')
    study = fields.ToOneField('data_set_manager.api.StudyResource', 'study')
    assay = fields.ToOneField(
        'data_set_manager.api.AssayResource', 'assay', null=True)

    class Meta:
        queryset = Node.objects.all()
        resource_name = 'node'
        detail_uri_name = 'uuid'    # for using UUIDs instead of pk in URIs
        # required for public data set access by anonymous users
        authentication = Authentication()
        authorization = Authorization()
        allowed_methods = ["get"]
        fields = [
            'name', 'uuid', 'file_uuid', 'file_url', 'study', 'assay',
            'children', 'type', 'analysis_uuid', 'subanalysis'
        ]
        filtering = {
            'uuid': ALL, 'study': ALL_WITH_RELATIONS,
            'assay': ALL_WITH_RELATIONS
        }

    def prepend_urls(self):
        return [
            url(r"^(?P<resource_name>%s)/(?P<uuid>[a-f0-9]{8}-[a-f0-9]{4}-[a-f0-9]{4}-[a-f0-9]{4}-[a-f0-9]{12})/$" %
                    self._meta.resource_name,
                self.wrap_view('dispatch_detail'),
                name="api_dispatch_detail"),
        ]

    def dehydrate(self, bundle):
        # return download URL of file if a file is associated with the node
        try:
            file_item = FileStoreItem.objects.get(uuid=bundle.obj.file_uuid)
        except AttributeError:
            logger.warning("No UUID provided")
            bundle.data['file_url'] = None
            bundle.data['file_import_status'] = None
        except FileStoreItem.DoesNotExist:
            logger.warning(
                "Unable to find file store item with UUID '%s'",
                bundle.obj.file_uuid)
            bundle.data['file_url'] = None
            bundle.data['file_import_status'] = None
        else:
            bundle.data['file_url'] = file_item.get_full_url()
            bundle.data['file_import_status'] = file_item.get_import_status()
        return bundle

    def get_object_list(self, request):
        """Get all nodes that are available to the current user (via data set)
        Temp workaround due to Node being not Ownable

        """
        perm = 'read_%s' % DataSet._meta.module_name
        if ( request.user.is_authenticated() ):
            allowed_datasets = get_objects_for_user(request.user, perm, DataSet)
        else:
            allowed_datasets = get_objects_for_group(ExtendedGroup.objects.public_group(), perm, DataSet)
        # get a list of node UUIDs that belong to all data sets available to the
        # current user
        all_allowed_studies = []
        for dataset in allowed_datasets:
            dataset_studies = dataset.get_investigation().study_set.all()
            all_allowed_studies.extend([study for study in dataset_studies])
        allowed_nodes = []
        for study in all_allowed_studies:
            allowed_nodes.extend(study.node_set.all().values('uuid'))
        # filter nodes using that list
        return super(NodeResource, self).get_object_list(request).filter(
            uuid__in=[node['uuid'] for node in allowed_nodes])


class NodeSetResource(ModelResource):
    # https://github.com/toastdriven/django-tastypie/pull/538
    # https://github.com/toastdriven/django-tastypie/issues/526
    # Once the above has been integrated into a tastypie release branch remove
    # NodeSetListResource and use "use_in" instead
    #nodes = fields.ToManyField(NodeResource, 'nodes', use_in="detail" )

    solr_query = fields.CharField(attribute='solr_query', null=True)
    solr_query_components = fields.CharField(
        attribute='solr_query_components', null=True)
    node_count = fields.IntegerField(attribute='node_count', null=True)
    is_implicit = fields.BooleanField(attribute='is_implicit')
    study = fields.ToOneField(StudyResource, 'study')
    assay = fields.ToOneField(AssayResource, 'assay')

    class Meta:
        # create node count attribute on the fly - node_count field has to be
        # defined on resource
        queryset = NodeSet.objects.all().order_by( '-is_current', 'name')
        resource_name = 'nodeset'
        detail_uri_name = 'uuid'    # for using UUIDs instead of pk in URIs
        authentication = SessionAuthentication()
        authorization = Authorization()
        fields = [
            'is_current', 'name', 'summary', 'assay', 'study', 'uuid',
            'is_implicit', 'node_count', 'solr_query','solr_query_components'
        ]
        ordering = [
            'is_current', 'name', 'summary', 'assay', 'study', 'uuid',
            'is_implicit', 'node_count', 'solr_query','solr_query_components'
        ]
        allowed_methods = ["get", "post", "put" ]
        filtering = {
            "study": ALL_WITH_RELATIONS, "assay": ALL_WITH_RELATIONS,
            "uuid": ALL
        }
        # jQuery treats a 201 as an error for data type "JSON"
        always_return_data = True

    def prepend_urls(self):
        return [
            url(r"^(?P<resource_name>%s)/(?P<uuid>[a-f0-9]{8}-[a-f0-9]{4}-[a-f0-9]{4}-[a-f0-9]{4}-[a-f0-9]{12})/$" %
                    self._meta.resource_name,
                self.wrap_view('dispatch_detail'),
                name="api_dispatch_detail"),
        ]

    def obj_create(self, bundle, **kwargs):
        """Create a new NodeSet instance and assign current user as owner if
        current user has read permission on the data set referenced by the new
        NodeSet

        """
        # get the Study specified by the UUID in the new NodeSet
        study_uri = bundle.data['study']
        match = re.search(
            '[a-f0-9]{8}-[a-f0-9]{4}-[a-f0-9]{4}-[a-f0-9]{4}-[a-f0-9]{12}',
            study_uri)
        study_uuid = match.group()
        try:
            study = Study.objects.get(uuid=study_uuid)
        except Study.DoesNotExist:
            logger.error("Study '{}' does not exist".format(study_uuid))
            self.unauthorized_result(
                Unauthorized("You are not allowed to create a new NodeSet."))
        # look up the dataset via InvestigationLink relationship
        # an investigation is only associated with a single data set even though
        # InvestigationLink is a many to many relationship
        try:
            dataset = study.investigation.investigationlink_set.all()[0].data_set
        except IndexError:
            logger.error("Data set not found for study '{}'".format(study.uuid))
            self.unauthorized_result(
                Unauthorized("You are not allowed to create a new NodeSet."))
        permission = "read_%s" % dataset._meta.module_name
        if not bundle.request.user.has_perm(permission, dataset):
            self.unauthorized_result(
                Unauthorized("You are not allowed to create a new NodeSet."))
        # if user has the read permission on the data set
        # continue with creating the new NodeSet instance
        bundle = super(NodeSetResource, self).obj_create(bundle, **kwargs)
        bundle.obj.set_owner(bundle.request.user)
        return bundle


class NodeSetListResource(ModelResource):
    study = fields.ToOneField(StudyResource, 'study')
    assay = fields.ToOneField(AssayResource, 'assay')
    node_count = fields.IntegerField(attribute='node_count',readonly=True)
    is_implicit = fields.BooleanField(attribute='is_implicit')

    class Meta:
        # create node count attribute on the fly - node_count field has to be
        # defined on resource
        queryset = NodeSet.objects.all().order_by( '-is_current', 'name')
        # NG: introduced to get correct resource IDs
        detail_resource_name = 'nodeset'
        resource_name = 'nodesetlist'
        detail_uri_name = 'uuid'    # for using UUIDs instead of pk in URIs
        authentication = SessionAuthentication()
        authorization = Authorization()
        fields = ['is_current', 'name', 'summary', 'assay', 'study', 'uuid']
        allowed_methods = ["get"]
        filtering = {"study": ALL_WITH_RELATIONS, "assay": ALL_WITH_RELATIONS}
        ordering = ['is_current', 'name', 'node_count']

    def dehydrate(self, bundle):
        # replace resource URI to point to the nodeset resource instead of the
        # nodesetlist resource
        bundle.data['resource_uri'] = bundle.data['resource_uri'].replace(
            self._meta.resource_name, self._meta.detail_resource_name)
        return bundle


class NodePairResource(ModelResource):
    node1 = fields.ToOneField(NodeResource, 'node1')
    node2 = fields.ToOneField(NodeResource, 'node2', null=True)
    group = fields.CharField(attribute='group', null=True)

    class Meta:
        detail_allowed_methods = ['get', 'post', 'delete', 'put', 'patch']
        queryset = NodePair.objects.all()
        detail_resource_name = 'nodepair'
        resource_name = 'nodepair'
        detail_uri_name = 'uuid'
        authentication = SessionAuthentication()
        authorization = Authorization()
        # for use with AngularJS $resources: returns newly created object upon
        # POST (in addition to the location response header)
        always_return_data = True


class NodeRelationshipResource(ModelResource):
    name = fields.CharField(attribute='name', null=True)
    type = fields.CharField(attribute='type', null=True)
    #, full=True), if you need each attribute for each nodepair
    node_pairs = fields.ToManyField(NodePairResource, 'node_pairs')
    study = fields.ToOneField(StudyResource, 'study')
    assay = fields.ToOneField(AssayResource, 'assay')

    class Meta:
        detail_allowed_methods = ['get', 'post', 'delete', 'put', 'patch']
        queryset = NodeRelationship.objects.all().order_by('-is_current', 'name')
        detail_resource_name = 'noderelationship'
        resource_name = 'noderelationship'
        detail_uri_name = 'uuid'
        authentication = SessionAuthentication()
        authorization = Authorization()
        # for use with AngularJS $resources: returns newly created object upon
        # POST (in addition to the location response header)
        always_return_data = True
        #fields = ['type', 'study', 'assay', 'node_pairs']
        ordering = ['is_current', 'name', 'type', 'node_pairs']
        filtering = {'study': ALL_WITH_RELATIONS, 'assay': ALL_WITH_RELATIONS}


class ExternalToolStatusResource(ModelResource):
    class Meta:
        queryset = ExternalToolStatus.objects.all()
        resource_name = 'externaltoolstatus'
        authentication = Authentication()
        authorization = Authorization()
        allowed_methods = ["get"]
        fields = ['name', 'is_active', 'last_time_check',  'unique_instance_identifier']

    def dehydrate(self, bundle):
        # call to method
        bundle.data['status'] = check_tool_status(bundle.data['name'])[1]
        return bundle


class StatisticsResource(Resource):
    user = fields.IntegerField(attribute='user')
    group = fields.IntegerField(attribute='group')
    files = fields.IntegerField(attribute='files')
    dataset = fields.DictField(attribute='dataset')
    workflow = fields.DictField(attribute='workflow')
    project = fields.DictField(attribute='project')

    def stat_summary(self, model):
        model_list = model.objects.all()
        total = len(model_list)

        public = len(filter(lambda x: x.is_public(), model_list))

        private_shared = len(filter(
            lambda x: not x.is_public() and len(x.get_groups()) > 1,
            model_list))

        private = total - public - private_shared
        return {
            'total': total, 'public': public, \
            'private': private, 'private_shared': private_shared
        }

    class Meta:
        resource_name = 'statistics'
        object_class = ResourceStatisticsObject

    def detail_uri_kwargs(self, bundle_or_obj):
        kwargs = {}
        kwargs['pk'] = uuid.uuid1()
        return kwargs

    def obj_get_list(self, bundle, **kwargs):
        return self.get_object_list(bundle.request)

    def get_object_list(self, request):
        user_count = User.objects.count()
        group_count = Group.objects.count()
        files_count = FileStoreItem.objects.count()
        dataset_summary = {}
        workflow_summary = {}
        project_summary = {}

        if 'dataset' in request.GET:
            dataset_summary = self.stat_summary(DataSet)
        if 'workflow' in request.GET:
            workflow_summary = self.stat_summary(Workflow)
        if 'project' in request.GET:
            project_summary = self.stat_summary(Project)

        request_string = request.GET.get('type')

        if request_string is not None:
            if 'dataset' in request_string:
                dataset_summary = self.stat_summary(DataSet)
            if 'workflow' in request_string:
                workflow_summary = self.stat_summary(Workflow)
            if 'project' in request_string:
                project_summary = self.stat_summary(Project)

        return [ResourceStatisticsObject(
            user_count, group_count, files_count, \
            dataset_summary, workflow_summary, project_summary)]


class MemberManagementResource(Resource):
    member_list = fields.ListField(attribute='member_list', null=True)

    # Assume that groups only exist in Group-Manager pairs.
    def is_manager_group(self, group):
        return group.extendedgroup.manager_group is None

    def get_group(self, group_id):
        group_list = Group.objects.filter(id=int(group_id))
        return None if len(group_list) == 0 else group_list[0]

    def get_members(self, group):
        user_list = group.user_set.all()
        return map(lambda u: {'username': u.username, 'id': u.id}, user_list)

    class Meta:
        resource_name = 'member_management'
        object_class = MemberManagementObject
        # authentication = SessionAuthentication

    def detail_uri_kwargs(self, bundle_or_obj):
        kwargs = {}

        if isinstance(bundle_or_obj, Bundle):
            kwargs['pk'] = bundle_or_obj.obj.id
        else:
            kwargs['pk'] = bundle_or_obj.id

        return kwargs

    def obj_get(self, bundle, **kwargs):
        uuid = kwargs['pk']
        return self.get_group(uuid)

    def obj_get_list(self, bundle, **kwargs):
        return self.get_object_list(bundle.request)

    def get_object_list(self, request):
        group = self.get_group(request.GET['id'])
        return [MemberManagementObject(group.id, self.get_members(group))]

    def obj_update(self, bundle, **kwargs):
        id = kwargs['pk']
        group = self.get_group(id)
        user = bundle.request.user
        member_list = bundle.data['member_list']
        is_manager = self.is_manager_group(group)

        """
        # Verify that the user has is in the manager group
        if is_manager:
            if user not in group.user_set.all():
                # raise ImmediateHttpResponse(response=HttpUnauthorized)
        else:
            if user not in group.extendedgroup.manager_group.user_set.all():
                # raise ImmediateHttpResponse(response=HttpUnauthorized)
        """

        # Remove all objects before readding them.
        group.user_set.clear()

        for m in member_list:
            group.user_set.add(m['id'])

        # Managers should also be in the group that they manage.
        if is_manager:
            for g in group.extendedgroup.managed_group.all():
                for m in member_list:
                    g.user_set.add(m['id'])

        return MemberManagementResource()


class GroupManagementResource(Resource):
    group_id = fields.IntegerField(attribute='group_id', null=True)
    group_name = fields.CharField(attribute='group_name', null=True)
    member_list = fields.ListField(attribute='member_list', null=True)
    perm_list = fields.ListField(attribute='perm_list', null=True)
    can_edit = fields.BooleanField(attribute='can_edit', default=False)

    class Meta:
        resource_name = 'groups'
        object_class = GroupManagementObject
        detail_uri_name = 'group_id'
        # authentication = SessionAuthentication
        # authorization = GuardianAuthorization

    def get_group(self, group_id):
        group_list = Group.objects.filter(id=int(group_id))
        return None if len(group_list) == 0 else group_list[0]

    def groups_with_user(self, user):
        return filter(lambda g: user in g.user_set.all(), Group.objects.all())

    def is_manager_group(self, group):
        return group.extendedgroup.manager_group is None

    def get_member_list(self, group):
        return map(
            lambda u: {
                'user_id': u.id,
                'username': u.username
            },
            group.user_set.all())

    # Group permissions against a single resource.
    def get_perms(self, res, group):
        return None

    # TODO: Implement.
    def get_perm_list(self, group):
        return []

    # Bundle building methods.

    # The group_list is actually a list of GroupManagementObjects.
    def build_group_list(self, user, group_list, **kwargs):
        if 'members' in kwargs and kwargs['members']:
            for i in group_list:
                group = self.get_group(i.group_id)
                setattr(i, 'member_list', self.get_member_list(group))

        if 'perms' in kwargs and kwargs['perms']:
            for i in group_list:
                group = self.get_group(i.group_id)
                setattr(i, 'perm_list', self.get_perm_list(group))

        return group_list

    def build_group_list_bundle(self, request, group_list, **kwargs):
        bundle = []

        for i in group_list:
            built_obj = self.build_bundle(obj=i, request=request)
            bundle.append(self.full_dehydrate(built_obj))

        return bundle

    def build_object_list(self, bundle, **kwargs):
        return {
            'meta': {
                'total_count': len(bundle)
            },
            'objects': bundle
        }

    def build_response(self, request, object_list, **kwargs):
        return self.create_response(request, object_list)

    # Simplify things for GET requests.
    def process_get(self, request, group_list, **kwargs):
        user = request.user
        mod_group_list = self.build_group_list(user, group_list, **kwargs)
        bundle = self.build_group_list_bundle(request, mod_group_list, **kwargs)
        object_list = self.build_object_list(bundle, **kwargs)
        return self.build_response(request, object_list, **kwargs)

    # This implies that users just have to be in the manager group, not
    # necessarily in the group itself.
    def user_authorized(self, user, group):
        if self.is_manager_group(group) and user in group.user_set.all():
            # User is in manager group.
            return True
        else:
            return user in group.extendedgroup.manager_group.user_set.all()

    # Endpoints for this resource.

    def detail_uri_kwargs(self, bundle_or_obj):
        kwargs = {}

        if isinstance(bundle_or_obj, Bundle):
            kwargs['group_id'] = bundle_or_obj.obj.group_id
        else:
            kwargs['group_id'] = bundle_or_obj.group_id

        return kwargs

    def prepend_urls(self):
        return [
             url(r'^groups/(?P<id>[0-9]+)/$',
                self.wrap_view('group_basic'),
                name='api_group_basic'),
            url(r'^groups/$',
                self.wrap_view('group_basic_list'),
                name='api_group_basic_list'),
            url(r'^groups/(?P<id>[0-9]+)/members/$',
                self.wrap_view('group_members'),
                name='api_group_members'),
            url(r'^groups/members/$',
                self.wrap_view('group_members_list'),
                name='api_group_members_list'),
            url(r'^groups/(?P<id>[0-9]+)/perms/$',
                self.wrap_view('group_perms'),
                name='api_group_perms'),
            url(r'^groups/perms/$',
                self.wrap_view('group_perms_list'),
                name='api_group_perms_list'),
       ]

    def group_basic(self, request, **kwargs):
        user = request.user
        group = self.get_group(kwargs['id'])

        if request.method == 'GET':
            group_obj_list = [GroupManagementObject(
                group.id,
                group.name,
                None,
                None,
                self.user_authorized(user, group))]
            return self.process_get(request, group_obj_list, **kwargs)
        elif request.method == 'DELETE':
            group.delete()
            return HttpNoContent()
        else:
            return HttpMethodNotAllowed()

    def group_basic_list(self, request, **kwargs):
        user = request.user

        if request.method == 'GET':
            group_list = self.groups_with_user(user)

            group_obj_list = map(
                lambda g: GroupManagementObject(
                    g.id,
                    g.name,
                    None,
                    None,
                    self.user_authorized(user, g)),
                group_list)

            return self.process_get(request, group_obj_list, **kwargs)
        elif request.method == 'POST':
            data = json.loads(request.raw_post_data)
            new_group = ExtendedGroup(name=data['name'])
            new_group.save()
            new_group.group_ptr.user_set.add(user)
            new_group.manager_group.user_set.add(user)
            return HttpCreated()
        else:
            return HttpMethodNotAllowed()

    def group_members(self, request, **kwargs):
        user = request.user
        group = self.get_group(kwargs['id'])

        if request.method == 'GET':
            group_obj_list = [GroupManagementObject(
                group.id,
                group.name,
                self.get_member_list(group),
                None,
                self.user_authorized(user, group))]
            kwargs['members'] = True
            return self.process_get(request, group_obj_list, **kwargs)
        elif request.method == 'PATCH':
            data = json.loads(request.raw_post_data)
            new_member_list = data['member_list']

            # Verify that the user holds appropriate power.
            # if not self.user_authorized(user, group):
                # raise ImmediateHttpResponse(response=HttpUnauthorized())

            # Remove old members before updating.
            group.user_set.clear()

            for m in new_member_list:
                group.user_set.add(int(m['id']))

            # Managers should also be in groups they manage.
            if self.is_manager_group(group):
                for g in group.extendedgroup.managed_group.all():
                    for m in new_member_list:
                        g.user_set.add(int(m['id']))

            return HttpAccepted()
        else:
            return HttpMethodNotAllowed()

    def group_members_list(self, request, **kwargs):
        user = request.user

        if request.method == 'GET':
            group_list = self.groups_with_user(user)

            group_obj_list = map(
                lambda g: GroupManagementObject(
                    g.id,
                    g.name,
                    self.get_member_list(g),
                    None,
                    self.user_authorized(user, g)),
                group_list)

            kwargs['members'] = True
            return self.process_get(request, group_obj_list, **kwargs)
        else:
            return HttpMethodNotAllowed()

    def group_perms(self, request, **kwargs):
        user = request.user
        group = self.get_group(kwargs['id'])

        if request.method == 'GET':
            group_obj_list = [GroupManagementObject(
                group.id,
                group.name,
                None,
                self.get_perm_list(group),
                self.user_authorized(user, group))]
            kwargs['perms'] = True
            return self.process_get(request, group_obj_list, **kwargs)
        elif request.method == 'PATCH':
            raise NotImplementedError()
        else:
            return HttpMethodNotAllowed()

    def group_perms_list(self, request, **kwargs):
        user = request.user

        if request.method == 'GET':
            group_list = self.groups_with_user(user)

            group_obj_list = map(
                lambda g: GroupManagementObject(
                    g.id,
                    g.name,
                    None,
                    self.get_perm_list(g),
                    self.user_authorized(user, g)),
                group_list)

            kwargs['perms'] = True
            return self.process_get(request, group_obj_list, **kwargs)
        else:
            return HttpMethodNotAllowed()


class UserAuthenticationResource(Resource):
    is_logged_in = fields.BooleanField(attribute='is_logged_in', default=False)
    is_admin = fields.BooleanField(attribute='is_admin', default=False)
    id = fields.IntegerField(attribute='id', default=-1)
    username = fields.CharField(attribute='username', default='AnonymousUser')

    class Meta:
        resource_name = 'user_authentication'
        object_class = UserAuthenticationObject

    def determine_format(self, request):
        return 'application/json'

    def prepend_urls(self):
        return [
            url(r'^user_authentication/check/$',
                self.wrap_view('check_user_status'),
                name='api_user_authentication_check'),
        ]

    def check_user_status(self, request, **kwargs):
        user = request.user
        is_logged_in = user.is_authenticated()
        is_admin = user.is_staff
        id = user.id
        username = user.username if is_logged_in else 'AnonymousUser'
        auth_obj = UserAuthenticationObject(
            is_logged_in,
            is_admin,
            user.id,
            username)

        built_obj = self.build_bundle(obj=auth_obj, request=request)
        bundle = self.full_dehydrate(built_obj)
        return self.create_response(request, bundle)
<|MERGE_RESOLUTION|>--- conflicted
+++ resolved
@@ -121,17 +121,6 @@
 
     def prepend_urls(self):
         return [
-<<<<<<< HEAD
-            url(r'^(?P<resource_name>%s)/(?P<uuid>%s)/$' %
-                (self._meta.resource_name, self.uuid_regex),
-                self.wrap_view('res_default_basic'),
-                name='api_%s_basic' % (self._meta.resource_name)),
-            url(r'^(?P<resource_name>%s)/$' %
-                (self._meta.resource_name),
-                self.wrap_view('res_default_basic_list'),
-                name='api_%s_basic_list' % (self._meta.resource_name)),
-=======
->>>>>>> b4440e0d
             url(r'^(?P<resource_name>%s)/(?P<uuid>%s)/sharing/$' %
                 (self._meta.resource_name, self.uuid_regex),
                 self.wrap_view('res_sharing'),
@@ -142,31 +131,6 @@
                 name='api_%s_sharing_list' % (self._meta.resource_name)),
         ]
 
-<<<<<<< HEAD
-    def res_default_basic(self, request, **kwargs):
-        res = self.get_res(kwargs['uuid'])
-
-        if request.method == 'GET':
-            res_list = [res]
-            return self.process_get(request, res_list, **kwargs)
-        if request.method == 'DELETE':
-            logger.info("target to be deleted:")
-            logger.info(res)
-        else:
-            return HttpMethodNotAllowed()
-
-    def res_default_basic_list(self, request, **kwargs):
-        if request.method == 'GET':
-            res_list = filter(
-                lambda r: r.get_owner().id == request.user.id,
-                self.res_type.objects.all())
-
-            return self.process_get(request, res_list, **kwargs)
-        else:
-            return HttpMethodNotAllowed()
-
-=======
->>>>>>> b4440e0d
     # TODO: Make sure GuardianAuthorization works.
     def res_sharing(self, request, **kwargs):
         res = self.get_res(kwargs['uuid'])
@@ -214,13 +178,6 @@
         else:
             return HttpMethodNotAllowed()
 
-<<<<<<< HEAD
-    # Some other useful methods
-
-    def determine_format(self, request):
-        return self.response_format
-
-=======
     # Overriding some ORM methods.
     
     # Handles POST requests.
@@ -229,7 +186,6 @@
         bundle.obj.set_owner(bundle.request.user)
         return bundle
           
->>>>>>> b4440e0d
 
 class ProjectResource(ModelResource, SharableResourceAPIInterface):
     share_list = fields.ListField(attribute='share_list', null=True)
@@ -268,9 +224,9 @@
         # allowed_methods = ['get']
         resource_name = 'data_sets'
         # authentication = SessionAuthentication()
-        # authorization = GuardianAuthorization()
+        # authorization = GuardianAuthorization()        
         filtering = {'uuid': ALL}
-        # fields = ['uuid']
+        fields = ['uuid']
 
     def prepend_urls(self):
         prepend_urls_list = SharableResourceAPIInterface.prepend_urls(self) + [
@@ -768,7 +724,7 @@
 class MemberManagementResource(Resource):
     member_list = fields.ListField(attribute='member_list', null=True)
 
-    # Assume that groups only exist in Group-Manager pairs.
+    # Assume that groups only exist in Group-Manager pairs. 
     def is_manager_group(self, group):
         return group.extendedgroup.manager_group is None
 
@@ -922,7 +878,7 @@
         object_list = self.build_object_list(bundle, **kwargs)
         return self.build_response(request, object_list, **kwargs)
 
-    # This implies that users just have to be in the manager group, not
+    # This implies that users just have to be in the manager group, not 
     # necessarily in the group itself.
     def user_authorized(self, user, group):
         if self.is_manager_group(group) and user in group.user_set.all():
@@ -1140,3 +1096,4 @@
         built_obj = self.build_bundle(obj=auth_obj, request=request)
         bundle = self.full_dehydrate(built_obj)
         return self.create_response(request, bundle)
+ 