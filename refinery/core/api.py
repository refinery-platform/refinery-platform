'''
Created on May 4, 2012

@author: nils
'''

import json
import logging
import re
import uuid
import settings
from django.conf.urls.defaults import url
from django.contrib.auth.models import User, Group
from guardian.shortcuts import get_objects_for_user, get_objects_for_group
from tastypie import fields
from tastypie.authentication import SessionAuthentication, Authentication
from tastypie.authorization import Authorization
from tastypie.bundle import Bundle
from tastypie.constants import ALL_WITH_RELATIONS, ALL
from tastypie.exceptions import Unauthorized, ImmediateHttpResponse
from tastypie.http import HttpNotFound, HttpForbidden, HttpBadRequest, \
    HttpUnauthorized, HttpMethodNotAllowed, HttpAccepted, HttpCreated, \
    HttpNoContent
from tastypie.resources import ModelResource, Resource
from core.models import Project, NodeSet, NodeRelationship, NodePair, \
    Workflow, WorkflowInputRelationships, Analysis, DataSet, \
<<<<<<< HEAD
    ExternalToolStatus, ResourceStatisticsObject, MemberManagementObject, \
    GroupManagementObject, ExtendedGroup, UserAuthenticationObject, \
    Invitation, UserProfile
=======
    ExternalToolStatus, ResourceStatistics, GroupManagement, ExtendedGroup, \
    UserAuthentication, Invitation, EmailInvite, UserProfile
>>>>>>> 04dc4222
from core.tasks import check_tool_status
from data_set_manager.api import StudyResource, AssayResource
from data_set_manager.models import Node, Study
from file_store.models import FileStoreItem
from GuardianTastypieAuthz import GuardianAuthorization
from django.core.paginator import Paginator, InvalidPage, PageNotAnInteger, \
    EmptyPage
from haystack.query import SearchQuerySet, EmptySearchQuerySet
from django.http import HttpResponse
import datetime
from django.core.mail import EmailMessage
import urllib2
import requests


logger = logging.getLogger(__name__)


# Specifically made for descendants of SharableResource.
class SharableResourceAPIInterface(object):
    uuid_regex = '[a-f0-9]{8}-[a-f0-9]{4}-[a-f0-9]{4}-[a-f0-9]{4}-[a-f0-9]{12}'

    def __init__(self, res_type):
        self.res_type = res_type

    # Useful getter methods that process data.

    def get_res(self, res_uuid):
        res_list = self.res_type.objects.filter(uuid=res_uuid)
        return None if len(res_list) == 0 else res_list[0]

    def get_group(self, group_id):
        group_list = Group.objects.filter(id=int(group_id))
        return None if len(group_list) == 0 else group_list[0]

    def get_perms(self, res, group):
        # Default values.
        perms = {'read': False, 'change': False}

        # Find matching ones if available.
        for i in res.get_groups():
            if i['group'].group_ptr.id == group.id:
                perms = {'read': i['read'], 'change': i['change']}

        return perms

    def get_share_list(self, user, res):
        groups_in = filter(
            lambda g: user in g.user_set.all(),
            Group.objects.all())

        return map(
            lambda g: {
                'group_id': g.id,
                'group_name': g.name,
                'perms': self.get_perms(res, g)},
            groups_in)

    def groups_with_user(self, user):
        return filter(lambda g: user in g.user_set.all(), Group.objects.all())

    def has_access(self, user, res):
        if res.is_public():
            return True

        if res.get_owner().id == user.id:
            return True

        for i in self.groups_with_user(user):
            perms = self.get_perms(res, i)
            owner = res.get_owner()

            if perms['read'] or perms['change']:
                return True

        return False

    def list_to_queryset(self, res_list):
        return self.res_type.objects.filter(id__in=[r.id for r in res_list])

    # Generalizes bundle construction and resource processing. Turning on more
    # options may require going to the SharableResource class and adding them.

    # Apply filters.
    def do_filtering(self, res_list, get_req_dict):
        mod_list = res_list

        for k in get_req_dict:
            # Skip if res does not have the attribute. Done to help avoid
            # whatever internal filtering can be performed on other things,
            # like limiting the return amount.
            mod_list = [x for x in mod_list
                        if not hasattr(x, k) or
                        str(getattr(x, k)) == get_req_dict[k]]

        return mod_list

    # Turns on certain things depending on flags
    def build_res_list(self, user, res_list, request, **kwargs):
        # Filter for access rights.
        res_list = filter(lambda r: self.has_access(user, r), res_list)

        for i in res_list:
            # Avoid breaking things if owner does not exist.
            own = i.get_owner()
            setattr(i, 'public', i.is_public())
            setattr(i, 'is_owner', None if own is None else own.id == user.id)

            if 'sharing' in kwargs and kwargs['sharing']:
                setattr(i, 'share_list', self.get_share_list(user, i))

        # Filter for query flags.
        res_list = self.do_filtering(res_list, request.GET)

        return res_list

    def build_bundle_list(self, request, res_list, **kwargs):
        bundle_list = []

        for i in res_list:
            built_obj = self.build_bundle(obj=i, request=request)
            bundle_list.append(self.full_dehydrate(built_obj))

        return bundle_list

    # **kwargs added in case there is other data for future expansion.
    def build_object_list(self, bundle, **kwargs):
        return {
            'meta': {
                'total_count': len(bundle)
            },
            'objects': bundle
        }

    def build_response(self, request, object_list, **kwargs):
        return self.create_response(request, object_list)

    # Makes everything simpler for GET requests.
    def process_get(self, request, res, **kwargs):
        user = request.user
        mod_res_list = self.build_res_list(user, [res], request, **kwargs)
        bundle = self.build_bundle_list(request, mod_res_list)[0]
        return self.build_response(request, bundle, **kwargs)

    def process_get_list(self, request, res_list, **kwargs):
        user = request.user
        mod_res_list = self.build_res_list(user, res_list, request, **kwargs)
        bundle_list = self.build_bundle_list(request, mod_res_list, **kwargs)
        object_list = self.build_object_list(bundle_list, **kwargs)
        return self.build_response(request, object_list, **kwargs)

    # Overriding some ORM methods.

    # Handles POST requests.
    def obj_create(self, bundle, **kwargs):
        bundle = ModelResource.obj_create(self, bundle, **kwargs)
        bundle.obj.set_owner(bundle.request.user)
        return bundle

    def obj_get(self, bundle, **kwargs):
        obj = ModelResource.obj_get(self, bundle, **kwargs)
        request = bundle.request
        kwargs['show_public'] = True
        return self.build_res_list(request.user, [obj], request, **kwargs)[0]

    def obj_get_list(self, bundle, **kwargs):
        return self.get_object_list(bundle.request)

    def get_object_list(self, request):
        obj_list = ModelResource.get_object_list(self, request)
        kwargs = {}
        kwargs['show_public'] = True
        r_list = self.build_res_list(request.user, obj_list, request, **kwargs)
        return r_list

    # A few default URL endpoints as directed by prepend_urls in subclasses.

    def prepend_urls(self):
        return [
            url(r'^(?P<resource_name>%s)/(?P<uuid>%s)/sharing/$' %
                (self._meta.resource_name, self.uuid_regex),
                self.wrap_view('res_sharing'),
                name='api_%s_sharing' % (self._meta.resource_name)),
            url(r'^(?P<resource_name>%s)/sharing/$' %
                (self._meta.resource_name),
                self.wrap_view('res_sharing_list'),
                name='api_%s_sharing_list' % (self._meta.resource_name)),
        ]

    # TODO: Make sure GuardianAuthorization works.
    def res_sharing(self, request, **kwargs):
        res = self.get_res(kwargs['uuid'])

        if request.method == 'GET':
            kwargs['sharing'] = True
            return self.process_get(request, res, **kwargs)
        elif request.method == 'PATCH':
            data = json.loads(request.raw_post_data)
            new_share_list = data['share_list']

            groups_shared_with = map(
                lambda g: g['group'].group_ptr,
                res.get_groups())

            # Unshare everything before sharing.
            for i in groups_shared_with:
                res.unshare(i)

            for i in new_share_list:
                group = self.get_group(int(i['id']))
                can_read = i['read']
                can_change = i['change']
                is_read_only = can_read and not can_change
                should_share = can_read or can_change

                if should_share:
                    res.share(group, is_read_only)

            return HttpAccepted()
        else:
            return HttpMethodNotAllowed()

    def res_sharing_list(self, request, **kwargs):
        if request.method == 'GET':
            kwargs['sharing'] = True
            res_list = filter(
                lambda r:
                    (r.get_owner() is not None and
                     r.get_owner().id == request.user.id),
                self.res_type.objects.all())

            return self.process_get_list(request, res_list, **kwargs)
        else:
            return HttpMethodNotAllowed()


class ProjectResource(ModelResource, SharableResourceAPIInterface):
    share_list = fields.ListField(attribute='share_list', null=True)
    public = fields.BooleanField(attribute='public', null=True)
    is_owner = fields.BooleanField(attribute='is_owner', null=True)

    def __init__(self):
        SharableResourceAPIInterface.__init__(self, Project)
        ModelResource.__init__(self)

    class Meta:
        # authentication = ApiKeyAuthentication()
        queryset = Project.objects.filter(is_catch_all=False)
        resource_name = 'projects'
        detail_uri_name = 'uuid'
        fields = ['name', 'id', 'uuid', 'summary']
        # authentication = SessionAuthentication
        # authorization = GuardianAuthorization
        authorization = Authorization()

    def prepend_urls(self):
        return SharableResourceAPIInterface.prepend_urls(self)

    def obj_create(self, bundle, **kwargs):
        return SharableResourceAPIInterface.obj_create(self, bundle, **kwargs)

    def obj_get(self, bundle, **kwargs):
        return SharableResourceAPIInterface.obj_get(self, bundle, **kwargs)

    def obj_get_list(self, bundle, **kwargs):
        return SharableResourceAPIInterface.obj_get_list(self,
                                                         bundle,
                                                         **kwargs)

    def get_object_list(self, request):
        return SharableResourceAPIInterface.get_object_list(self, request)


class DataSetResource(ModelResource, SharableResourceAPIInterface):
    share_list = fields.ListField(attribute='share_list', null=True)
    public = fields.BooleanField(attribute='public', null=True)
    is_owner = fields.BooleanField(attribute='is_owner', null=True)

    def __init__(self):
        SharableResourceAPIInterface.__init__(self, DataSet)
        ModelResource.__init__(self)

    class Meta:
        queryset = DataSet.objects.all()
        detail_uri_name = 'uuid'    # for using UUIDs instead of pk in URIs
        # allowed_methods = ['get']
        resource_name = 'data_sets'
        # authentication = SessionAuthentication()
        # authorization = GuardianAuthorization()
        filtering = {'uuid': ALL}

    def prepend_urls(self):
        prepend_urls_list = SharableResourceAPIInterface.prepend_urls(self) + [
            url(r'^(?P<resource_name>%s)/search/$' %
                (self._meta.resource_name),
                self.wrap_view('get_search'),
                name='api_%s_search' % (self._meta.resource_name)),
            url(r'^(?P<resource_name>%s)/autocomplete/$' %
                (self._meta.resource_name),
                self.wrap_view('get_autocomplete'),
                name='api_%s_autocomplete' % (self._meta.resource_name)),
        ]
        return prepend_urls_list

    def obj_get(self, bundle, **kwargs):
        return SharableResourceAPIInterface.obj_get(self, bundle, **kwargs)

    def obj_get_list(self, bundle, **kwargs):
        return SharableResourceAPIInterface.obj_get_list(self,
                                                         bundle,
                                                         **kwargs)

    # def get_object_list(self, request):
    #     return SharableResourceAPIInterface.get_object_list(self, request)

    def get_object_list(self, request, **kwargs):
        data_sets = get_objects_for_user(
            request.user,
            "core.read_dataset"
        )
        for data_set in data_sets:
            data_set.is_owner = request.user.pk == data_set.get_owner().pk
            data_set.public = data_set.is_public

        return data_sets

    def obj_create(self, bundle, **kwargs):
        return SharableResourceAPIInterface.obj_create(self, bundle, **kwargs)

    def get_search(self, request, **kwargs):
        query = request.GET.get('q', None)
        if not query:
            return HttpBadRequest('Please supply the search parameter q')

        # Do the query.
        results = (SearchQuerySet().using('core')
                                   .models(DataSet)
                                   .facet('measurement', mincount=1)
                                   .facet('technology', mincount=1)
                                   .load_all()
                                   .auto_query(query))

        if not results:
            results = EmptySearchQuerySet()

        paginator = Paginator(results, 10)

        page = request.GET.get('page', 1)
        try:
            current_results = paginator.page(page)
        except PageNotAnInteger:
            # If page is not an integer, deliver first page.
            current_results = paginator.page(1)
        except EmptyPage:
            # If page is out of range (e.g. 9999) deliver last page of results.
            current_results = paginator.page(paginator.num_pages)

        result_list = map(lambda r: r.object, current_results.object_list)
        bundle = self.build_bundles(request, result_list, **kwargs)
        object_list = self.build_object_list(bundle, **kwargs)

        self.log_throttled_access(request)
        return self.build_response(request, object_list, **kwargs)

    def get_autocomplete(self, request, **kwargs):
        query = request.GET.get('q', None)
        if not query:
            raise HttpBadRequest('Please supply the search parameter q')

        # Do the autocomplete query.
        results = (SearchQuerySet().using('core')
                                   .models(DataSet)
                                   .autocomplete(content_auto=query))

        # logger.debug('')

        if not results:
            results = EmptySearchQuerySet()

        paginator = Paginator(results, 5)

        page = request.GET.get('page', 1)
        try:
            current_results = paginator.page(page)
        except PageNotAnInteger:
            # If page is not an integer, deliver first page.
            current_reuslts = paginator.page(1)
        except EmptyPage:
            # If page is out of range (e.g. 9999) deliver last page of results.
            current_results = paginator.page(paginator.num_pages)

        result_list = map(lambda r: r.object, current_results.object_list)
        bundle = self.build_bundle_list(request, result_list, **kwargs)
        object_list = self.build_object_list(bundle, **kwargs)

        self.log_throttled_access(request)
        return self.build_response(request, object_list, **kwargs)


class WorkflowResource(ModelResource, SharableResourceAPIInterface):
    input_relationships = fields.ToManyField(
        "core.api.WorkflowInputRelationshipsResource", 'input_relationships',
        full=True)
    share_list = fields.ListField(attribute='share_list', null=True)
    public = fields.BooleanField(attribute='public', null=True)
    is_owner = fields.BooleanField(attribute='is_owner', null=True)

    def __init__(self):
        SharableResourceAPIInterface.__init__(self, Workflow)
        ModelResource.__init__(self)

    class Meta:
        queryset = Workflow.objects.filter(is_active=True).order_by('name')
        detail_resource_name = 'workflow'
        resource_name = 'workflow'
        detail_uri_name = 'uuid'
        # allowed_methods = ['get']
        fields = ['name', 'uuid', 'summary']
        # authentication = SessionAuthentication
        # authorization = GuardianAuthorization

    def prepend_urls(self):
        return SharableResourceAPIInterface.prepend_urls(self)

    def obj_get(self, bundle, **kwargs):
        return SharableResourceAPIInterface.obj_get(self, bundle, **kwargs)

    def obj_get_list(self, bundle, **kwargs):
        return SharableResourceAPIInterface.obj_get_list(self,
                                                         bundle,
                                                         **kwargs)

    # def get_object_list(self, request):
    #     return SharableResourceAPIInterface.get_object_list(self, request)

    def get_object_list(self, request, **kwargs):
        return get_objects_for_user(
            request.user,
            "core.read_workflow"
        ).filter(is_active=True)

    def obj_create(self, bundle, **kwargs):
        return SharableResourceAPIInterface.obj_create(self, bundle, **kwargs)

    def dehydrate(self, bundle):
        # detect if detail
        if self.get_resource_uri(bundle) == bundle.request.path:
            # detail detected, add graph as json
            try:
                bundle.data['graph'] = json.loads(bundle.obj.graph)
            except ValueError:
                logger.error(
                    "Failed to decode workflow graph into dictionary for " +
                    "workflow '%s'", str(bundle.obj))
                # don't include in response if error occurs
        bundle.data['author'] = bundle.obj.get_owner()
        bundle.data['galaxy_instance_identifier'] = \
            bundle.obj.workflow_engine.instance.api_key
        return bundle


class WorkflowInputRelationshipsResource(ModelResource):
    class Meta:
        queryset = WorkflowInputRelationships.objects.all()
        detail_resource_name = 'workflowrelationships'
        resource_name = 'workflowrelationships'
        # detail_uri_name = 'uuid'
        fields = ['category', 'set1', 'set2', 'workflow']


class AnalysisResource(ModelResource):
    data_set = fields.ToOneField(DataSetResource, 'data_set', use_in='detail')
    uuid = fields.CharField(attribute='uuid', use_in='all')
    name = fields.CharField(attribute='name', use_in='all')
    workflow__uuid = fields.CharField(attribute='workflow__uuid', use_in='all')
    creation_date = fields.CharField(attribute='creation_date', use_in='all')
    workflow_steps_num = fields.IntegerField(
        attribute='workflow_steps_num', blank=True, null=True, use_in='detail')
    workflow_copy = fields.CharField(
        attribute='workflow_copy', blank=True, null=True, use_in='detail')
    history_id = fields.CharField(
        attribute='history_id', blank=True, null=True, use_in='detail')
    workflow_galaxy_id = fields.CharField(
        attribute='workflow_galaxy_id', blank=True, null=True, use_in='detail')
    library_id = fields.CharField(
        attribute='library_id', blank=True, null=True, use_in='detail')
    time_start = fields.DateTimeField(
        attribute='time_start', blank=True, null=True, use_in='detail')
    time_end = fields.DateTimeField(
        attribute='time_end', blank=True, null=True, use_in='detail')
    status = fields.CharField(
        attribute='status', default=Analysis.INITIALIZED_STATUS, blank=True,
        null=True, use_in='detail')

    class Meta:
        queryset = Analysis.objects.all()
        resource_name = Analysis._meta.module_name
        detail_uri_name = 'uuid'    # for using UUIDs instead of pk in URIs
        # required for public data set access by anonymous users
        authentication = SessionAuthentication()
        authorization = Authorization()
        allowed_methods = ["get"]
        fields = [
            'data_set', 'creation_date', 'history_id', 'library_id', 'name',
            'resource_uri', 'status', 'time_end', 'time_start', 'uuid',
            'workflow_copy', 'workflow_galaxy_id', 'workflow_steps_num'
        ]
        filtering = {
            'data_set': ALL_WITH_RELATIONS,
            'workflow_steps_num': ALL_WITH_RELATIONS
        }
        ordering = ['name', 'creation_date']

    def get_object_list(self, request, **kwargs):
        return UserProfile.objects.get(
            user=User.objects.get(
                username=request.user
            )
        ).catch_all_project.analyses.all().order_by("-time_start")


class NodeResource(ModelResource):
    parents = fields.ToManyField('core.api.NodeResource', 'parents')
    study = fields.ToOneField('data_set_manager.api.StudyResource', 'study')
    assay = fields.ToOneField(
        'data_set_manager.api.AssayResource', 'assay', null=True)

    class Meta:
        queryset = Node.objects.all()
        resource_name = 'node'
        detail_uri_name = 'uuid'    # for using UUIDs instead of pk in URIs
        # required for public data set access by anonymous users
        authentication = Authentication()
        authorization = Authorization()
        allowed_methods = ["get"]
        fields = [
            'name', 'uuid', 'file_uuid', 'file_url', 'study', 'assay',
            'children', 'type', 'analysis_uuid', 'subanalysis'
        ]
        filtering = {
            'uuid': ALL, 'study': ALL_WITH_RELATIONS,
            'assay': ALL_WITH_RELATIONS
        }

    def prepend_urls(self):
        return [
            url(r"^(?P<resource_name>%s)/(?P<uuid>[a-f0-9]{8}-[a-f0-9]{4}-[a-f0-9]{4}-[a-f0-9]{4}-[a-f0-9]{12})/$" %
                self._meta.resource_name,
                self.wrap_view('dispatch_detail'),
                name="api_dispatch_detail"),
        ]

    def dehydrate(self, bundle):
        # return download URL of file if a file is associated with the node
        try:
            file_item = FileStoreItem.objects.get(uuid=bundle.obj.file_uuid)
        except AttributeError:
            logger.warning("No UUID provided")
            bundle.data['file_url'] = None
            bundle.data['file_import_status'] = None
        except FileStoreItem.DoesNotExist:
            logger.warning(
                "Unable to find file store item with UUID '%s'",
                bundle.obj.file_uuid)
            bundle.data['file_url'] = None
            bundle.data['file_import_status'] = None
        else:
            bundle.data['file_url'] = file_item.get_full_url()
            bundle.data['file_import_status'] = file_item.get_import_status()
        return bundle

    def get_object_list(self, request):
        """Get all nodes that are available to the current user (via data set)
        Temp workaround due to Node being not Ownable

        """
        user = request.user
        perm = 'read_%s' % DataSet._meta.module_name
        if (user.is_authenticated()):
            allowed_datasets = get_objects_for_user(user, perm, DataSet)
        else:
            allowed_datasets = get_objects_for_group(ExtendedGroup.objects.public_group(), perm, DataSet)
        # get a list of node UUIDs that belong to all datasets available to the
        # current user
        all_allowed_studies = []
        for dataset in allowed_datasets:
            dataset_studies = dataset.get_investigation().study_set.all()
            all_allowed_studies.extend([study for study in dataset_studies])
        allowed_nodes = []
        for study in all_allowed_studies:
            allowed_nodes.extend(study.node_set.all().values('uuid'))
        # filter nodes using that list
        return super(NodeResource, self).get_object_list(request).filter(
            uuid__in=[node['uuid'] for node in allowed_nodes])


class NodeSetResource(ModelResource):
    # https://github.com/toastdriven/django-tastypie/pull/538
    # https://github.com/toastdriven/django-tastypie/issues/526
    # Once the above has been integrated into a tastypie release branch remove
    # NodeSetListResource and use "use_in" instead
    # nodes = fields.ToManyField(NodeResource, 'nodes', use_in="detail" )

    solr_query = fields.CharField(attribute='solr_query', null=True)
    solr_query_components = fields.CharField(
        attribute='solr_query_components', null=True)
    node_count = fields.IntegerField(attribute='node_count', null=True)
    is_implicit = fields.BooleanField(attribute='is_implicit')
    study = fields.ToOneField(StudyResource, 'study')
    assay = fields.ToOneField(AssayResource, 'assay')

    class Meta:
        # create node count attribute on the fly - node_count field has to be
        # defined on resource
        queryset = NodeSet.objects.all().order_by('-is_current', 'name')
        resource_name = 'nodeset'
        detail_uri_name = 'uuid'    # for using UUIDs instead of pk in URIs
        authentication = SessionAuthentication()
        authorization = Authorization()
        fields = [
            'is_current', 'name', 'summary', 'assay', 'study', 'uuid',
            'is_implicit', 'node_count', 'solr_query', 'solr_query_components'
        ]
        ordering = [
            'is_current', 'name', 'summary', 'assay', 'study', 'uuid',
            'is_implicit', 'node_count', 'solr_query', 'solr_query_components'
        ]
        allowed_methods = ["get", "post", "put"]
        filtering = {
            "study": ALL_WITH_RELATIONS, "assay": ALL_WITH_RELATIONS,
            "uuid": ALL
        }
        # jQuery treats a 201 as an error for data type "JSON"
        always_return_data = True

    def prepend_urls(self):
        return [
            url(r"^(?P<resource_name>%s)/(?P<uuid>[a-f0-9]{8}-[a-f0-9]{4}-[a-f0-9]{4}-[a-f0-9]{4}-[a-f0-9]{12})/$" %
                self._meta.resource_name,
                self.wrap_view('dispatch_detail'),
                name="api_dispatch_detail"),
        ]

    def obj_create(self, bundle, **kwargs):
        """Create a new NodeSet instance and assign current user as owner if
        current user has read permission on the data set referenced by the new
        NodeSet

        """
        # get the Study specified by the UUID in the new NodeSet
        study_uri = bundle.data['study']
        match = re.search(
            '[a-f0-9]{8}-[a-f0-9]{4}-[a-f0-9]{4}-[a-f0-9]{4}-[a-f0-9]{12}',
            study_uri)
        study_uuid = match.group()
        try:
            study = Study.objects.get(uuid=study_uuid)
        except Study.DoesNotExist:
            logger.error("Study '{}' does not exist".format(study_uuid))
            self.unauthorized_result(
                Unauthorized("You are not allowed to create a new NodeSet."))
        # look up the dataset via InvestigationLink relationship
        # an investigation is only associated with a single dataset even though
        # InvestigationLink is a many to many relationship
        try:
            dataset = study.investigation.investigationlink_set.all()[0].data_set
        except IndexError:
            logger.error("Data set not found in study '{}'".format(study.uuid))
            self.unauthorized_result(
                Unauthorized("You are not allowed to create a new NodeSet."))
        permission = "read_%s" % dataset._meta.module_name
        if not bundle.request.user.has_perm(permission, dataset):
            self.unauthorized_result(
                Unauthorized("You are not allowed to create a new NodeSet."))
        # if user has the read permission on the data set
        # continue with creating the new NodeSet instance
        bundle = super(NodeSetResource, self).obj_create(bundle, **kwargs)
        bundle.obj.set_owner(bundle.request.user)
        return bundle


class NodeSetListResource(ModelResource):
    study = fields.ToOneField(StudyResource, 'study')
    assay = fields.ToOneField(AssayResource, 'assay')
    node_count = fields.IntegerField(attribute='node_count', readonly=True)
    is_implicit = fields.BooleanField(attribute='is_implicit')

    class Meta:
        # create node count attribute on the fly - node_count field has to be
        # defined on resource
        queryset = NodeSet.objects.all().order_by('-is_current', 'name')
        # NG: introduced to get correct resource IDs
        detail_resource_name = 'nodeset'
        resource_name = 'nodesetlist'
        detail_uri_name = 'uuid'    # for using UUIDs instead of pk in URIs
        authentication = SessionAuthentication()
        authorization = Authorization()
        fields = ['is_current', 'name', 'summary', 'assay', 'study', 'uuid']
        allowed_methods = ["get"]
        filtering = {"study": ALL_WITH_RELATIONS, "assay": ALL_WITH_RELATIONS}
        ordering = ['is_current', 'name', 'node_count']

    def dehydrate(self, bundle):
        # replace resource URI to point to the nodeset resource instead of the
        # nodesetlist resource
        bundle.data['resource_uri'] = bundle.data['resource_uri'].replace(
            self._meta.resource_name, self._meta.detail_resource_name)
        return bundle


class NodePairResource(ModelResource):
    node1 = fields.ToOneField(NodeResource, 'node1')
    node2 = fields.ToOneField(NodeResource, 'node2', null=True)
    group = fields.CharField(attribute='group', null=True)

    class Meta:
        detail_allowed_methods = ['get', 'post', 'delete', 'put', 'patch']
        queryset = NodePair.objects.all()
        detail_resource_name = 'nodepair'
        resource_name = 'nodepair'
        detail_uri_name = 'uuid'
        authentication = SessionAuthentication()
        authorization = Authorization()
        # for use with AngularJS $resources: returns newly created object upon
        # POST (in addition to the location response header)
        always_return_data = True


class NodeRelationshipResource(ModelResource):
    name = fields.CharField(attribute='name', null=True)
    type = fields.CharField(attribute='type', null=True)
    # , full=True), if you need each attribute for each nodepair
    node_pairs = fields.ToManyField(NodePairResource, 'node_pairs')
    study = fields.ToOneField(StudyResource, 'study')
    assay = fields.ToOneField(AssayResource, 'assay')

    class Meta:
        detail_allowed_methods = ['get', 'post', 'delete', 'put', 'patch']
        queryset = NodeRelationship.objects.all().order_by('-is_current',
                                                           'name')
        detail_resource_name = 'noderelationship'
        resource_name = 'noderelationship'
        detail_uri_name = 'uuid'
        authentication = SessionAuthentication()
        authorization = Authorization()
        # for use with AngularJS $resources: returns newly created object upon
        # POST (in addition to the location response header)
        always_return_data = True
        # fields = ['type', 'study', 'assay', 'node_pairs']
        ordering = ['is_current', 'name', 'type', 'node_pairs']
        filtering = {'study': ALL_WITH_RELATIONS, 'assay': ALL_WITH_RELATIONS}


class ExternalToolStatusResource(ModelResource):
    class Meta:
        queryset = ExternalToolStatus.objects.all()
        resource_name = 'externaltoolstatus'
        authentication = Authentication()
        authorization = Authorization()
        allowed_methods = ["get"]
        fields = [
            'name',
            'is_active',
            'last_time_check',
            'unique_instance_identifier'
        ]

    def dehydrate(self, bundle):
        # call to method
        bundle.data['status'] = check_tool_status(bundle.data['name'])[1]
        return bundle


class StatisticsResource(Resource):
    user = fields.IntegerField(attribute='user')
    group = fields.IntegerField(attribute='group')
    files = fields.IntegerField(attribute='files')
    dataset = fields.DictField(attribute='dataset')
    workflow = fields.DictField(attribute='workflow')
    project = fields.DictField(attribute='project')

    def stat_summary(self, model):
        model_list = model.objects.all()
        total = len(model_list)

        public = len(filter(lambda x: x.is_public(), model_list))

        private_shared = len(filter(
            lambda x: not x.is_public() and len(x.get_groups()) > 1,
            model_list))

        private = total - public - private_shared
        return {
            'total': total, 'public': public,
            'private': private, 'private_shared': private_shared
        }

    class Meta:
        resource_name = 'statistics'
        object_class = ResourceStatistics

    def detail_uri_kwargs(self, bundle_or_obj):
        kwargs = {}
        kwargs['pk'] = uuid.uuid1()
        return kwargs

    def obj_get_list(self, bundle, **kwargs):
        return self.get_object_list(bundle.request)

    def get_object_list(self, request):
        user_count = User.objects.count()
        group_count = Group.objects.count()
        files_count = FileStoreItem.objects.count()
        dataset_summary = {}
        workflow_summary = {}
        project_summary = {}

        if 'dataset' in request.GET:
            dataset_summary = self.stat_summary(DataSet)
        if 'workflow' in request.GET:
            workflow_summary = self.stat_summary(Workflow)
        if 'project' in request.GET:
            project_summary = self.stat_summary(Project)

        request_string = request.GET.get('type')

        if request_string is not None:
            if 'dataset' in request_string:
                dataset_summary = self.stat_summary(DataSet)
            if 'workflow' in request_string:
                workflow_summary = self.stat_summary(Workflow)
            if 'project' in request_string:
                project_summary = self.stat_summary(Project)

        return [ResourceStatistics(
            user_count, group_count, files_count,
            dataset_summary, workflow_summary, project_summary)]


class GroupManagementResource(Resource):
    group_id = fields.IntegerField(attribute='group_id', null=True)
    group_name = fields.CharField(attribute='group_name', null=True)
    member_list = fields.ListField(attribute='member_list', null=True)
    perm_list = fields.ListField(attribute='perm_list', null=True)
    can_edit = fields.BooleanField(attribute='can_edit', default=False)

    class Meta:
        resource_name = 'groups'
        object_class = GroupManagement
        detail_uri_name = 'group_id'
        # authentication = SessionAuthentication
        # authorization = GuardianAuthorization

    def get_group(self, group_id):
        group_list = Group.objects.filter(id=int(group_id))
        return None if len(group_list) == 0 else group_list[0]

    def groups_with_user(self, user):
        return filter(lambda g: user in g.user_set.all(), Group.objects.all())

    def is_manager_group(self, group):
        return group.extendedgroup.manager_group is None

    def get_member_list(self, group):
        return map(
            lambda u: {
                'user_id': u.id,
                'username': u.username
            },
            group.user_set.all())

    # Group permissions against a single resource.
    def get_perms(self, res, group):
        # Default values.
        perms = {
            'uuid': res.uuid,
            'name': res.name,
            'type': res._meta.object_name,
            'read': False,
            'change': False
        }

        # Find matching perms if available.
        for i in res.get_groups():
            if i['group'].group_ptr.id == group.id:
                perms['read'] = i['read']
                perms['change'] = i['change']

        return perms

    def get_perm_list(self, group):
        f = lambda r: self.get_perms(r, group)
        dataset_perms = map(f, DataSet.objects.all())
        project_perms = map(f, Project.objects.all())
        workflow_perms = map(f, Workflow.objects.all())
        # workflow_engine_perms = map(f, WorkflowEngine.objects.all())
        # analysis_perms = map(f, Analysis.objects.all())
        # download_perms = map(f, Download.objects.all())
        return dataset_perms + project_perms + workflow_perms

    # Bundle building methods.

    # The group_list is actually a list of GroupManagement objects.
    def build_group_list(self, user, group_list, **kwargs):
        if 'members' in kwargs and kwargs['members']:
            for i in group_list:
                group = self.get_group(i.group_id)
                setattr(i, 'member_list', self.get_member_list(group))

        if 'perms' in kwargs and kwargs['perms']:
            for i in group_list:
                group = self.get_group(i.group_id)
                setattr(i, 'perm_list', self.get_perm_list(group))

        return group_list

    def build_group_list_bundle(self, request, group_list, **kwargs):
        bundle = []

        for i in group_list:
            built_obj = self.build_bundle(obj=i, request=request)
            bundle.append(self.full_dehydrate(built_obj))

        return bundle

    def build_object_list(self, bundle, **kwargs):
        return {
            'meta': {
                'total_count': len(bundle)
            },
            'objects': bundle
        }

    def build_response(self, request, object_list, **kwargs):
        return self.create_response(request, object_list)

    # Simplify things for GET requests.
    def process_get(self, request, group_list, **kwargs):
        user = request.user
        m_group_list = self.build_group_list(user, group_list, **kwargs)
        bundle = self.build_group_list_bundle(request, m_group_list, **kwargs)
        object_list = self.build_object_list(bundle, **kwargs)
        return self.build_response(request, object_list, **kwargs)

    # This implies that users just have to be in the manager group, not
    # necessarily in the group itself.
    def user_authorized(self, user, group):
        if self.is_manager_group(group) and user in group.user_set.all():
            # User is in manager group.
            return True
        else:
            return user in group.extendedgroup.manager_group.user_set.all()

    # Endpoints for this resource.

    def detail_uri_kwargs(self, bundle_or_obj):
        kwargs = {}

        if isinstance(bundle_or_obj, Bundle):
            kwargs['group_id'] = bundle_or_obj.obj.group_id
        else:
            kwargs['group_id'] = bundle_or_obj.group_id

        return kwargs

    def prepend_urls(self):
        return [
            url(r'^groups/(?P<id>[0-9]+)/$',
                self.wrap_view('group_basic'),
                name='api_group_basic'),
            url(r'^groups/$',
                self.wrap_view('group_basic_list'),
                name='api_group_basic_list'),
            url(r'^groups/(?P<id>[0-9]+)/members/$',
                self.wrap_view('group_members'),
                name='api_group_members'),
            url(r'^groups/members/$',
                self.wrap_view('group_members_list'),
                name='api_group_members_list'),
            url(r'^groups/(?P<id>[0-9]+)/perms/$',
                self.wrap_view('group_perms'),
                name='api_group_perms'),
            url(r'^groups/perms/$',
                self.wrap_view('group_perms_list'),
                name='api_group_perms_list'),
        ]

    def group_basic(self, request, **kwargs):
        user = request.user
        group = self.get_group(kwargs['id'])

        if request.method == 'GET':
            group_obj_list = [GroupManagement(
                group.id,
                group.name,
                None,
                None,
                self.user_authorized(user, group))]
            return self.process_get(request, group_obj_list, **kwargs)
        elif request.method == 'DELETE':
            group.delete()
            return HttpNoContent()
        else:
            return HttpMethodNotAllowed()

    def group_basic_list(self, request, **kwargs):
        user = request.user

        if request.method == 'GET':
            group_list = self.groups_with_user(user)

            group_obj_list = map(
                lambda g: GroupManagement(
                    g.id,
                    g.name,
                    None,
                    None,
                    self.user_authorized(user, g)),
                group_list)

            return self.process_get(request, group_obj_list, **kwargs)
        elif request.method == 'POST':
            data = json.loads(request.raw_post_data)
            new_group = ExtendedGroup(name=data['name'])
            new_group.save()
            new_group.group_ptr.user_set.add(user)
            new_group.manager_group.user_set.add(user)
            return HttpCreated()
        else:
            return HttpMethodNotAllowed()

    def group_members(self, request, **kwargs):
        user = request.user
        group = self.get_group(kwargs['id'])

        if request.method == 'GET':
            group_obj_list = [GroupManagement(
                group.id,
                group.name,
                self.get_member_list(group),
                None,
                self.user_authorized(user, group))]
            kwargs['members'] = True
            return self.process_get(request, group_obj_list, **kwargs)
        elif request.method == 'PATCH':
            data = json.loads(request.raw_post_data)
            new_member_list = data['member_list']

            # Verify that the user holds appropriate power.
            # if not self.user_authorized(user, group):
            #      return HttpUnauthorized()

            # Remove old members before updating.
            group.user_set.clear()

            for m in new_member_list:
                group.user_set.add(int(m['id']))

            # Managers should also be in groups they manage.
            if self.is_manager_group(group):
                for g in group.extendedgroup.managed_group.all():
                    for m in new_member_list:
                        g.user_set.add(int(m['id']))

            return HttpAccepted()
        else:
            return HttpMethodNotAllowed()

    def group_members_list(self, request, **kwargs):
        user = request.user

        if request.method == 'GET':
            group_list = self.groups_with_user(user)

            group_obj_list = map(
                lambda g: GroupManagement(
                    g.id,
                    g.name,
                    self.get_member_list(g),
                    None,
                    self.user_authorized(user, g)),
                group_list)

            kwargs['members'] = True
            return self.process_get(request, group_obj_list, **kwargs)
        else:
            return HttpMethodNotAllowed()

    def group_perms(self, request, **kwargs):
        user = request.user
        group = self.get_group(kwargs['id'])

        if request.method == 'GET':
            group_obj_list = [GroupManagement(
                group.id,
                group.name,
                None,
                self.get_perm_list(group),
                self.user_authorized(user, group))]
            kwargs['perms'] = True
            return self.process_get(request, group_obj_list, **kwargs)
        elif request.method == 'PATCH':
            raise NotImplementedError()
        else:
            return HttpMethodNotAllowed()

    def group_perms_list(self, request, **kwargs):
        user = request.user

        if request.method == 'GET':
            group_list = self.groups_with_user(user)

            group_obj_list = map(
                lambda g: GroupManagement(
                    g.id,
                    g.name,
                    None,
                    self.get_perm_list(g),
                    self.user_authorized(user, g)),
                group_list)

            kwargs['perms'] = True
            return self.process_get(request, group_obj_list, **kwargs)
        else:
            return HttpMethodNotAllowed()


class UserAuthenticationResource(Resource):
    is_logged_in = fields.BooleanField(attribute='is_logged_in', default=False)
    is_admin = fields.BooleanField(attribute='is_admin', default=False)
    id = fields.IntegerField(attribute='id', default=-1)
    username = fields.CharField(attribute='username', default='AnonymousUser')

    class Meta:
        resource_name = 'user_authentication'
        object_class = UserAuthentication

    def determine_format(self, request):
        return 'application/json'

    def prepend_urls(self):
        return [
            url(r'^user_authentication/check/$',
                self.wrap_view('check_user_status'),
                name='api_user_authentication_check'),
        ]

    def check_user_status(self, request, **kwargs):
        user = request.user
        is_logged_in = user.is_authenticated()
        is_admin = user.is_staff
        id = user.id
        username = user.username if is_logged_in else 'AnonymousUser'
        auth_obj = UserAuthentication(
            is_logged_in,
            is_admin,
            user.id,
            username)

        built_obj = self.build_bundle(obj=auth_obj, request=request)
        bundle = self.full_dehydrate(built_obj)
        return self.create_response(request, bundle)


class InvitationResource(ModelResource):
    uuid_regex = '[a-f0-9]{8}-[a-f0-9]{4}-[a-f0-9]{4}-[a-f0-9]{4}-[a-f0-9]{12}'
    group_id_regex = '[0-9]+'
    email_regex = '[^@|\s]+@[^@]+\.[^@|\s]+'

    class Meta:
        queryset = Invitation.objects.all()
        resource_name = 'invitation'
        list_allowed_methods = ['get']

    def get_group(self, group_id):
        group_list = Group.objects.filter(id=int(group_id))
        return None if len(group_list) == 0 else group_list[0]

    def is_manager_group(self, group):
        return group.extendedgroup.manager_group is None

    def user_authorized(self, user, group):
        if self.is_manager_group(group) and user in group.user_set.all():
            return True
        else:
            return user in group.extendedgroup.manager_group.user_set.all()

    def has_expired(self, token):
        if token.expires is None:
            return True

        return (datetime.datetime.now() - token.expires).total_seconds() >= 0

    def prepend_urls(self):
        return [
            url(r'^invitation/request/(?P<group_id>[0-9]+)/$',
                self.wrap_view('get_token'),
                name='api_invitation_get_token'),
            url(r'^invitation/verify/(?P<token>%s)/$' % self.uuid_regex,
                self.wrap_view('verify_token'),
                name='api_invitation_verify_token'),
            url(r'^invitation/update/$',
                self.wrap_view('update_db'),
                name='api_invitation_update_db'),
            url(r'^invitation/send/(?P<group_id>%s)/(?P<email>%s)/$'
                % (self.group_id_regex, self.email_regex),
                self.wrap_view('email_token'),
                name='api_invitation_email_token'),

        ]

    def get_token(self, request, **kwargs):
        self.update_db(request, **kwargs)

        if request.method == 'GET':
            user = request.user
            group = self.get_group(int(kwargs['group_id']))

            if not self.user_authorized(user, group):
                return HttpUnauthorized()

            inv = Invitation(token_uuid=uuid.uuid1(), group_id=group.id)
            now = datetime.datetime.now()
            token_duration = datetime.timedelta(days=settings.TOKEN_DURATION)
            inv.expires = now + token_duration
            inv.save()
            return HttpResponse(inv.token_uuid)
        else:
            return HttpMethodNotAllowed()

    def verify_token(self, request, **kwargs):
        self.update_db(request, **kwargs)

        if request.method == 'GET':
            user = request.user

            if not user.is_authenticated():
                return HttpUnauthorized()

            token = kwargs['token']
            invite_list = Invitation.objects.filter(token_uuid=token)

            if len(invite_list) == 0:
                return HttpNotFound()

            invite = invite_list[0]
            group = self.get_group(invite.group_id)
            group.user_set.add(user)

            if self.is_manager_group(group):
                for i in group.extended_group.managed_group.all():
                    i.user_set.add(user)

            invite.delete()
            return HttpAccepted()
        else:
            return HttpMethodNotAllowed()

    def update_db(self, request, **kwargs):
        for i in Invitation.objects.all():
            if self.has_expired(i):
                i.delete()

        return HttpNoContent()


    def email_token(self, request, **kwargs):
        group = self.get_group(int(kwargs['group_id']))

        if not self.user_authorized(request.user, group):
            return HttpUnauthorized()

        get_token_response = self.get_token(request, **kwargs)

        if type(get_token_response) is type(HttpUnauthorized()):
            return HttpUnauthorized()

        token = get_token_response.content
        address = kwargs['email']
        subject = 'Invitation to join group %s' % group.name
        body = """
You have been invited to join %s. Please use the following steps:

1. Make a Refinery account if you have not already, and log in.
2. Click on this link: http://192.168.50.50:8000/api/v1/invitation/verify/%s/
        """ % (group.name, token)

        email = EmailMessage(subject, body, to=[address])
        email.send()
        return HttpAccepted()<|MERGE_RESOLUTION|>--- conflicted
+++ resolved
@@ -24,14 +24,8 @@
 from tastypie.resources import ModelResource, Resource
 from core.models import Project, NodeSet, NodeRelationship, NodePair, \
     Workflow, WorkflowInputRelationships, Analysis, DataSet, \
-<<<<<<< HEAD
-    ExternalToolStatus, ResourceStatisticsObject, MemberManagementObject, \
-    GroupManagementObject, ExtendedGroup, UserAuthenticationObject, \
-    Invitation, UserProfile
-=======
     ExternalToolStatus, ResourceStatistics, GroupManagement, ExtendedGroup, \
     UserAuthentication, Invitation, EmailInvite, UserProfile
->>>>>>> 04dc4222
 from core.tasks import check_tool_status
 from data_set_manager.api import StudyResource, AssayResource
 from data_set_manager.models import Node, Study
