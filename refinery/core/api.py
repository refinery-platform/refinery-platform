'''
Created on May 4, 2012

@author: nils
'''

import datetime
import json
import logging
import re
from sets import Set
import uuid

from django.conf import settings
from django.conf.urls.defaults import url
from django.contrib.auth.models import User, Group
from django.contrib.sites.models import get_current_site
from django.contrib.contenttypes.models import ContentType
from django.core.exceptions import ObjectDoesNotExist
from django.core.mail import EmailMessage
from django.template import loader, Context
from django.core.cache import cache
from guardian.shortcuts import get_objects_for_user, get_objects_for_group, \
    get_perms, get_groups_with_perms
from guardian.models import GroupObjectPermission
from tastypie import fields
from tastypie.authentication import SessionAuthentication, Authentication
from tastypie.authorization import Authorization
from tastypie.bundle import Bundle
from tastypie.constants import ALL_WITH_RELATIONS, ALL
from tastypie.exceptions import Unauthorized, ImmediateHttpResponse
from tastypie.http import HttpNotFound, HttpForbidden, HttpBadRequest, \
    HttpUnauthorized, HttpMethodNotAllowed, HttpAccepted, HttpCreated, \
    HttpNoContent, HttpGone
from tastypie.resources import ModelResource, Resource
from tastypie.utils import trailing_slash

from core.models import Project, NodeSet, NodeRelationship, NodePair, \
    Workflow, WorkflowInputRelationships, Analysis, DataSet, \
    ResourceStatistics, GroupManagement, ExtendedGroup, \
    UserAuthentication, Invitation, UserProfile, FastQC
from data_set_manager.api import StudyResource, AssayResource, \
    InvestigationResource
from data_set_manager.models import Node, Study, Attribute
from file_store.models import FileStoreItem

from fadapa import Fadapa

logger = logging.getLogger(__name__)


# Specifically made for descendants of SharableResource.
class SharableResourceAPIInterface(object):
    uuid_regex = '[a-f0-9]{8}-[a-f0-9]{4}-[a-f0-9]{4}-[a-f0-9]{4}-[a-f0-9]{12}'

    def __init__(self, res_type):
        self.res_type = res_type

    # Useful getter methods that process data.

    def get_res(self, res_uuid):
        res_list = self.res_type.objects.filter(uuid=res_uuid)
        return None if len(res_list) == 0 else res_list[0]

    def get_group(self, group_id):
        group_list = Group.objects.filter(id=int(group_id))
        return None if len(group_list) == 0 else group_list[0]

    def is_manager_group(self, group):
        return not group.extendedgroup.is_managed()

    def get_perms(self, res, group):
        # Default values.
        perms = {'read': False, 'change': False}

        # Find matching ones if available.
        for i in res.get_groups():
            if i['group'].group_ptr.id == group.id:
                perms = {'read': i['read'], 'change': i['change']}

        return perms

    def get_share_list(self, user, res):
        groups_in = filter(
            lambda g:
            not self.is_manager_group(g) and user in g.user_set.all(),
            Group.objects.all())

        return map(
            lambda g: {
                'group_id': g.id,
                'group_name': g.name,
                'perms': self.get_perms(res, g)},
            groups_in)

    def groups_with_user(self, user):
        return filter(lambda g: user in g.user_set.all(), Group.objects.all())

    # Generalizes bundle construction and resource processing. Turning on more
    # options may require going to the SharableResource class and adding them.

    # Apply filters.
    def query_filtering(self, res_list, get_req_dict):
        mod_list = res_list

        for k in get_req_dict:
            # Skip if res does not have the attribute. Done to help avoid
            # whatever internal filtering can be performed on other things,
            # like limiting the return amount.
            mod_list = [x for x in mod_list
                        if not hasattr(x, k) or
                        str(getattr(x, k)) == get_req_dict[k]]

        return mod_list

    def build_res_list(self, user):
        if user.is_authenticated():
            return get_objects_for_user(
                user,
                'core.read_%s' % self.res_type._meta.verbose_name
            )
        else:
            return get_objects_for_group(
                ExtendedGroup.objects.public_group(),
                'core.read_%s' % self.res_type._meta.verbose_name
            )

    # Turns on certain things depending on flags
    def transform_res_list(self, user, res_list, request, **kwargs):
        cache_check = cache.get("res_list%s" % user.userprofile.uuid)
        if cache_check is None:
            owned_res_set = Set(
                get_objects_for_user(
                    user,
                    'core.share_%s' %
                    self.res_type._meta.verbose_name).values_list("id",
                                                                  flat=True))

            public_res_set = Set(
                get_objects_for_group(
                    ExtendedGroup.objects.public_group(),
                    'core.read_%s' %
                    self.res_type._meta.verbose_name).values_list("id",
                                                                  flat=True))

            # Get content type, needed to map Guardian group permission.
            content_type = ContentType.objects.get(model='dataset')

            # instantiate owner and public fields
            for res in res_list:
                is_owner = res.id in owned_res_set
                setattr(res, 'is_owner', is_owner)
                setattr(
                    res,
                    'owner',
                    user.userprofile.uuid if is_owner else None
                )
                setattr(res, 'public', res.id in public_res_set)
                setattr(
                    res,
                    'is_shared',
                    GroupObjectPermission.objects.filter(
                        content_type_id=content_type.id,
                        object_pk=res.id
                    ).count()
                )

<<<<<<< HEAD
        owned_res_set = Set(
            get_objects_for_user(
                user,
                'core.add_%s' %
                self.res_type._meta.verbose_name).values_list("id", flat=True))
=======
                if 'sharing' in kwargs and kwargs['sharing']:
                    setattr(res, 'share_list', self.get_share_list(user, res))
>>>>>>> cd4ebe57

            # Filter for query flags.
            res_list = self.query_filtering(res_list, request.GET)

            cache.add("res_list%s" % user.userprofile.uuid, res_list)

            return res_list
        else:
            return cache_check

    def build_bundle_list(self, request, res_list, **kwargs):
        bundle_list = []

        for i in res_list:
            built_obj = self.build_bundle(obj=i, request=request)
            bundle_list.append(self.full_dehydrate(built_obj))

        return bundle_list

    # **kwargs added in case there is other data for future expansion.
    def build_object_list(self, bundle, **kwargs):
        return {
            'meta': {
                'total_count': len(bundle)
            },
            'objects': bundle
        }

    def build_response(self, request, object_list, **kwargs):
        return self.create_response(request, object_list)

    # Makes everything simpler for GET requests.
    def process_get(self, request, res, **kwargs):
        user = request.user
        mod_res_list = self.transform_res_list(user, [res], request, **kwargs)
        bundle = self.build_bundle_list(request, mod_res_list)[0]
        return self.build_response(request, bundle, **kwargs)

    def process_get_list(self, request, res_list, **kwargs):
        user = request.user
        mod_res_list = self.transform_res_list(
            user, res_list, request, **kwargs)
        bundle_list = self.build_bundle_list(request, mod_res_list, **kwargs)
        object_list = self.build_object_list(bundle_list, **kwargs)
        return self.build_response(request, object_list, **kwargs)

    # Overriding some ORM methods.

    # Handles POST requests.
    def obj_create(self, bundle, **kwargs):
        bundle = ModelResource.obj_create(self, bundle, **kwargs)
        bundle.obj.set_owner(bundle.request.user)
        return bundle

    # Some wacky custom job because ModelResource's get calls some things that
    # we don't want to get called :(
    def obj_get(self, bundle, **kwargs):
        res = self.get_res(kwargs['uuid'])
        request = bundle.request
        user = request.user

        if not res:
            return HttpBadRequest()

        # User not authenticated, res is not public.
        if not user.is_authenticated() and res and not res.is_public():
            return HttpUnauthorized()

        mod_res_list = self.transform_res_list(user, [res], request, **kwargs)
        bundle = self.build_bundle_list(request, mod_res_list)[0]
        return bundle.obj

    def obj_get_list(self, bundle, **kwargs):
        return self.get_object_list(bundle.request)

    def get_object_list(self, request):
        user = request.user
        obj_list = self.build_res_list(user)
        r_list = self.transform_res_list(user, obj_list, request)
        return r_list

    # A few default URL endpoints as directed by prepend_urls in subclasses.

    def prepend_urls(self):
        return [
            url(r'^(?P<resource_name>%s)/(?P<uuid>%s)/sharing/$' %
                (self._meta.resource_name, self.uuid_regex),
                self.wrap_view('res_sharing'),
                name='api_%s_sharing' % (self._meta.resource_name)),
            url(r'^(?P<resource_name>%s)/sharing/$' %
                (self._meta.resource_name),
                self.wrap_view('res_sharing_list'),
                name='api_%s_sharing_list' % (self._meta.resource_name)),
        ]

    # TODO: Make sure GuardianAuthorization works.
    def res_sharing(self, request, **kwargs):
        res = self.get_res(kwargs['uuid'])
        user = request.user

        if not res:
            return HttpBadRequest()

        if user.is_authenticated and user != res.get_owner():
            return HttpUnauthorized()

        # User not authenticated, res is not public.
        if not user.is_authenticated() and res and not res.is_public():
            return HttpUnauthorized()

        if request.method == 'GET':
            kwargs['sharing'] = True
            return self.process_get(request, res, **kwargs)
        elif request.method == 'PUT':
            data = json.loads(request.body)
            new_share_list = data['share_list']

            groups_shared_with = map(
                lambda g: g['group'].group_ptr,
                res.get_groups())

            # Unshare everything before sharing.
            for i in groups_shared_with:
                res.unshare(i)

            for i in new_share_list:
                group = self.get_group(int(i['id']))
                can_read = i['read']
                can_change = i['change']
                is_read_only = can_read and not can_change
                should_share = can_read or can_change

                if should_share:
                    res.share(group, is_read_only)

            return HttpAccepted()
        else:
            return HttpMethodNotAllowed()

    def res_sharing_list(self, request, **kwargs):
        if request.method == 'GET':
            kwargs['sharing'] = True
            res_list = self.build_res_list(request.user)
            return self.process_get_list(request, res_list, **kwargs)
        else:
            return HttpMethodNotAllowed()


class ProjectResource(ModelResource, SharableResourceAPIInterface):
    share_list = fields.ListField(attribute='share_list', null=True)
    public = fields.BooleanField(attribute='public', null=True)
    is_owner = fields.BooleanField(attribute='is_owner', null=True)

    def __init__(self):
        SharableResourceAPIInterface.__init__(self, Project)
        ModelResource.__init__(self)

    class Meta:
        # authentication = ApiKeyAuthentication()
        queryset = Project.objects.filter(is_catch_all=False)
        resource_name = 'projects'
        detail_uri_name = 'uuid'
        fields = ['name', 'id', 'uuid', 'summary']
        # authentication = SessionAuthentication()
        # authorization = GuardianAuthorization()
        authorization = Authorization()

    def prepend_urls(self):
        return SharableResourceAPIInterface.prepend_urls(self)

    def res_sharing_list(self, request, **kwargs):
        if request.method == 'GET':
            kwargs['sharing'] = True
            res_list = filter(
                lambda r: not r.is_catch_all,
                self.build_res_list(request.user)
            )
            return self.process_get_list(request, res_list, **kwargs)
        else:
            return HttpMethodNotAllowed()

    def obj_create(self, bundle, **kwargs):
        return SharableResourceAPIInterface.obj_create(self, bundle, **kwargs)

    def obj_get(self, bundle, **kwargs):
        return SharableResourceAPIInterface.obj_get(self, bundle, **kwargs)

    def obj_get_list(self, bundle, **kwargs):
        return SharableResourceAPIInterface.obj_get_list(
            self, bundle, **kwargs)

    def get_object_list(self, request):
        obj_list = SharableResourceAPIInterface.get_object_list(self, request)
        return filter(lambda o: not o.is_catch_all, obj_list)


class UserResource(ModelResource):
    class Meta:
        queryset = User.objects.all()
        allowed_methods = ['get']
        excludes = ('is_active', 'is_staff', 'is_superuser', 'last_login',
                    'password', 'date_joined')


class UserProfileResource(ModelResource):
    user = fields.ForeignKey(UserResource, 'user', full=True)

    class Meta:
        queryset = UserProfile.objects.all()
        detail_uri_name = 'uuid'
        resource_name = 'users'
        authentication = Authentication()
        authorization = Authorization()


class DataSetResource(ModelResource, SharableResourceAPIInterface):
    uuid_regex = '[a-f0-9]{8}-[a-f0-9]{4}-[a-f0-9]{4}-[a-f0-9]{4}-[a-f0-9]{12}'
    share_list = fields.ListField(attribute='share_list', null=True)
    public = fields.BooleanField(attribute='public', null=True)
    is_owner = fields.BooleanField(attribute='is_owner', null=True)
    owner = fields.CharField(attribute='owner', null=True)
    is_shared = fields.BooleanField(attribute='is_shared', null=True)

    def __init__(self):
        SharableResourceAPIInterface.__init__(self, DataSet)
        ModelResource.__init__(self)

    class Meta:
        queryset = DataSet.objects.all()
        detail_uri_name = 'uuid'  # for using UUIDs instead of pk in URIs
        # allowed_methods = ['get']
        resource_name = 'data_sets'
        # authentication = SessionAuthentication()
        # authorization = GuardianAuthorization()
        filtering = {
            'uuid': ALL,
            'is_owner': ALL,
            'public': ALL
        }

    def dehydrate(self, bundle):
        if not bundle.data['owner']:
            owner = bundle.obj.get_owner()
            try:
                bundle.data['owner'] = owner.userprofile.uuid
            except:
                pass
        return bundle

    def apply_sorting(self, obj_list, options=None):
        """Manually sorting the list of objects returned by
        `SharableResourceAPIInterface`. Ordering is being triggered in the same
        way it normally is.

        Example:
        # Ascending
        /api/v1/resource/?order_by=attribute
        # Descending
        /api/v1/resource/?order_by=-attribute
        """
        if options and 'order_by' in options:
            if options['order_by'][0] == '-':
                reverse = True
                sorting = options['order_by'][1:]
            else:
                reverse = False
                sorting = options['order_by']
        else:
            # Default sorting
            sorting = 'modification_date'
            reverse = True

        obj_list.sort(
            key=lambda x: getattr(x, sorting),
            reverse=reverse
        )

        return obj_list

    def prepend_urls(self):
        prepend_urls_list = SharableResourceAPIInterface.prepend_urls(self) + [
            url(r'^(?P<resource_name>%s)/(?P<uuid>%s)/investigation%s$' % (
                    self._meta.resource_name,
                    self.uuid_regex,
                    trailing_slash()
                ),
                self.wrap_view('get_investigation'),
                name='api_%s_get_investigation' % (
                    self._meta.resource_name)
                ),
            url(r'^(?P<resource_name>%s)/(?P<uuid>%s)/studies%s$' % (
                    self._meta.resource_name,
                    self.uuid_regex,
                    trailing_slash()
                ),
                self.wrap_view('get_studies'),
                name='api_%s_get_studies' % (
                    self._meta.resource_name
                )),
            url(r'^(?P<resource_name>%s)/(?P<uuid>%s)/analyses%s$' % (
                    self._meta.resource_name,
                    self.uuid_regex,
                    trailing_slash()
                ),
                self.wrap_view('get_analyses'),
                name='api_%s_get_analyses' % (
                    self._meta.resource_name
                )),
            url(r'^(?P<resource_name>%s)/(?P<uuid>%s)/studies/'
                r'(?P<study_uuid>%s)/assays%s$' % (
                    self._meta.resource_name,
                    self.uuid_regex,
                    self.uuid_regex,
                    trailing_slash()
                ),
                self.wrap_view('get_assays'),
                name='api_%s_get_assays' % (
                    self._meta.resource_name
                )),
        ]
        return prepend_urls_list

    def obj_get(self, bundle, **kwargs):
        return SharableResourceAPIInterface.obj_get(self, bundle, **kwargs)

    def obj_get_list(self, bundle, **kwargs):
        return SharableResourceAPIInterface.obj_get_list(
            self, bundle, **kwargs)

    def get_object_list(self, request):
        obj_list = SharableResourceAPIInterface.get_object_list(self, request)
        return obj_list

    def obj_create(self, bundle, **kwargs):
        return SharableResourceAPIInterface.obj_create(self, bundle, **kwargs)

    def get_investigation(self, request, **kwargs):
        try:
            data_set = DataSet.objects.get(uuid=kwargs['uuid'])
        except ObjectDoesNotExist:
            return HttpGone()

        # Assuming 1 to 1 relationship between DataSet and Investigation
        return InvestigationResource().get_detail(
            request,
            uuid=data_set.get_investigation().uuid
        )

    def get_studies(self, request, **kwargs):
        try:
            data_set = DataSet.objects.get(uuid=kwargs['uuid'])
        except ObjectDoesNotExist:
            return HttpGone()

        return StudyResource().get_list(
            request=request,
            investigation_uuid=data_set.get_investigation().uuid
        )

    def get_analyses(self, request, **kwargs):
        try:
            DataSet.objects.get(uuid=kwargs['uuid'])
        except ObjectDoesNotExist:
            return HttpGone()

        return AnalysisResource().get_list(
            request=request,
            data_set__uuid=kwargs['uuid']
        )

    def get_assays(self, request, **kwargs):
        try:
            DataSet.objects.get(uuid=kwargs['uuid'])
            Study.objects.get(uuid=kwargs['study_uuid'])
        except ObjectDoesNotExist:
            return HttpGone()

        return AssayResource().get_list(
            request=request,
            study_uuid=kwargs['study_uuid']
        )


class WorkflowResource(ModelResource, SharableResourceAPIInterface):
    input_relationships = fields.ToManyField(
        "core.api.WorkflowInputRelationshipsResource", 'input_relationships',
        full=True)
    share_list = fields.ListField(attribute='share_list', null=True)
    public = fields.BooleanField(attribute='public', null=True)
    is_owner = fields.BooleanField(attribute='is_owner', null=True)

    def __init__(self):
        SharableResourceAPIInterface.__init__(self, Workflow)
        ModelResource.__init__(self)

    class Meta:
        queryset = Workflow.objects.filter(is_active=True).order_by('name')
        detail_resource_name = 'workflow'
        resource_name = 'workflow'
        detail_uri_name = 'uuid'
        # allowed_methods = ['get']
        fields = ['name', 'uuid', 'summary']
        # authentication = SessionAuthentication()
        # authorization = GuardianAuthorization()

    def apply_sorting(self, obj_list, options=None):
        """Same as dataSet sorting
        """
        if options and 'order_by' in options:
            if options['order_by'][0] == '-':
                reverse = True
                sorting = options['order_by'][1:]
            else:
                reverse = False
                sorting = options['order_by']
        else:
            # Default sorting
            sorting = 'name'
            reverse = False

        obj_list.sort(
            key=lambda x: getattr(x, sorting),
            reverse=reverse
        )

        return obj_list

    def prepend_urls(self):
        return SharableResourceAPIInterface.prepend_urls(self)

    def obj_get(self, bundle, **kwargs):
        return SharableResourceAPIInterface.obj_get(self, bundle, **kwargs)

    def obj_get_list(self, bundle, **kwargs):
        return SharableResourceAPIInterface.obj_get_list(
            self, bundle, **kwargs)

    def get_object_list(self, request):
        obj_list = SharableResourceAPIInterface.get_object_list(self, request)
        return filter(lambda o: o.is_active, obj_list)

    def obj_create(self, bundle, **kwargs):
        return SharableResourceAPIInterface.obj_create(self, bundle, **kwargs)

    def dehydrate(self, bundle):
        # detect if detail
        if self.get_resource_uri(bundle) == bundle.request.path:
            # detail detected, add graph as json
            try:
                bundle.data['graph'] = json.loads(bundle.obj.graph)
            except ValueError:
                logger.error(
                    "Failed to decode workflow graph into dictionary for " +
                    "workflow '%s'", str(bundle.obj))
                # don't include in response if error occurs
        bundle.data['author'] = bundle.obj.get_owner()
        bundle.data['galaxy_instance_identifier'] = \
            bundle.obj.workflow_engine.instance.api_key
        return bundle


class WorkflowInputRelationshipsResource(ModelResource):
    class Meta:
        queryset = WorkflowInputRelationships.objects.all()
        detail_resource_name = 'workflowrelationships'
        resource_name = 'workflowrelationships'
        # detail_uri_name = 'uuid'
        fields = ['category', 'set1', 'set2', 'workflow']


class AnalysisResource(ModelResource):
    data_set = fields.ToOneField(DataSetResource, 'data_set', use_in='detail')
    uuid = fields.CharField(attribute='uuid', use_in='all')
    name = fields.CharField(attribute='name', use_in='all')
    data_set__uuid = fields.CharField(attribute='data_set__uuid', use_in='all')
    workflow__uuid = fields.CharField(attribute='workflow__uuid', use_in='all')
    creation_date = fields.CharField(attribute='creation_date', use_in='all')
    modification_date = fields.CharField(
        attribute='modification_date',
        use_in='all'
    )
    workflow_steps_num = fields.IntegerField(
        attribute='workflow_steps_num', blank=True, null=True, use_in='detail')
    workflow_copy = fields.CharField(
        attribute='workflow_copy', blank=True, null=True, use_in='detail')
    history_id = fields.CharField(
        attribute='history_id', blank=True, null=True, use_in='detail')
    workflow_galaxy_id = fields.CharField(
        attribute='workflow_galaxy_id', blank=True, null=True, use_in='detail')
    library_id = fields.CharField(
        attribute='library_id', blank=True, null=True, use_in='detail')
    time_start = fields.DateTimeField(
        attribute='time_start', blank=True, null=True, use_in='detail')
    time_end = fields.DateTimeField(
        attribute='time_end', blank=True, null=True, use_in='detail')
    status = fields.CharField(
        attribute='status', default=Analysis.INITIALIZED_STATUS, blank=True,
        null=True, use_in='detail')

    class Meta:
        queryset = Analysis.objects.all()
        resource_name = Analysis._meta.module_name
        detail_uri_name = 'uuid'  # for using UUIDs instead of pk in URIs
        # required for public data set access by anonymous users
        authentication = Authentication()
        authorization = Authorization()
        allowed_methods = ["get"]
        fields = [
            'data_set', 'data_set__uuid', 'creation_date',
            'modification_date', 'history_id', 'library_id', 'name',
            'workflow__uuid', 'resource_uri', 'status', 'time_end',
            'time_start', 'uuid', 'workflow_galaxy_id', 'workflow_steps_num',
            'workflow_copy', 'owner', 'is_owner'
        ]
        filtering = {
            'data_set': ALL_WITH_RELATIONS,
            'workflow_steps_num': ALL_WITH_RELATIONS,
            'data_set__uuid': ALL,
            'status': ALL,
            'uuid': ALL
        }
        ordering = ['name', 'creation_date', 'time_start', 'time_end']

    def dehydrate(self, bundle):
        bundle.data['is_owner'] = False
        owner = bundle.obj.get_owner()
        if owner:
            try:
                bundle.data['owner'] = owner.userprofile.uuid
                user = bundle.request.user
                if (hasattr(user, 'userprofile') and
                        user.userprofile.uuid == bundle.data['owner']):
                    bundle.data['is_owner'] = True
            except:
                bundle.data['owner'] = None

        else:
            bundle.data['owner'] = None
        return bundle

    def get_object_list(self, request, **kwargs):
        user = request.user
        perm = 'read_%s' % DataSet._meta.module_name
        if (user.is_authenticated()):
            allowed_datasets = get_objects_for_user(user, perm, DataSet)
        else:
            allowed_datasets = get_objects_for_group(
                ExtendedGroup.objects.public_group(), perm, DataSet)

        return Analysis.objects.filter(
            data_set__in=allowed_datasets.values_list("id", flat=True)
        )


class NodeResource(ModelResource):
    parents = fields.ToManyField('core.api.NodeResource', 'parents')
    study = fields.ToOneField('data_set_manager.api.StudyResource', 'study')
    assay = fields.ToOneField(
        'data_set_manager.api.AssayResource', 'assay', null=True
    )
    attributes = fields.ToManyField(
        'data_set_manager.api.AttributeResource',
        attribute=lambda bundle: (
            Attribute.objects
            .exclude(value__isnull=True)
            .exclude(value__exact='')
            .filter(
                node=bundle.obj,
                subtype='organism'
            )
        ),
        use_in='all',
        full=True,
        null=True
    )

    class Meta:
        queryset = Node.objects.all()
        resource_name = 'node'
        detail_uri_name = 'uuid'  # for using UUIDs instead of pk in URIs
        # required for public data set access by anonymous users
        authentication = Authentication()
        authorization = Authorization()
        allowed_methods = ["get"]
        fields = [
            'name', 'uuid', 'file_uuid', 'file_url', 'study', 'assay',
            'children', 'type', 'analysis_uuid', 'subanalysis', 'attributes'
        ]
        filtering = {
            'uuid': ALL,
            'study': ALL_WITH_RELATIONS,
            'assay': ALL_WITH_RELATIONS,
            'file_uuid': ALL,
            'type': ALL
        }
        limit = 0
        max_limit = 0

    def prepend_urls(self):
        return [
            url(r"^(?P<resource_name>%s)/(?P<uuid>"
                r"[a-f0-9]{8}-[a-f0-9]{4}-[a-f0-9]{4}-[a-f0-9]{4}-[a-f0-9]{12}"
                r")/$" %
                self._meta.resource_name,
                self.wrap_view('dispatch_detail'),
                name="api_dispatch_detail"),
        ]

    def dehydrate(self, bundle):
        # return download URL of file if a file is associated with the node
        try:
            file_item = FileStoreItem.objects.get(uuid=bundle.obj.file_uuid)
        except AttributeError:
            logger.warning("No UUID provided")
            bundle.data['file_url'] = None
            bundle.data['file_import_status'] = None
        except FileStoreItem.DoesNotExist:
            logger.warning(
                "Unable to find file store item with UUID '%s'",
                bundle.obj.file_uuid)
            bundle.data['file_url'] = None
            bundle.data['file_import_status'] = None
        else:
            bundle.data['file_url'] = file_item.get_full_url()
            bundle.data['file_import_status'] = file_item.get_import_status()
        return bundle

        # def get_object_list(self, request):
        #     """
        #     Temporarily removed for performance reasons (and not required
        #     without authorization)
        #     Get all nodes available to the current user (via dataset)
        #     Temp workaround due to Node being not Ownable
        #
        #     """
        #     user = request.user
        #     perm = 'read_%s' % DataSet._meta.module_name
        #     if (user.is_authenticated()):
        #         allowed_datasets = get_objects_for_user(user, perm, DataSet)
        #     else:
        #         allowed_datasets = get_objects_for_group(
        #             ExtendedGroup.objects.public_group(), perm, DataSet)
        #     # get list of node UUIDs that belong to all datasets available to
        #     # the current user
        #     all_allowed_studies = []
        #     for dataset in allowed_datasets:
        #         dataset_studies = dataset.get_investigation().study_set.all()
        #         all_allowed_studies.extend(
        #               [study for study in dataset_studies]
        #         )
        #     allowed_nodes = []
        #     for study in all_allowed_studies:
        #         allowed_nodes.extend(study.node_set.all().values('uuid'))
        #     # filter nodes using that list
        #     return super(NodeResource, self).get_object_list(request).filter(
        #         uuid__in=[node['uuid'] for node in allowed_nodes])


class NodeSetResource(ModelResource):
    # https://github.com/toastdriven/django-tastypie/pull/538
    # https://github.com/toastdriven/django-tastypie/issues/526
    # Once the above has been integrated into a tastypie release branch remove
    # NodeSetListResource and use "use_in" instead
    # nodes = fields.ToManyField(NodeResource, 'nodes', use_in="detail" )

    solr_query = fields.CharField(attribute='solr_query', null=True)
    solr_query_components = fields.CharField(
        attribute='solr_query_components', null=True)
    node_count = fields.IntegerField(attribute='node_count', null=True)
    is_implicit = fields.BooleanField(attribute='is_implicit')
    study = fields.ToOneField(StudyResource, 'study')
    assay = fields.ToOneField(AssayResource, 'assay')

    class Meta:
        # create node count attribute on the fly - node_count field has to be
        # defined on resource
        queryset = NodeSet.objects.all().order_by('-is_current', 'name')
        resource_name = 'nodeset'
        detail_uri_name = 'uuid'  # for using UUIDs instead of pk in URIs
        authentication = SessionAuthentication()
        authorization = Authorization()
        fields = [
            'is_current', 'name', 'summary', 'assay', 'study', 'uuid',
            'is_implicit', 'node_count', 'solr_query', 'solr_query_components'
        ]
        ordering = [
            'is_current', 'name', 'summary', 'assay', 'study', 'uuid',
            'is_implicit', 'node_count', 'solr_query', 'solr_query_components'
        ]
        allowed_methods = ["get", "post", "put"]
        filtering = {
            "study": ALL_WITH_RELATIONS, "assay": ALL_WITH_RELATIONS,
            "uuid": ALL
        }
        # jQuery treats a 201 as an error for data type "JSON"
        always_return_data = True

    def prepend_urls(self):
        return [
            url(r"^(?P<resource_name>%s)/(?P<uuid>"
                r"[a-f0-9]{8}-[a-f0-9]{4}-[a-f0-9]{4}-[a-f0-9]{4}-[a-f0-9]{12}"
                r")/$" %
                self._meta.resource_name,
                self.wrap_view('dispatch_detail'),
                name="api_dispatch_detail"),
        ]

    def obj_create(self, bundle, **kwargs):
        """Create a new NodeSet instance and assign current user as owner if
        current user has read permission on the data set referenced by the new
        NodeSet
        """
        # get the Study specified by the UUID in the new NodeSet
        study_uri = bundle.data['study']
        match = re.search(
            '[a-f0-9]{8}-[a-f0-9]{4}-[a-f0-9]{4}-[a-f0-9]{4}-[a-f0-9]{12}',
            study_uri)
        study_uuid = match.group()
        try:
            study = Study.objects.get(uuid=study_uuid)
        except Study.DoesNotExist:
            logger.error("Study '{}' does not exist".format(study_uuid))
            self.unauthorized_result(
                Unauthorized("You are not allowed to create a new NodeSet."))
        # look up the dataset via InvestigationLink relationship
        # an investigation is only associated with a single dataset even though
        # InvestigationLink is a many to many relationship
        try:
            dataset = \
                study.investigation.investigationlink_set.all()[0].data_set
        except IndexError:
            logger.error("Data set not found in study '{}'".format(study.uuid))
            self.unauthorized_result(
                Unauthorized("You are not allowed to create a new NodeSet."))
        permission = "read_%s" % dataset._meta.module_name
        if not bundle.request.user.has_perm(permission, dataset):
            self.unauthorized_result(
                Unauthorized("You are not allowed to create a new NodeSet."))
        # if user has the read permission on the data set
        # continue with creating the new NodeSet instance
        bundle = super(NodeSetResource, self).obj_create(bundle, **kwargs)
        bundle.obj.set_owner(bundle.request.user)
        return bundle


class NodeSetListResource(ModelResource):
    study = fields.ToOneField(StudyResource, 'study')
    assay = fields.ToOneField(AssayResource, 'assay')
    node_count = fields.IntegerField(attribute='node_count', readonly=True)
    is_implicit = fields.BooleanField(attribute='is_implicit')

    class Meta:
        # create node count attribute on the fly - node_count field has to be
        # defined on resource
        queryset = NodeSet.objects.all().order_by('-is_current', 'name')
        # NG: introduced to get correct resource IDs
        detail_resource_name = 'nodeset'
        resource_name = 'nodesetlist'
        detail_uri_name = 'uuid'  # for using UUIDs instead of pk in URIs
        authentication = SessionAuthentication()
        authorization = Authorization()
        fields = ['is_current', 'name', 'summary', 'assay', 'study', 'uuid']
        allowed_methods = ["get"]
        filtering = {"study": ALL_WITH_RELATIONS, "assay": ALL_WITH_RELATIONS}
        ordering = ['is_current', 'name', 'node_count']

    def dehydrate(self, bundle):
        # replace resource URI to point to the nodeset resource instead of the
        # nodesetlist resource
        bundle.data['resource_uri'] = bundle.data['resource_uri'].replace(
            self._meta.resource_name, self._meta.detail_resource_name)
        return bundle


class NodePairResource(ModelResource):
    node1 = fields.ToOneField(NodeResource, 'node1')
    node2 = fields.ToOneField(NodeResource, 'node2', null=True)
    group = fields.CharField(attribute='group', null=True)

    class Meta:
        detail_allowed_methods = ['get', 'post', 'delete', 'put', 'patch']
        queryset = NodePair.objects.all()
        detail_resource_name = 'nodepair'
        resource_name = 'nodepair'
        detail_uri_name = 'uuid'
        authentication = SessionAuthentication()
        authorization = Authorization()
        # for use with AngularJS $resources: returns newly created object upon
        # POST (in addition to the location response header)
        always_return_data = True


class NodeRelationshipResource(ModelResource):
    name = fields.CharField(attribute='name', null=True)
    type = fields.CharField(attribute='type', null=True)
    # , full=True), if you need each attribute for each nodepair
    node_pairs = fields.ToManyField(NodePairResource, 'node_pairs')
    study = fields.ToOneField(StudyResource, 'study')
    assay = fields.ToOneField(AssayResource, 'assay')

    class Meta:
        detail_allowed_methods = ['get', 'post', 'delete', 'put', 'patch']
        queryset = NodeRelationship.objects.all().order_by('-is_current',
                                                           'name')
        detail_resource_name = 'noderelationship'
        resource_name = 'noderelationship'
        detail_uri_name = 'uuid'
        authentication = SessionAuthentication()
        authorization = Authorization()
        # for use with AngularJS $resources: returns newly created object upon
        # POST (in addition to the location response header)
        always_return_data = True
        # fields = ['type', 'study', 'assay', 'node_pairs']
        ordering = ['is_current', 'name', 'type', 'node_pairs']
        filtering = {'study': ALL_WITH_RELATIONS, 'assay': ALL_WITH_RELATIONS}


class StatisticsResource(Resource):
    user = fields.IntegerField(attribute='user')
    group = fields.IntegerField(attribute='group')
    files = fields.IntegerField(attribute='files')
    dataset = fields.DictField(attribute='dataset')
    workflow = fields.DictField(attribute='workflow')
    project = fields.DictField(attribute='project')

    def stat_summary(self, model):
        model_list = model.objects.all()
        total = len(model_list)

        public = len(filter(lambda x: x.is_public(), model_list))

        private_shared = len(filter(
            lambda x: not x.is_public() and len(x.get_groups()) > 1,
            model_list))

        private = total - public - private_shared
        return {
            'total': total, 'public': public,
            'private': private, 'private_shared': private_shared
        }

    class Meta:
        resource_name = 'statistics'
        object_class = ResourceStatistics

    def detail_uri_kwargs(self, bundle_or_obj):
        kwargs = {}
        kwargs['pk'] = uuid.uuid1()
        return kwargs

    def obj_get_list(self, bundle, **kwargs):
        return self.get_object_list(bundle.request)

    def get_object_list(self, request):
        user_count = User.objects.count()
        group_count = Group.objects.count()
        files_count = FileStoreItem.objects.count()
        dataset_summary = {}
        workflow_summary = {}
        project_summary = {}

        if 'dataset' in request.GET:
            dataset_summary = self.stat_summary(DataSet)
        if 'workflow' in request.GET:
            workflow_summary = self.stat_summary(Workflow)
        if 'project' in request.GET:
            project_summary = self.stat_summary(Project)

        request_string = request.GET.get('type')

        if request_string is not None:
            if 'dataset' in request_string:
                dataset_summary = self.stat_summary(DataSet)
            if 'workflow' in request_string:
                workflow_summary = self.stat_summary(Workflow)
            if 'project' in request_string:
                project_summary = self.stat_summary(Project)

        return [ResourceStatistics(
            user_count, group_count, files_count,
            dataset_summary, workflow_summary, project_summary)]


class GroupManagementResource(Resource):
    group_id = fields.IntegerField(attribute='group_id', null=True)
    group_name = fields.CharField(attribute='group_name', null=True)
    member_list = fields.ListField(attribute='member_list', null=True)
    perm_list = fields.ListField(attribute='perm_list', null=True)
    can_edit = fields.BooleanField(attribute='can_edit', default=False)
    manager_group = fields.BooleanField(attribute='is_manager_group',
                                        default=False)
    manager_group_id = fields.IntegerField(attribute='manager_group_id',
                                           null=True)

    class Meta:
        resource_name = 'groups'
        object_class = GroupManagement
        detail_uri_name = 'group_id'
        authentication = SessionAuthentication()
        # authorization = GuardianAuthorization
        authorization = Authorization()

    def get_user(self, user_id):
        user_list = User.objects.filter(id=int(user_id))
        return None if len(user_list) == 0 else user_list[0]

    def get_group(self, group_id):
        group_list = Group.objects.filter(id=int(group_id))
        return None if len(group_list) == 0 else group_list[0]

    def groups_with_user(self, user):
        # Allow or disallow manager groups to show in queries.
        return filter(
            lambda g:
            not self.is_manager_group(g) and user in g.user_set.all(),
            Group.objects.all())

    def is_manager_group(self, group):
        return not group.extendedgroup.is_managed()

    # Removes the user from both the manager and user group.
    def full_remove(self, user, group):
        if self.is_manager_group(group):
            group.user_set.remove(user)

            for i in group.extendedgroup.managed_group.all():
                i.user_set.remove(user)
        else:
            group.user_set.remove(user)
            group.extendedgroup.manager_group.user_set.remove(user)

    def get_member_list(self, group):
        return map(
            lambda u: {
                'user_id': u.id,
                'username': u.username,
                'first_name': u.first_name,
                'last_name': u.last_name,
                'is_manager': self.is_manager_group(group) and
                              u in group.user_set.all() or
                              not self.is_manager_group(group) and
                              u in
                              group.extendedgroup.manager_group.user_set.all()
            },
            group.user_set.all())

    # Group permissions against a single resource.
    def get_perms(self, res, group):
        # Default values.
        perms = {
            'uuid': res.uuid,
            'name': res.name,
            'type': res._meta.object_name,
            'read': False,
            'change': False
        }

        # Find matching perms if available.
        for i in res.get_groups():
            if i['group'].group_ptr.id == group.id:
                perms['read'] = i['read']
                perms['change'] = i['change']

        return perms

    def get_perm_list(self, group):
        dataset_perms = filter(
            lambda r: r['read'],
            map(lambda r: self.get_perms(r, group), DataSet.objects.all()))
        project_perms = filter(
            lambda r: r['read'],
            map(lambda r: self.get_perms(r, group), Project.objects.all()))
        workflow_perms = filter(
            lambda r: r['read'],
            map(lambda r: self.get_perms(r, group), Workflow.objects.all()))
        # workflow_engine_perms = map(f, WorkflowEngine.objects.all())
        # analysis_perms = map(f, Analysis.objects.all())
        # download_perms = map(f, Download.objects.all())
        return dataset_perms + project_perms + workflow_perms

    # Bundle building methods.

    # The group_list is actually a list of GroupManagement objects.
    def build_group_list(self, user, group_list, **kwargs):
        if 'members' in kwargs and kwargs['members']:
            for i in group_list:
                group = self.get_group(i.group_id)
                setattr(i, 'member_list', self.get_member_list(group))

        if 'perms' in kwargs and kwargs['perms']:
            for i in group_list:
                group = self.get_group(i.group_id)
                setattr(i, 'perm_list', self.get_perm_list(group))

        return group_list

    def build_bundle_list(self, request, group_list, **kwargs):
        bundle = []

        for i in group_list:
            built_obj = self.build_bundle(obj=i, request=request)
            bundle.append(self.full_dehydrate(built_obj))

        return bundle

    def build_object_list(self, bundle, **kwargs):
        return {
            'meta': {
                'total_count': len(bundle)
            },
            'objects': bundle
        }

    def build_response(self, request, object_list, **kwargs):
        return self.create_response(request, object_list)

    # Simplify things for GET requests.
    def process_get(self, request, group, **kwargs):
        user = request.user
        m_group_list = self.build_group_list(user, [group], **kwargs)
        bundle = self.build_bundle_list(request, m_group_list, **kwargs)[0]
        return self.build_response(request, bundle, **kwargs)

    def process_get_list(self, request, group_list, **kwargs):
        user = request.user
        m_group_list = self.build_group_list(user, group_list, **kwargs)
        bundle = self.build_bundle_list(request, m_group_list, **kwargs)
        object_list = self.build_object_list(bundle, **kwargs)
        return self.build_response(request, object_list, **kwargs)

    # This implies that users just have to be in the manager group, not
    # necessarily in the group itself.
    def user_authorized(self, user, group):
        if self.is_manager_group(group):
            return user in group.user_set.all()
        else:
            return user in group.extendedgroup.manager_group.user_set.all()

    # Endpoints for this resource.

    def detail_uri_kwargs(self, bundle_or_obj):
        kwargs = {}

        if isinstance(bundle_or_obj, Bundle):
            kwargs['group_id'] = bundle_or_obj.obj.group_id
        else:
            kwargs['group_id'] = bundle_or_obj.group_id

        return kwargs

    def prepend_urls(self):
        return [
            url(r'^groups/(?P<id>[0-9]+)/$',
                self.wrap_view('group_basic'),
                name='api_group_basic'),
            url(r'^groups/$',
                self.wrap_view('group_basic_list'),
                name='api_group_basic_list'),
            url(r'^groups/(?P<id>[0-9]+)/members/$',
                self.wrap_view('group_members'),
                name='api_group_members'),
            url(r'^groups/(?P<id>[0-9]+)/members/(?P<user_id>[0-9])/$',
                self.wrap_view('group_members_detail'),
                name='api_group_members_detail'),
            url(r'^groups/members/$',
                self.wrap_view('group_members_list'),
                name='api_group_members_list'),
            url(r'^groups/(?P<id>[0-9]+)/perms/$',
                self.wrap_view('group_perms'),
                name='api_group_perms'),
            url(r'^groups/perms/$',
                self.wrap_view('group_perms_list'),
                name='api_group_perms_list'),
        ]

    def group_basic(self, request, **kwargs):
        user = request.user
        group = self.get_group(kwargs['id'])

        if not user.is_authenticated():
            return HttpUnauthorized()

        if request.method == 'GET':
            group_obj = GroupManagement(
                group.id,
                group.name,
                None,
                None,
                self.user_authorized(user, group),
                self.is_manager_group(group),
                group.id
                if self.is_manager_group(group)
                else group.extendedgroup.manager_group.id)
            return self.process_get(request, group_obj, **kwargs)
        elif request.method == 'DELETE':
            if not self.user_authorized(user, group):
                return HttpUnauthorized()

            # Cannot delete manager groups directly, must delete their managed
            # group, which causes manager group deletion.
            if self.is_manager_group(group):
                return HttpUnauthorized()

            group.delete()
            group.extendedgroup.manager_group.delete()
            return HttpNoContent()
        else:
            return HttpMethodNotAllowed()

    def group_basic_list(self, request, **kwargs):
        user = request.user

        if not user.is_authenticated():
            return HttpUnauthorized()

        if request.method == 'GET':
            group_list = self.groups_with_user(user)

            group_obj_list = map(
                lambda g: GroupManagement(
                    g.id,
                    g.name,
                    None,
                    None,
                    self.user_authorized(user, g),
                    self.is_manager_group(g),
                    g.id
                    if self.is_manager_group(g)
                    else g.extendedgroup.manager_group.id),
                group_list)

            return self.process_get_list(request, group_obj_list, **kwargs)
        elif request.method == 'POST':
            data = json.loads(request.raw_post_data)
            new_group = ExtendedGroup(name=data['name'])
            new_group.save()
            new_group.group_ptr.user_set.add(user)
            new_group.manager_group.user_set.add(user)
            return HttpCreated()
        else:
            return HttpMethodNotAllowed()

    def group_members(self, request, **kwargs):
        user = request.user
        group = self.get_group(kwargs['id'])

        if request.method == 'GET':
            group_obj = GroupManagement(
                group.id,
                group.name,
                self.get_member_list(group),
                None,
                self.user_authorized(user, group),
                self.is_manager_group(group),
                group.id
                if self.is_manager_group(group)
                else group.extendedgroup.manager_group.id)
            kwargs['members'] = True
            return self.process_get(request, group_obj, **kwargs)
        elif request.method == 'PATCH':
            if not self.user_authorized(user, group):
                return HttpUnauthorized()

            data = json.loads(request.raw_post_data)
            new_member_list = data['member_list']

            # Remove old members before updating.
            group.user_set.clear()

            for m in new_member_list:
                group.user_set.add(int(m['id']))

            # Managers should also be in groups they manage.
            if self.is_manager_group(group):
                for g in group.extendedgroup.managed_group.all():
                    for m in new_member_list:
                        g.user_set.add(int(m['id']))

            return HttpAccepted()
        elif request.method == 'POST':
            if not self.user_authorized(user, group):
                return HttpUnauthorized()

            data = json.loads(request.raw_post_data)
            new_member = data['user_id']
            group.user_set.add(new_member)

            if self.is_manager_group(group):
                for g in group.extendedgroup.managed_group.all():
                    g.user_set.add(new_member)

            return HttpAccepted()
        else:
            return HttpMethodNotAllowed()

    def group_members_detail(self, request, **kwargs):
        group = self.get_group(kwargs['id'])
        user = request.user

        if not user.is_authenticated():
            return HttpUnauthorized()

        if request.method == 'GET':
            raise NotImplementedError()
        elif request.method == 'DELETE':
            # Removing yourself - can't leave a group if you're the last
            # member, must delete it.
            if user.id == int(kwargs['user_id']):
                if group.user_set.count() == 1:
                    return HttpForbidden('Last member - must delete group')

                # When demoting yourself while targetting manager group.
                if (self.is_manager_group(group) and
                        group.user_set.count() == 1):
                    return HttpForbidden(
                        'Last manager must delete group to leave')

                if (not self.is_manager_group(group) and user in
                        group.extendedgroup.manager_group.user_set.all()):
                    if group.extendedgroup.manager_group.user_set.count() == 1:
                        return HttpForbidden(
                            'Last manager must delete group to leave')

                group.user_set.remove(user)

                if not self.is_manager_group(group):
                    group.extendedgroup.manager_group.user_set.remove(user)

                return HttpNoContent()

            # Removing other people from the group
            if not self.user_authorized(user, group):
                return HttpUnauthorized()

            if self.is_manager_group(group):
                group.user_set.remove(int(kwargs['user_id']))
            else:
                group.user_set.remove(int(kwargs['user_id']))
                group.extendedgroup.manager_group.user_set.remove(
                    int(kwargs['user_id']))
            return HttpNoContent()
        else:
            return HttpMethodNotAllowed()

    def group_members_list(self, request, **kwargs):
        user = request.user

        if not user.is_authenticated():
            return HttpUnauthorized()

        if request.method == 'GET':
            group_list = self.groups_with_user(user)

            group_obj_list = map(
                lambda g: GroupManagement(
                    g.id,
                    g.name,
                    self.get_member_list(g),
                    None,
                    self.user_authorized(user, g),
                    self.is_manager_group(g),
                    g.id
                    if self.is_manager_group(g)
                    else g.extendedgroup.manager_group.id),
                group_list)

            kwargs['members'] = True
            return self.process_get_list(request, group_obj_list, **kwargs)
        else:
            return HttpMethodNotAllowed()

    def group_perms(self, request, **kwargs):
        user = request.user
        group = self.get_group(kwargs['id'])

        if not user.is_authenticated():
            return HttpUnauthorized()

        if request.method == 'GET':
            group_obj = GroupManagement(
                group.id,
                group.name,
                None,
                self.get_perm_list(group),
                self.user_authorized(user, group),
                self.is_manager_group(group),
                group.id
                if self.is_manager_group(group)
                else group.extendedgroup.manager_group.id)
            kwargs['perms'] = True
            return self.process_get(request, group_obj, **kwargs)
        elif request.method == 'PATCH':
            raise NotImplementedError()
        else:
            return HttpMethodNotAllowed()

    def group_perms_list(self, request, **kwargs):
        user = request.user

        if not user.is_authenticated():
            return HttpUnauthorized()

        if request.method == 'GET':
            group_list = self.groups_with_user(user)

            group_obj_list = map(
                lambda g: GroupManagement(
                    g.id,
                    g.name,
                    None,
                    self.get_perm_list(g),
                    self.user_authorized(user, g),
                    self.is_manager_group(g),
                    g.id
                    if self.is_manager_group(g)
                    else g.extendedgroup.manager_group.id),
                group_list)

            kwargs['perms'] = True
            return self.process_get_list(request, group_obj_list, **kwargs)
        else:
            return HttpMethodNotAllowed()


class UserAuthenticationResource(Resource):
    is_logged_in = fields.BooleanField(attribute='is_logged_in', default=False)
    is_admin = fields.BooleanField(attribute='is_admin', default=False)
    id = fields.IntegerField(attribute='id', default=-1)
    username = fields.CharField(attribute='username', default='AnonymousUser')

    class Meta:
        resource_name = 'user_authentication'
        object_class = UserAuthentication

    def determine_format(self, request):
        return 'application/json'

    def prepend_urls(self):
        return [
            url(r'^user_authentication/$',
                self.wrap_view('check_user_status'),
                name='api_user_authentication_check'),
        ]

    def check_user_status(self, request, **kwargs):
        user = request.user
        is_logged_in = user.is_authenticated()
        is_admin = user.is_staff
        id = user.id
        username = user.username if is_logged_in else 'AnonymousUser'
        auth_obj = UserAuthentication(
            is_logged_in,
            is_admin,
            user.id,
            username
        )
        built_obj = self.build_bundle(obj=auth_obj, request=request)
        bundle = self.full_dehydrate(built_obj)
        return self.create_response(request, bundle)


class InvitationResource(ModelResource):
    sender_id = fields.IntegerField(attribute='sender__id', null=True)

    class Meta:
        queryset = Invitation.objects.all()
        resource_name = 'invitations'
        detail_uri_name = 'token_uuid'
        # authentication = SessionAuthentication()
        authorization = Authorization()
        filtering = {
            'group_id': ALL
        }

    def get_group(self, group_id):
        group_list = Group.objects.filter(id=int(group_id))
        return None if len(group_list) == 0 else group_list[0]

    def is_manager_group(self, group):
        return not group.extendedgroup.is_managed()

    def user_authorized(self, user, group):
        if self.is_manager_group(group):
            return user in group.user_set.all()
        else:
            return user in group.extendedgroup.manager_group.user_set.all()

    def has_expired(self, token):
        if token.expires is None:
            return True

        return (datetime.datetime.now() - token.expires).total_seconds() >= 0

    def update_db(self):
        for i in Invitation.objects.all():
            if self.has_expired(i):
                i.delete()

    def send_email(self, request, invitation):
        group = self.get_group(invitation.group_id)
        subject = "Invitation to join group {}".format(group.name)
        temp_loader = loader.get_template(
            'group_invitation/group_invite_email.txt')
        context_dict = {
            'group_name': group.name,
            'site': get_current_site(request),
            'token': invitation.token_uuid
        }
        email = EmailMessage(
            subject,
            temp_loader.render(Context(context_dict)),
            to=[invitation.recipient_email]
        )
        email.send()
        return HttpCreated("Email sent")

    # Filter to only show own resources.
    def obj_get_list(self, bundle, **kwargs):
        self.update_db()
        get_dict = bundle.request.GET
        user = bundle.request.user

        auth_group_list = filter(
            lambda g: self.user_authorized(user, g),
            user.groups.all())

        if get_dict.get('group_id'):
            auth_group_list = filter(
                lambda g:
                get_dict['group_id'].isdigit() and
                g.id == int(get_dict['group_id']),
                auth_group_list)

        auth_group_id_set = map(lambda g: g.id, auth_group_list)

        inv_list = filter(
            lambda i: i.group_id in auth_group_id_set,
            Invitation.objects.all())

        inv_list.sort(key=lambda i: i.id)
        return inv_list

    # Handle POST requests for sending tokens.
    def obj_create(self, bundle, **kwargs):
        self.update_db()
        request = bundle.request
        data = json.loads(request.raw_post_data)
        user = request.user
        group = self.get_group(int(data['group_id']))

        if not self.user_authorized(user, group):
            raise ImmediateHttpResponse(HttpUnauthorized())

        inv = Invitation(token_uuid=uuid.uuid1(), group_id=group.id)
        now = datetime.datetime.now()
        token_duration = datetime.timedelta(days=settings.TOKEN_DURATION)
        inv.expires = now + token_duration
        inv.sender = user
        inv.recipient_email = data['email']
        inv.save()
        self.send_email(request, inv)
        return bundle

    # Handle PUT requests for resending tokens.
    # Token UUIDs are embedded in URL for PUT requests.
    def obj_update(self, bundle, **kwargs):
        self.update_db()
        inv_list = Invitation.objects.filter(token_uuid=kwargs['token_uuid'])

        if len(inv_list) == 0:
            raise ImmediateHttpResponse(HttpNotFound('Not found or expired'))

        inv = inv_list[0]
        now = datetime.datetime.now()
        token_duration = datetime.timedelta(days=settings.TOKEN_DURATION)
        inv.expires = now + token_duration
        inv.save()
        self.send_email(inv)
        return bundle


class ExtendedGroupResource(ModelResource):
    member_list = fields.ListField(attribute='member_list', null=True)
    perm_list = fields.ListField(attribute='perm_list', null=True)
    can_edit = fields.BooleanField(attribute='can_edit', default=False)
    manager_group_uuid = fields.CharField(attribute='manager_group_uuid',
                                          null=True)

    class Meta:
        queryset = ExtendedGroup.objects.all()
        resource_name = 'extended_groups'
        object_class = ExtendedGroup
        detail_uri_name = 'uuid'
        # authentication = SessionAuthentication()
        authorization = Authorization()

    # More low-level group access
    def _get_ext_group(self, uuid):
        eg_list = ExtendedGroup.objects.filter(uuid=uuid)
        return None if len(eg_list) == 0 else eg_list[0]

    # Wrap get_ext_group and raise error if cannot be found.
    def get_ext_group_or_fail(self, uuid):
        ext_group = self._get_ext_group(uuid)

        if ext_group:
            return ext_group
        else:
            raise ImmediateHttpResponse(HttpNotFound())

    def ext_groups_with_user(self, user, allow_manager_groups=False):
        if allow_manager_groups:
            return filter(
                lambda g: user in g.user_set.all(),
                ExtendedGroup.objects.all())
        else:
            return filter(
                lambda g:
                not g.is_manager_group() and user in g.user_set.all(),
                ExtendedGroup.objects.all())

    def user_authorized(self, user, ext_group):
        if ext_group.is_manager_group():
            return user in ext_group.user_set.all()
        else:
            return (ext_group.manager_group and
                    user in ext_group.manager_group.user_set.all())

    def get_member_list(self, ext_group):
        return map(
            lambda u: {
                'user_id': u.id,
                'uuid': u.userprofile.uuid,
                'username': u.username,
                'first_name': u.first_name,
                'last_name': u.last_name,
                'is_manager': self.user_authorized(u, ext_group)
            },
            ext_group.user_set.all())

    # Override ORM methods for customization.
    def obj_get(self, bundle, **kwargs):
        user = bundle.request.user
        ext_group = super(ExtendedGroupResource, self).obj_get(
            bundle, **kwargs)
        ext_group.can_edit = self.user_authorized(user, ext_group)
        ext_group.manager_group_uuid = (
            ext_group.uuid
            if ext_group.is_manager_group()
            else ext_group.manager_group.uuid
        )
        return ext_group

    def obj_get_list(self, bundle, **kwargs):
        user = bundle.request.user
        ext_group_list = super(ExtendedGroupResource, self).obj_get_list(
            bundle, **kwargs)

        for i in ext_group_list:
            i.can_edit = self.user_authorized(user, i)
            i.manager_group_uuid = (
                i.uuid if i.is_manager_group() else i.manager_group.uuid
            )
        return ext_group_list

    def get_object_list(self, bundle, **kwargs):
        ext_group_list = super(ExtendedGroupResource, self).get_object_list(
            bundle, **kwargs)
        # Currently set so that manager groups are filtered out.
        # This does not make sense semantically but somehow works.
        return ext_group_list.filter(managed_group=None)

    def obj_create(self, bundle, **kwargs):
        user = bundle.request.user
        data = json.loads(bundle.request.raw_post_data)
        new_ext_group = ExtendedGroup(name=data['name'])
        new_ext_group.save()
        new_ext_group.user_set.add(user)
        new_ext_group.manager_group.user_set.add(user)
        return bundle

    # Extra things
    def prepend_urls(self):
        return [
            url(r'^extended_groups/members/$',
                self.wrap_view('ext_groups_members_list'),
                name='api_ext_group_members_list'),
            url(r'^extended_groups/(?P<uuid>'
                r'[a-f0-9]{8}-[a-f0-9]{4}-[a-f0-9]{4}-[a-f0-9]{4}-[a-f0-9]{12}'
                r')/members/$',
                self.wrap_view('ext_groups_members_basic'),
                name='api_ext_group_members_basic'),
            url(r'^extended_groups/(?P<uuid>'
                r'[a-f0-9]{8}-[a-f0-9]{4}-[a-f0-9]{4}-[a-f0-9]{4}-[a-f0-9]{12}'
                r')/members/(?P<user_id>[0-9]+)/$',
                self.wrap_view('ext_groups_members_detail'),
                name='api_ext_group_members_detail'),
        ]

    def ext_groups_members_basic(self, request, **kwargs):
        ext_group = self.get_ext_group_or_fail(kwargs['uuid'])
        user = request.user

        if request.method == 'GET':
            ext_group.member_list = self.get_member_list(ext_group)
            ext_group.can_edit = self.user_authorized(user, ext_group)
            ext_group.manager_group_uuid = (
                ext_group.uuid
                if ext_group.is_manager_group()
                else ext_group.manager_group.uuid
            )
            bundle = self.build_bundle(obj=ext_group, request=request)
            return self.create_response(request, self.full_dehydrate(bundle))
        elif request.method == 'PATCH':
            if not self.user_authorized(user, ext_group):
                return HttpUnauthorized()

            data = json.loads(request.raw_post_data)
            new_member_list = data['member_list']

            # Remove old members before updating.
            ext_group.user_set.clear()

            for m in new_member_list:
                ext_group.user_set.add(int(m['user_id']))

            # Managers should be in the groups they manage.
            if ext_group.is_manager_group():
                for g in ext_group.managed_group.all():
                    for m in new_member_list:
                        g.user_set.add(int(m['user_id']))

            return HttpAccepted()
        elif request.method == 'POST':
            if not self.user_authorized(user, ext_group):
                return HttpUnauthorized()

            data = json.loads(request.raw_post_data)
            new_member = data['user_id']
            ext_group.user_set.add(new_member)

            if ext_group.is_manager_group():
                for g in ext_group.managed_group.all():
                    g.user_set.add(new_member)

            return HttpAccepted()
        else:
            return HttpMethodNotAllowed()

    def ext_groups_members_detail(self, request, **kwargs):
        ext_group = self.get_ext_group_or_fail(kwargs['uuid'])
        user = request.user

        if request.method == 'GET':
            return self.ext_groups_members_basic(self, request, **kwargs)
        elif request.method == 'DELETE':
            # Removing yourself - must delete to leave if last member.
            if user.id == int(kwargs['user_id']):
                if ext_group.user_set.count() == 1:
                    return HttpForbidden('Last member - must delete group')

                # When demoting yourself while targetting manager group.
                if (ext_group.is_manager_group() and
                        ext_group.user_set.count() == 1):
                    return HttpForbidden(
                        'Last manager must delete group to leave')

                if (not ext_group.is_manager_group() and
                        user in ext_group.manager_group.user_set.all() and
                        ext_group.manager_group.user_set.count() == 1):
                    return HttpForbidden(
                        'Last manager must delete group to leave')

                ext_group.user_set.remove(user)

                if not ext_group.is_manager_group():
                    ext_group.manager_group.user_set.remove(user)

                return HttpNoContent()

            # Removing other people from the group
            else:
                if not self.user_authorized(user, ext_group):
                    return HttpUnauthorized()

                if ext_group.is_manager_group():
                    ext_group.user_set.remove(int(kwargs['user_id']))
                else:
                    ext_group.user_set.remove(int(kwargs['user_id']))
                    ext_group.manager_group.user_set.remove(
                        int(kwargs['user_id']))
                return HttpNoContent()
        else:
            return HttpMethodNotAllowed()

    def ext_groups_members_list(self, request, **kwargs):
        user = request.user

        if request.method == 'GET':
            ext_group_list = self.ext_groups_with_user(user)

            for i in ext_group_list:
                i.member_list = self.get_member_list(i)
                i.can_edit = self.user_authorized(user, i)
                i.manager_group_uuid = (
                    i.uuid if i.is_manager_group() else i.manager_group.uuid
                )
            return self.create_response(
                request,
                {
                    'meta': {
                        'total_count': len(ext_group_list)
                    },
                    'objects': map(
                        lambda g: self.full_dehydrate(
                            self.build_bundle(obj=g, request=request)),
                        ext_group_list)
                }
            )
        else:
            return HttpMethodNotAllowed()


# TODO: modify to be backed by a DB eventually.
class FastQCResource(Resource):
    data = fields.DictField(attribute='data', null=True)

    class Meta:
        resource_name = 'fastqc'
        object_class = FastQC
        detail_uri_name = 'analysis_uuid'
        authentication = SessionAuthentication()

    def is_float(self, value):
        try:
            float(value)
            return True
        except:
            return False

    def obj_get(self, bundle, **kwargs):
        user = bundle.request.user

        analysis = Analysis.objects.get(uuid=kwargs['analysis_uuid'])

        if not analysis:
            return HttpNotFound('Analysis not found')

        analysis_results = analysis.results.all()

        # For now assume fastqc files have a .txt extension.
        fastqc_file_list = filter(
            lambda f: '.txt' in f.file_name, analysis_results)

        if len(fastqc_file_list) == 0:
            return HttpNotFound("Unable to find matching FastQC file")

        # Pick the first one because there's only supposed to be one.
        fastqc_file = FileStoreItem.objects.get(
            uuid=fastqc_file_list[0].file_store_uuid)

        if not fastqc_file:
            return HttpNotFound(
                "Unable to find matching FastQC file in File Store")

        fastqc_file_obj = fastqc_file.get_file_object()
        fadapa_input = fastqc_file_obj.read().splitlines()

        parser = Fadapa(fadapa_input)

        tmp_dict = {'Summary': {}}

        for i in parser.summary()[1:]:
            tmp_dict['Summary'][i[0].lower().replace(' ', '_')] = {
                'title': i[0],
                'result': i[1]
            }
            parsed_data = []

            try:
                parsed_data = parser.clean_data(i[0])
            except:
                logger.warn(
                    "No data found for " + i[0] + " in file " +
                    fastqc_file_list[0].file_store_uuid
                )

            clean_data = []

            for row in parsed_data:
                clean_data.append(row[0:1] + map(
                    lambda d:
                    float(d) if self.is_float(d) else d,
                    row[1:]))

            tmp_dict[i[0]] = clean_data

        # Modify the 'Basic Statistics' module if it exists.
        if tmp_dict.get('Basic Statistics'):
            mod = {}

            for i in tmp_dict['Basic Statistics']:
                mod[i[0]] = i[1]

            tmp_dict['Basic Statistics'] = mod

        # Rename to friendly format dict keys.
        new = {}

        for key in tmp_dict:
            new[key.lower().replace(' ', '_')] = tmp_dict[key]

        return FastQC(new)<|MERGE_RESOLUTION|>--- conflicted
+++ resolved
@@ -132,7 +132,7 @@
             owned_res_set = Set(
                 get_objects_for_user(
                     user,
-                    'core.share_%s' %
+                    'core.add_%s' %
                     self.res_type._meta.verbose_name).values_list("id",
                                                                   flat=True))
 
@@ -165,16 +165,8 @@
                     ).count()
                 )
 
-<<<<<<< HEAD
-        owned_res_set = Set(
-            get_objects_for_user(
-                user,
-                'core.add_%s' %
-                self.res_type._meta.verbose_name).values_list("id", flat=True))
-=======
                 if 'sharing' in kwargs and kwargs['sharing']:
                     setattr(res, 'share_list', self.get_share_list(user, res))
->>>>>>> cd4ebe57
 
             # Filter for query flags.
             res_list = self.query_filtering(res_list, request.GET)
