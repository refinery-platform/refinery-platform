--- conflicted
+++ resolved
@@ -42,19 +42,8 @@
     InvestigationResource
 from data_set_manager.models import Node, Study, Attribute
 from file_store.models import FileStoreItem
-<<<<<<< HEAD
-=======
-from GuardianTastypieAuthz import GuardianAuthorization
-from django.core.paginator import Paginator, InvalidPage, PageNotAnInteger, \
-    EmptyPage
-from haystack.query import SearchQuerySet, EmptySearchQuerySet
-from django.http import HttpResponse
-import datetime
-from django.core.mail import EmailMessage
-from tastypie.utils import trailing_slash
-from django.template import loader, Context
+
 from fadapa import Fadapa
->>>>>>> 6e7d7af8
 
 
 logger = logging.getLogger(__name__)
