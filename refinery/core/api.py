'''
Created on May 4, 2012

@author: nils
'''
from datetime import timedelta
import json
import logging
import uuid

from django.conf import settings
from django.conf.urls import url
<<<<<<< HEAD
from django.contrib.auth.models import Group
=======
from django.contrib.auth.models import Group, User
>>>>>>> 03c076d3
from django.contrib.sites.models import get_current_site
from django.core.mail import EmailMessage
from django.forms import ValidationError
from django.template import loader
from django.utils import timezone

from constants import UUID_RE
from tastypie import fields
from tastypie.authorization import Authorization
from tastypie.constants import ALL
from tastypie.exceptions import ImmediateHttpResponse
from tastypie.http import (HttpAccepted, HttpBadRequest, HttpCreated,
                           HttpForbidden, HttpMethodNotAllowed,
                           HttpNoContent, HttpNotFound, HttpUnauthorized)
<<<<<<< HEAD
from tastypie.resources import ModelResource

from .models import ExtendedGroup, Invitation
=======
from tastypie.resources import ModelResource, Resource

from .models import (DataSet, ExtendedGroup, GroupManagement, Invitation,
                     Project, Workflow)
>>>>>>> 03c076d3

logger = logging.getLogger(__name__)


<<<<<<< HEAD
=======
class GroupManagementResource(Resource):
    group_id = fields.IntegerField(attribute='group_id', null=True)
    group_name = fields.CharField(attribute='group_name', null=True)
    member_list = fields.ListField(attribute='member_list', null=True)
    perm_list = fields.ListField(attribute='perm_list', null=True)
    can_edit = fields.BooleanField(attribute='can_edit', default=False)
    manager_group = fields.BooleanField(attribute='is_manager_group',
                                        default=False)
    manager_group_id = fields.IntegerField(attribute='manager_group_id',
                                           null=True)

    class Meta:
        resource_name = 'groups'
        object_class = GroupManagement
        detail_uri_name = 'group_id'
        authentication = SessionAuthentication()
        # authorization = GuardianAuthorization
        authorization = Authorization()

    def get_user(self, user_id):
        user_list = User.objects.filter(id=int(user_id))
        return None if len(user_list) == 0 else user_list[0]

    def get_group(self, group_id):
        group_list = Group.objects.filter(id=int(group_id))
        return None if len(group_list) == 0 else group_list[0]

    def groups_with_user(self, user):
        # Allow or disallow manager groups to show in queries.
        return filter(
            lambda g:
            not self.is_manager_group(g) and user in g.user_set.all(),
            Group.objects.all())

    def is_manager_group(self, group):
        return not group.extendedgroup.is_managed()

    # Removes the user from both the manager and user group.
    def full_remove(self, user, group):
        if self.is_manager_group(group):
            group.user_set.remove(user)

            for i in group.extendedgroup.managed_group.all():
                i.user_set.remove(user)
        else:
            group.user_set.remove(user)
            group.extendedgroup.manager_group.user_set.remove(user)

    def get_member_list(self, group):
        return map(
            lambda u: {
                'user_id': u.id,
                'username': u.username,
                'first_name': u.first_name,
                'last_name': u.last_name,
                'is_manager': self.is_manager_group(group) and
                              u in group.user_set.all() or
                              not self.is_manager_group(group) and
                              u in
                              group.extendedgroup.manager_group.user_set.all()
            },
            group.user_set.all())

    # Group permissions against a single resource.
    def get_perms(self, res, group):
        # Default values.
        perms = {
            'uuid': res.uuid,
            'name': res.name,
            'type': res._meta.object_name,
            'read': False,
            'change': False
        }

        if self.res_type._meta.verbose_name == 'dataset':
            perms['read_meta'] = False

        # Find matching perms if available.
        for i in res.get_groups():
            if i['group'].group_ptr.id == group.id:
                perms['read'] = i['read']
                perms['change'] = i['change']
                if self.res_type._meta.verbose_name == 'dataset':
                    perms['read_meta'] = i['read_meta']

        return perms

    def get_perm_list(self, group):
        dataset_perms = filter(
            lambda r: r['read_meta'],
            map(lambda r: self.get_perms(r, group), DataSet.objects.all()))
        project_perms = filter(
            lambda r: r['read'],
            map(lambda r: self.get_perms(r, group), Project.objects.all()))
        workflow_perms = filter(
            lambda r: r['read'],
            map(lambda r: self.get_perms(r, group), Workflow.objects.all()))
        # workflow_engine_perms = map(f, WorkflowEngine.objects.all())
        # download_perms = map(f, Download.objects.all())
        return dataset_perms + project_perms + workflow_perms

    # Bundle building methods.

    # The group_list is actually a list of GroupManagement objects.
    def build_group_list(self, user, group_list, **kwargs):
        if 'members' in kwargs and kwargs['members']:
            for i in group_list:
                group = self.get_group(i.group_id)
                setattr(i, 'member_list', self.get_member_list(group))

        if 'perms' in kwargs and kwargs['perms']:
            for i in group_list:
                group = self.get_group(i.group_id)
                setattr(i, 'perm_list', self.get_perm_list(group))

        return group_list

    def build_bundle_list(self, request, group_list, **kwargs):
        bundle = []

        for i in group_list:
            built_obj = self.build_bundle(obj=i, request=request)
            bundle.append(self.full_dehydrate(built_obj))

        return bundle

    def build_object_list(self, bundle, **kwargs):
        return {
            'meta': {
                'total_count': len(bundle)
            },
            'objects': bundle
        }

    def build_response(self, request, object_list, **kwargs):
        return self.create_response(request, object_list)

    # Simplify things for GET requests.
    def process_get(self, request, group, **kwargs):
        user = request.user
        m_group_list = self.build_group_list(user, [group], **kwargs)
        bundle = self.build_bundle_list(request, m_group_list, **kwargs)[0]
        return self.build_response(request, bundle, **kwargs)

    def process_get_list(self, request, group_list, **kwargs):
        user = request.user
        m_group_list = self.build_group_list(user, group_list, **kwargs)
        bundle = self.build_bundle_list(request, m_group_list, **kwargs)
        object_list = self.build_object_list(bundle, **kwargs)
        return self.build_response(request, object_list, **kwargs)

    # This implies that users just have to be in the manager group, not
    # necessarily in the group itself.
    def user_authorized(self, user, group):
        user_set = group.user_set \
            if self.is_manager_group(group) \
            else group.extendedgroup.manager_group.user_set
        return user in user_set.all()

    # Endpoints for this resource.

    def detail_uri_kwargs(self, bundle_or_obj):
        return {
            'group_id': bundle_or_obj.obj.group_id
            if isinstance(bundle_or_obj, Bundle)
            else bundle_or_obj.group_id
        }

    def prepend_urls(self):
        return [
            url(r'^groups/(?P<id>[0-9]+)/$',
                self.wrap_view('group_basic'),
                name='api_group_basic'),
            url(r'^groups/$',
                self.wrap_view('group_basic_list'),
                name='api_group_basic_list'),
            url(r'^groups/(?P<id>[0-9]+)/members/$',
                self.wrap_view('group_members'),
                name='api_group_members'),
            url(r'^groups/(?P<id>[0-9]+)/members/(?P<user_id>[0-9])/$',
                self.wrap_view('group_members_detail'),
                name='api_group_members_detail'),
            url(r'^groups/members/$',
                self.wrap_view('group_members_list'),
                name='api_group_members_list'),
            url(r'^groups/(?P<id>[0-9]+)/perms/$',
                self.wrap_view('group_perms'),
                name='api_group_perms'),
            url(r'^groups/perms/$',
                self.wrap_view('group_perms_list'),
                name='api_group_perms_list'),
        ]

    def group_basic(self, request, **kwargs):
        user = request.user
        group = self.get_group(kwargs['id'])

        if not user.is_authenticated():
            return HttpUnauthorized()

        if request.method == 'GET':
            group_obj = GroupManagement(
                group.id,
                group.name,
                None,
                None,
                self.user_authorized(user, group),
                self.is_manager_group(group),
                group.id
                if self.is_manager_group(group)
                else group.extendedgroup.manager_group.id)
            return self.process_get(request, group_obj, **kwargs)
        elif request.method == 'DELETE':
            if not self.user_authorized(user, group):
                return HttpUnauthorized()

            # Cannot delete manager groups directly, must delete their managed
            # group, which causes manager group deletion.
            if self.is_manager_group(group):
                return HttpUnauthorized()

            group.delete()
            group.extendedgroup.manager_group.delete()
            return HttpNoContent()
        else:
            return HttpMethodNotAllowed()

    def group_basic_list(self, request, **kwargs):
        user = request.user

        if not user.is_authenticated():
            return HttpUnauthorized()

        if request.method == 'GET':
            group_list = self.groups_with_user(user)

            group_obj_list = map(
                lambda g: GroupManagement(
                    g.id,
                    g.name,
                    None,
                    None,
                    self.user_authorized(user, g),
                    self.is_manager_group(g),
                    g.id
                    if self.is_manager_group(g)
                    else g.extendedgroup.manager_group.id),
                group_list)

            return self.process_get_list(request, group_obj_list, **kwargs)
        elif request.method == 'POST':
            data = json.loads(request.body)
            new_group = ExtendedGroup(name=data['name'])
            new_group.save()
            new_group.group_ptr.user_set.add(user)
            new_group.manager_group.user_set.add(user)
            return HttpCreated()
        else:
            return HttpMethodNotAllowed()

    def group_members(self, request, **kwargs):
        user = request.user
        group = self.get_group(kwargs['id'])

        if request.method == 'GET':
            group_obj = GroupManagement(
                group.id,
                group.name,
                self.get_member_list(group),
                None,
                self.user_authorized(user, group),
                self.is_manager_group(group),
                group.id
                if self.is_manager_group(group)
                else group.extendedgroup.manager_group.id)
            kwargs['members'] = True
            return self.process_get(request, group_obj, **kwargs)
        elif request.method == 'PATCH':
            if not self.user_authorized(user, group):
                return HttpUnauthorized()

            data = json.loads(request.body)
            new_member_list = data['member_list']

            # Remove old members before updating.
            group.user_set.clear()

            for m in new_member_list:
                group.user_set.add(int(m['id']))

            # Managers should also be in groups they manage.
            if self.is_manager_group(group):
                for g in group.extendedgroup.managed_group.all():
                    for m in new_member_list:
                        g.user_set.add(int(m['id']))

            return HttpAccepted()
        elif request.method == 'POST':
            if not self.user_authorized(user, group):
                return HttpUnauthorized()

            data = json.loads(request.body)
            new_member = data['user_id']
            group.user_set.add(new_member)

            if self.is_manager_group(group):
                for g in group.extendedgroup.managed_group.all():
                    g.user_set.add(new_member)

            return HttpAccepted()
        else:
            return HttpMethodNotAllowed()

    def group_members_detail(self, request, **kwargs):
        group = self.get_group(kwargs['id'])
        user = request.user

        if not user.is_authenticated():
            return HttpUnauthorized()

        if request.method == 'GET':
            raise NotImplementedError()
        elif request.method == 'DELETE':
            # Removing yourself - can't leave a group if you're the last
            # member, must delete it.
            if user.id == int(kwargs['user_id']):
                if group.user_set.count() == 1:
                    return HttpForbidden('Last member - must delete group')

                # When demoting yourself while targetting manager group.
                if (self.is_manager_group(group) and
                        group.user_set.count() == 1):
                    return HttpForbidden(
                        'Last manager must delete group to leave')

                if (not self.is_manager_group(group) and user in
                        group.extendedgroup.manager_group.user_set.all()):
                    if group.extendedgroup.manager_group.user_set.count() == 1:
                        return HttpForbidden(
                            'Last manager must delete group to leave')

                group.user_set.remove(user)

                if not self.is_manager_group(group):
                    group.extendedgroup.manager_group.user_set.remove(user)

                return HttpNoContent()

            # Removing other people from the group
            if not self.user_authorized(user, group):
                return HttpUnauthorized()

            if self.is_manager_group(group):
                group.user_set.remove(int(kwargs['user_id']))
            else:
                group.user_set.remove(int(kwargs['user_id']))
                group.extendedgroup.manager_group.user_set.remove(
                    int(kwargs['user_id']))
            return HttpNoContent()
        else:
            return HttpMethodNotAllowed()

    def group_members_list(self, request, **kwargs):
        user = request.user

        if not user.is_authenticated():
            return HttpUnauthorized()

        if request.method == 'GET':
            group_list = self.groups_with_user(user)

            group_obj_list = map(
                lambda g: GroupManagement(
                    g.id,
                    g.name,
                    self.get_member_list(g),
                    None,
                    self.user_authorized(user, g),
                    self.is_manager_group(g),
                    g.id
                    if self.is_manager_group(g)
                    else g.extendedgroup.manager_group.id),
                group_list)

            kwargs['members'] = True
            return self.process_get_list(request, group_obj_list, **kwargs)
        else:
            return HttpMethodNotAllowed()

    def group_perms(self, request, **kwargs):
        user = request.user
        group = self.get_group(kwargs['id'])

        if not user.is_authenticated():
            return HttpUnauthorized()

        if request.method == 'GET':
            group_obj = GroupManagement(
                group.id,
                group.name,
                None,
                self.get_perm_list(group),
                self.user_authorized(user, group),
                self.is_manager_group(group),
                group.id
                if self.is_manager_group(group)
                else group.extendedgroup.manager_group.id)
            kwargs['perms'] = True
            return self.process_get(request, group_obj, **kwargs)
        elif request.method == 'PATCH':
            raise NotImplementedError()
        else:
            return HttpMethodNotAllowed()

    def group_perms_list(self, request, **kwargs):
        user = request.user

        if not user.is_authenticated():
            return HttpUnauthorized()

        if request.method == 'GET':
            group_list = self.groups_with_user(user)

            group_obj_list = map(
                lambda g: GroupManagement(
                    g.id,
                    g.name,
                    None,
                    self.get_perm_list(g),
                    self.user_authorized(user, g),
                    self.is_manager_group(g),
                    g.id
                    if self.is_manager_group(g)
                    else g.extendedgroup.manager_group.id),
                group_list)

            kwargs['perms'] = True
            return self.process_get_list(request, group_obj_list, **kwargs)
        else:
            return HttpMethodNotAllowed()


>>>>>>> 03c076d3
class InvitationResource(ModelResource):
    sender_id = fields.IntegerField(attribute='sender__id', null=True)

    class Meta:
        queryset = Invitation.objects.all()
        resource_name = 'invitations'
        detail_uri_name = 'token_uuid'
        allowed_methods = ['get', 'post', 'put', 'delete']
        # authentication = SessionAuthentication()
        authorization = Authorization()
        filtering = {
            'group_id': ALL
        }

    def get_group(self, group_id):
        group_list = Group.objects.filter(id=int(group_id))
        return None if len(group_list) == 0 else group_list[0]

    def is_manager_group(self, group):
        return not group.extendedgroup.is_managed()

    def user_authorized(self, user, group):
        if self.is_manager_group(group):
            return user in group.user_set.all()
        else:
            return user in group.extendedgroup.manager_group.user_set.all()

    def has_expired(self, token):
        if token.expires is None:
            return True

        return (
            timezone.now() - token.expires
        ).total_seconds() >= 0

    def update_db(self):
        for i in Invitation.objects.all():
            if self.has_expired(i):
                i.delete()

    def send_email(self, request, invitation):
        group = self.get_group(invitation.group_id)
        subject = "Invitation to join group {}".format(group.name)
        temp_loader = loader.get_template(
            'group_invitation/group_invite_email.txt')
        context_dict = {
            'group_name': group.name,
            'site': get_current_site(request),
            'token': invitation.token_uuid
        }
        email = EmailMessage(
            subject,
            temp_loader.render(context_dict),
            to=[invitation.recipient_email]
        )
        email.send()
        return HttpCreated("Email sent")

    # Filter to only show own resources.
    def obj_get_list(self, bundle, **kwargs):
        self.update_db()
        get_dict = bundle.request.GET
        user = bundle.request.user

        auth_group_list = filter(
            lambda g: self.user_authorized(user, g),
            user.groups.all())

        if get_dict.get('group_id'):
            auth_group_list = filter(
                lambda g:
                get_dict['group_id'].isdigit() and
                g.id == int(get_dict['group_id']),
                auth_group_list)

        auth_group_id_set = map(lambda g: g.id, auth_group_list)

        inv_list = filter(
            lambda i: i.group_id in auth_group_id_set,
            Invitation.objects.all())

        inv_list.sort(key=lambda i: i.id)
        return inv_list

    # Handle POST requests for sending tokens.
    def obj_create(self, bundle, **kwargs):
        self.update_db()
        request = bundle.request
        data = json.loads(request.body)
        user = request.user
        group = self.get_group(int(data['group_id']))

        if not self.user_authorized(user, group):
            raise ImmediateHttpResponse(HttpUnauthorized())

        inv = Invitation(token_uuid=uuid.uuid1(), group_id=group.id)
        now = timezone.now()
        token_duration = timedelta(days=settings.TOKEN_DURATION)
        inv.expires = now + token_duration
        inv.sender = user
        inv.recipient_email = data['email']
        inv.save()
        self.send_email(request, inv)
        return bundle

    # Handle PUT requests for resending tokens.
    # Token UUIDs are embedded in URL for PUT requests.
    def obj_update(self, bundle, **kwargs):
        self.update_db()
        inv_list = Invitation.objects.filter(token_uuid=kwargs['token_uuid'])

        if len(inv_list) == 0:
            raise ImmediateHttpResponse(HttpNotFound('Not found or expired'))

        inv = inv_list[0]
        now = timezone.now()
        token_duration = timedelta(days=settings.TOKEN_DURATION)
        inv.expires = now + token_duration
        inv.save()
        self.send_email(bundle.request, inv)
        return bundle


class ExtendedGroupResource(ModelResource):
    member_list = fields.ListField(attribute='member_list', null=True)
    perm_list = fields.ListField(attribute='perm_list', null=True)
    can_edit = fields.BooleanField(attribute='can_edit', default=False)
    manager_group_uuid = fields.CharField(attribute='manager_group_uuid',
                                          null=True)

    class Meta:
        queryset = ExtendedGroup.objects.all()
        resource_name = 'extended_groups'
        object_class = ExtendedGroup
        detail_uri_name = 'uuid'
        # authentication = SessionAuthentication()
        authorization = Authorization()

    # More low-level group access
    def _get_ext_group(self, uuid):
        eg_list = ExtendedGroup.objects.filter(uuid=uuid)
        return None if len(eg_list) == 0 else eg_list[0]

    # Wrap get_ext_group and raise error if cannot be found.
    def get_ext_group_or_fail(self, uuid):
        ext_group = self._get_ext_group(uuid)

        if ext_group:
            return ext_group
        else:
            raise ImmediateHttpResponse(HttpNotFound())

    def ext_groups_with_user(self, user, allow_manager_groups=False):
        if allow_manager_groups:
            return filter(
                lambda g: user in g.user_set.all(),
                ExtendedGroup.objects.all())
        else:
            return filter(
                lambda g:
                not g.is_manager_group() and user in g.user_set.all(),
                ExtendedGroup.objects.all())

    def user_authorized(self, user, ext_group):
        if ext_group.is_manager_group():
            return user in ext_group.user_set.all()
        else:
            return (ext_group.manager_group and
                    user in ext_group.manager_group.user_set.all())

    def get_member_list(self, ext_group):
        return map(
            lambda u: {
                'user_id': u.id,
                'uuid': u.profile.uuid,
                'username': u.username,
                'first_name': u.first_name,
                'last_name': u.last_name,
                'is_manager': self.user_authorized(u, ext_group)
            },
            ext_group.user_set.all().filter(is_active=True).exclude(
                username=settings.ANONYMOUS_USER_NAME
            )
        )

    # Override ORM methods for customization.
    def obj_get(self, bundle, **kwargs):
        user = bundle.request.user
        ext_group = super(ExtendedGroupResource, self).obj_get(
            bundle, **kwargs)
        ext_group.can_edit = self.user_authorized(user, ext_group)
        ext_group.manager_group_uuid = (
            ext_group.uuid
            if ext_group.is_manager_group()
            else ext_group.manager_group.uuid
        )
        return ext_group

    def obj_get_list(self, bundle, **kwargs):
        user = bundle.request.user
        ext_group_list = super(ExtendedGroupResource, self).obj_get_list(
            bundle, **kwargs)

        for i in ext_group_list:
            i.can_edit = self.user_authorized(user, i)
            i.manager_group_uuid = (
                i.uuid if i.is_manager_group() else i.manager_group.uuid
            )
        return ext_group_list

    def get_object_list(self, bundle, **kwargs):
        ext_group_list = super(ExtendedGroupResource, self).get_object_list(
            bundle, **kwargs)
        # Currently set so that manager groups are filtered out.
        # This does not make sense semantically but somehow works.
        return ext_group_list.filter(managed_group=None)

    def obj_create(self, bundle, **kwargs):
        user = bundle.request.user
        data = json.loads(bundle.request.body)
        new_ext_group = ExtendedGroup(name=data['name'])

        new_ext_group.name = new_ext_group.name.strip()
        try:
            new_ext_group.full_clean()
        except ValidationError as e:
            raise ImmediateHttpResponse(HttpBadRequest(
                'Invalid group creation request: %s.' % e
            ))
        new_ext_group.save()
        new_ext_group.user_set.add(user)
        new_ext_group.manager_group.user_set.add(user)
        return bundle

    def obj_delete(self, bundle, **kwargs):
        user = bundle.request.user
        ext_group = super(ExtendedGroupResource, self).obj_get(
            bundle, **kwargs)
        if not self.user_authorized(user, ext_group):
            raise ImmediateHttpResponse(HttpForbidden(
                'Only managers may delete groups.'
            ))
        ext_group.delete()
        return HttpAccepted('Group deleted.')

    # Extra things
    def prepend_urls(self):
        return [
            url(r'^extended_groups/members/$',
                self.wrap_view('ext_groups_members_list'),
                name='api_ext_group_members_list'),
            url(r'^extended_groups/(?P<uuid>' + UUID_RE + r')/members/$',
                self.wrap_view('ext_groups_members_basic'),
                name='api_ext_group_members_basic'),
            url(r'^extended_groups/(?P<uuid>' + UUID_RE +
                r')/members/(?P<user_id>[0-9]+)/$',
                self.wrap_view('ext_groups_members_detail'),
                name='api_ext_group_members_detail'),
        ]

    def ext_groups_members_basic(self, request, **kwargs):
        ext_group = self.get_ext_group_or_fail(kwargs['uuid'])
        user = request.user

        if request.method == 'GET':
            ext_group.member_list = self.get_member_list(ext_group)
            ext_group.can_edit = self.user_authorized(user, ext_group)
            ext_group.manager_group_uuid = (
                ext_group.uuid
                if ext_group.is_manager_group()
                else ext_group.manager_group.uuid
            )
            bundle = self.build_bundle(obj=ext_group, request=request)
            return self.create_response(request, self.full_dehydrate(bundle))
        elif request.method == 'PATCH':
            if not self.user_authorized(user, ext_group):
                return HttpUnauthorized()

            data = json.loads(request.body)
            new_member_list = data['member_list']

            # Remove old members before updating.
            ext_group.user_set.clear()

            for m in new_member_list:
                ext_group.user_set.add(int(m['user_id']))

            # Managers should be in the groups they manage.
            if ext_group.is_manager_group():
                for g in ext_group.managed_group.all():
                    for m in new_member_list:
                        g.user_set.add(int(m['user_id']))

            return HttpAccepted()
        elif request.method == 'POST':
            if not self.user_authorized(user, ext_group):
                return HttpUnauthorized()

            data = json.loads(request.body)
            new_member = data['user_id']
            ext_group.user_set.add(new_member)

            if ext_group.is_manager_group():
                for g in ext_group.managed_group.all():
                    g.user_set.add(new_member)

            return HttpAccepted()
        else:
            return HttpMethodNotAllowed()

    def ext_groups_members_detail(self, request, **kwargs):
        ext_group = self.get_ext_group_or_fail(kwargs['uuid'])
        user = request.user

        if request.method == 'GET':
            return self.ext_groups_members_basic(self, request, **kwargs)
        elif request.method == 'DELETE':
            # Removing yourself - must delete to leave if last member.
            if user.id == int(kwargs['user_id']):

                # Prevent users from leaving default public group
                if ext_group.name == 'Public':
                    return HttpForbidden('Members may not leave Public group')

                if ext_group.user_set.count() == 1:
                    return HttpForbidden('Last member - must delete group')

                # When demoting yourself while targetting manager group.
                if (ext_group.is_manager_group() and
                        ext_group.user_set.count() == 1):
                    return HttpForbidden(
                        'Last manager must delete group to leave')

                if (not ext_group.is_manager_group() and
                        user in ext_group.manager_group.user_set.all() and
                        ext_group.manager_group.user_set.count() == 1):
                    return HttpForbidden(
                        'Last manager must delete group to leave')

                ext_group.user_set.remove(user)

                if not ext_group.is_manager_group():
                    ext_group.manager_group.user_set.remove(user)

                return HttpNoContent()

            # Removing other people from the group
            else:
                if not self.user_authorized(user, ext_group):
                    return HttpUnauthorized()

                if ext_group.is_manager_group():
                    ext_group.user_set.remove(int(kwargs['user_id']))
                else:
                    ext_group.user_set.remove(int(kwargs['user_id']))
                    ext_group.manager_group.user_set.remove(
                        int(kwargs['user_id']))
                return HttpNoContent()
        else:
            return HttpMethodNotAllowed()

    def ext_groups_members_list(self, request, **kwargs):
        user = request.user

        if request.method == 'GET':
            ext_group_list = self.ext_groups_with_user(user)

            for i in ext_group_list:
                i.member_list = self.get_member_list(i)
                i.can_edit = self.user_authorized(user, i)
                i.manager_group_uuid = (
                    i.uuid if i.is_manager_group() else i.manager_group.uuid
                )
            return self.create_response(
                request,
                {
                    'meta': {
                        'total_count': len(ext_group_list)
                    },
                    'objects': map(
                        lambda g: self.full_dehydrate(
                            self.build_bundle(obj=g, request=request)),
                        ext_group_list)
                }
            )
        else:
            return HttpMethodNotAllowed()<|MERGE_RESOLUTION|>--- conflicted
+++ resolved
@@ -10,11 +10,7 @@
 
 from django.conf import settings
 from django.conf.urls import url
-<<<<<<< HEAD
 from django.contrib.auth.models import Group
-=======
-from django.contrib.auth.models import Group, User
->>>>>>> 03c076d3
 from django.contrib.sites.models import get_current_site
 from django.core.mail import EmailMessage
 from django.forms import ValidationError
@@ -29,465 +25,14 @@
 from tastypie.http import (HttpAccepted, HttpBadRequest, HttpCreated,
                            HttpForbidden, HttpMethodNotAllowed,
                            HttpNoContent, HttpNotFound, HttpUnauthorized)
-<<<<<<< HEAD
 from tastypie.resources import ModelResource
 
 from .models import ExtendedGroup, Invitation
-=======
-from tastypie.resources import ModelResource, Resource
-
-from .models import (DataSet, ExtendedGroup, GroupManagement, Invitation,
-                     Project, Workflow)
->>>>>>> 03c076d3
+
 
 logger = logging.getLogger(__name__)
 
 
-<<<<<<< HEAD
-=======
-class GroupManagementResource(Resource):
-    group_id = fields.IntegerField(attribute='group_id', null=True)
-    group_name = fields.CharField(attribute='group_name', null=True)
-    member_list = fields.ListField(attribute='member_list', null=True)
-    perm_list = fields.ListField(attribute='perm_list', null=True)
-    can_edit = fields.BooleanField(attribute='can_edit', default=False)
-    manager_group = fields.BooleanField(attribute='is_manager_group',
-                                        default=False)
-    manager_group_id = fields.IntegerField(attribute='manager_group_id',
-                                           null=True)
-
-    class Meta:
-        resource_name = 'groups'
-        object_class = GroupManagement
-        detail_uri_name = 'group_id'
-        authentication = SessionAuthentication()
-        # authorization = GuardianAuthorization
-        authorization = Authorization()
-
-    def get_user(self, user_id):
-        user_list = User.objects.filter(id=int(user_id))
-        return None if len(user_list) == 0 else user_list[0]
-
-    def get_group(self, group_id):
-        group_list = Group.objects.filter(id=int(group_id))
-        return None if len(group_list) == 0 else group_list[0]
-
-    def groups_with_user(self, user):
-        # Allow or disallow manager groups to show in queries.
-        return filter(
-            lambda g:
-            not self.is_manager_group(g) and user in g.user_set.all(),
-            Group.objects.all())
-
-    def is_manager_group(self, group):
-        return not group.extendedgroup.is_managed()
-
-    # Removes the user from both the manager and user group.
-    def full_remove(self, user, group):
-        if self.is_manager_group(group):
-            group.user_set.remove(user)
-
-            for i in group.extendedgroup.managed_group.all():
-                i.user_set.remove(user)
-        else:
-            group.user_set.remove(user)
-            group.extendedgroup.manager_group.user_set.remove(user)
-
-    def get_member_list(self, group):
-        return map(
-            lambda u: {
-                'user_id': u.id,
-                'username': u.username,
-                'first_name': u.first_name,
-                'last_name': u.last_name,
-                'is_manager': self.is_manager_group(group) and
-                              u in group.user_set.all() or
-                              not self.is_manager_group(group) and
-                              u in
-                              group.extendedgroup.manager_group.user_set.all()
-            },
-            group.user_set.all())
-
-    # Group permissions against a single resource.
-    def get_perms(self, res, group):
-        # Default values.
-        perms = {
-            'uuid': res.uuid,
-            'name': res.name,
-            'type': res._meta.object_name,
-            'read': False,
-            'change': False
-        }
-
-        if self.res_type._meta.verbose_name == 'dataset':
-            perms['read_meta'] = False
-
-        # Find matching perms if available.
-        for i in res.get_groups():
-            if i['group'].group_ptr.id == group.id:
-                perms['read'] = i['read']
-                perms['change'] = i['change']
-                if self.res_type._meta.verbose_name == 'dataset':
-                    perms['read_meta'] = i['read_meta']
-
-        return perms
-
-    def get_perm_list(self, group):
-        dataset_perms = filter(
-            lambda r: r['read_meta'],
-            map(lambda r: self.get_perms(r, group), DataSet.objects.all()))
-        project_perms = filter(
-            lambda r: r['read'],
-            map(lambda r: self.get_perms(r, group), Project.objects.all()))
-        workflow_perms = filter(
-            lambda r: r['read'],
-            map(lambda r: self.get_perms(r, group), Workflow.objects.all()))
-        # workflow_engine_perms = map(f, WorkflowEngine.objects.all())
-        # download_perms = map(f, Download.objects.all())
-        return dataset_perms + project_perms + workflow_perms
-
-    # Bundle building methods.
-
-    # The group_list is actually a list of GroupManagement objects.
-    def build_group_list(self, user, group_list, **kwargs):
-        if 'members' in kwargs and kwargs['members']:
-            for i in group_list:
-                group = self.get_group(i.group_id)
-                setattr(i, 'member_list', self.get_member_list(group))
-
-        if 'perms' in kwargs and kwargs['perms']:
-            for i in group_list:
-                group = self.get_group(i.group_id)
-                setattr(i, 'perm_list', self.get_perm_list(group))
-
-        return group_list
-
-    def build_bundle_list(self, request, group_list, **kwargs):
-        bundle = []
-
-        for i in group_list:
-            built_obj = self.build_bundle(obj=i, request=request)
-            bundle.append(self.full_dehydrate(built_obj))
-
-        return bundle
-
-    def build_object_list(self, bundle, **kwargs):
-        return {
-            'meta': {
-                'total_count': len(bundle)
-            },
-            'objects': bundle
-        }
-
-    def build_response(self, request, object_list, **kwargs):
-        return self.create_response(request, object_list)
-
-    # Simplify things for GET requests.
-    def process_get(self, request, group, **kwargs):
-        user = request.user
-        m_group_list = self.build_group_list(user, [group], **kwargs)
-        bundle = self.build_bundle_list(request, m_group_list, **kwargs)[0]
-        return self.build_response(request, bundle, **kwargs)
-
-    def process_get_list(self, request, group_list, **kwargs):
-        user = request.user
-        m_group_list = self.build_group_list(user, group_list, **kwargs)
-        bundle = self.build_bundle_list(request, m_group_list, **kwargs)
-        object_list = self.build_object_list(bundle, **kwargs)
-        return self.build_response(request, object_list, **kwargs)
-
-    # This implies that users just have to be in the manager group, not
-    # necessarily in the group itself.
-    def user_authorized(self, user, group):
-        user_set = group.user_set \
-            if self.is_manager_group(group) \
-            else group.extendedgroup.manager_group.user_set
-        return user in user_set.all()
-
-    # Endpoints for this resource.
-
-    def detail_uri_kwargs(self, bundle_or_obj):
-        return {
-            'group_id': bundle_or_obj.obj.group_id
-            if isinstance(bundle_or_obj, Bundle)
-            else bundle_or_obj.group_id
-        }
-
-    def prepend_urls(self):
-        return [
-            url(r'^groups/(?P<id>[0-9]+)/$',
-                self.wrap_view('group_basic'),
-                name='api_group_basic'),
-            url(r'^groups/$',
-                self.wrap_view('group_basic_list'),
-                name='api_group_basic_list'),
-            url(r'^groups/(?P<id>[0-9]+)/members/$',
-                self.wrap_view('group_members'),
-                name='api_group_members'),
-            url(r'^groups/(?P<id>[0-9]+)/members/(?P<user_id>[0-9])/$',
-                self.wrap_view('group_members_detail'),
-                name='api_group_members_detail'),
-            url(r'^groups/members/$',
-                self.wrap_view('group_members_list'),
-                name='api_group_members_list'),
-            url(r'^groups/(?P<id>[0-9]+)/perms/$',
-                self.wrap_view('group_perms'),
-                name='api_group_perms'),
-            url(r'^groups/perms/$',
-                self.wrap_view('group_perms_list'),
-                name='api_group_perms_list'),
-        ]
-
-    def group_basic(self, request, **kwargs):
-        user = request.user
-        group = self.get_group(kwargs['id'])
-
-        if not user.is_authenticated():
-            return HttpUnauthorized()
-
-        if request.method == 'GET':
-            group_obj = GroupManagement(
-                group.id,
-                group.name,
-                None,
-                None,
-                self.user_authorized(user, group),
-                self.is_manager_group(group),
-                group.id
-                if self.is_manager_group(group)
-                else group.extendedgroup.manager_group.id)
-            return self.process_get(request, group_obj, **kwargs)
-        elif request.method == 'DELETE':
-            if not self.user_authorized(user, group):
-                return HttpUnauthorized()
-
-            # Cannot delete manager groups directly, must delete their managed
-            # group, which causes manager group deletion.
-            if self.is_manager_group(group):
-                return HttpUnauthorized()
-
-            group.delete()
-            group.extendedgroup.manager_group.delete()
-            return HttpNoContent()
-        else:
-            return HttpMethodNotAllowed()
-
-    def group_basic_list(self, request, **kwargs):
-        user = request.user
-
-        if not user.is_authenticated():
-            return HttpUnauthorized()
-
-        if request.method == 'GET':
-            group_list = self.groups_with_user(user)
-
-            group_obj_list = map(
-                lambda g: GroupManagement(
-                    g.id,
-                    g.name,
-                    None,
-                    None,
-                    self.user_authorized(user, g),
-                    self.is_manager_group(g),
-                    g.id
-                    if self.is_manager_group(g)
-                    else g.extendedgroup.manager_group.id),
-                group_list)
-
-            return self.process_get_list(request, group_obj_list, **kwargs)
-        elif request.method == 'POST':
-            data = json.loads(request.body)
-            new_group = ExtendedGroup(name=data['name'])
-            new_group.save()
-            new_group.group_ptr.user_set.add(user)
-            new_group.manager_group.user_set.add(user)
-            return HttpCreated()
-        else:
-            return HttpMethodNotAllowed()
-
-    def group_members(self, request, **kwargs):
-        user = request.user
-        group = self.get_group(kwargs['id'])
-
-        if request.method == 'GET':
-            group_obj = GroupManagement(
-                group.id,
-                group.name,
-                self.get_member_list(group),
-                None,
-                self.user_authorized(user, group),
-                self.is_manager_group(group),
-                group.id
-                if self.is_manager_group(group)
-                else group.extendedgroup.manager_group.id)
-            kwargs['members'] = True
-            return self.process_get(request, group_obj, **kwargs)
-        elif request.method == 'PATCH':
-            if not self.user_authorized(user, group):
-                return HttpUnauthorized()
-
-            data = json.loads(request.body)
-            new_member_list = data['member_list']
-
-            # Remove old members before updating.
-            group.user_set.clear()
-
-            for m in new_member_list:
-                group.user_set.add(int(m['id']))
-
-            # Managers should also be in groups they manage.
-            if self.is_manager_group(group):
-                for g in group.extendedgroup.managed_group.all():
-                    for m in new_member_list:
-                        g.user_set.add(int(m['id']))
-
-            return HttpAccepted()
-        elif request.method == 'POST':
-            if not self.user_authorized(user, group):
-                return HttpUnauthorized()
-
-            data = json.loads(request.body)
-            new_member = data['user_id']
-            group.user_set.add(new_member)
-
-            if self.is_manager_group(group):
-                for g in group.extendedgroup.managed_group.all():
-                    g.user_set.add(new_member)
-
-            return HttpAccepted()
-        else:
-            return HttpMethodNotAllowed()
-
-    def group_members_detail(self, request, **kwargs):
-        group = self.get_group(kwargs['id'])
-        user = request.user
-
-        if not user.is_authenticated():
-            return HttpUnauthorized()
-
-        if request.method == 'GET':
-            raise NotImplementedError()
-        elif request.method == 'DELETE':
-            # Removing yourself - can't leave a group if you're the last
-            # member, must delete it.
-            if user.id == int(kwargs['user_id']):
-                if group.user_set.count() == 1:
-                    return HttpForbidden('Last member - must delete group')
-
-                # When demoting yourself while targetting manager group.
-                if (self.is_manager_group(group) and
-                        group.user_set.count() == 1):
-                    return HttpForbidden(
-                        'Last manager must delete group to leave')
-
-                if (not self.is_manager_group(group) and user in
-                        group.extendedgroup.manager_group.user_set.all()):
-                    if group.extendedgroup.manager_group.user_set.count() == 1:
-                        return HttpForbidden(
-                            'Last manager must delete group to leave')
-
-                group.user_set.remove(user)
-
-                if not self.is_manager_group(group):
-                    group.extendedgroup.manager_group.user_set.remove(user)
-
-                return HttpNoContent()
-
-            # Removing other people from the group
-            if not self.user_authorized(user, group):
-                return HttpUnauthorized()
-
-            if self.is_manager_group(group):
-                group.user_set.remove(int(kwargs['user_id']))
-            else:
-                group.user_set.remove(int(kwargs['user_id']))
-                group.extendedgroup.manager_group.user_set.remove(
-                    int(kwargs['user_id']))
-            return HttpNoContent()
-        else:
-            return HttpMethodNotAllowed()
-
-    def group_members_list(self, request, **kwargs):
-        user = request.user
-
-        if not user.is_authenticated():
-            return HttpUnauthorized()
-
-        if request.method == 'GET':
-            group_list = self.groups_with_user(user)
-
-            group_obj_list = map(
-                lambda g: GroupManagement(
-                    g.id,
-                    g.name,
-                    self.get_member_list(g),
-                    None,
-                    self.user_authorized(user, g),
-                    self.is_manager_group(g),
-                    g.id
-                    if self.is_manager_group(g)
-                    else g.extendedgroup.manager_group.id),
-                group_list)
-
-            kwargs['members'] = True
-            return self.process_get_list(request, group_obj_list, **kwargs)
-        else:
-            return HttpMethodNotAllowed()
-
-    def group_perms(self, request, **kwargs):
-        user = request.user
-        group = self.get_group(kwargs['id'])
-
-        if not user.is_authenticated():
-            return HttpUnauthorized()
-
-        if request.method == 'GET':
-            group_obj = GroupManagement(
-                group.id,
-                group.name,
-                None,
-                self.get_perm_list(group),
-                self.user_authorized(user, group),
-                self.is_manager_group(group),
-                group.id
-                if self.is_manager_group(group)
-                else group.extendedgroup.manager_group.id)
-            kwargs['perms'] = True
-            return self.process_get(request, group_obj, **kwargs)
-        elif request.method == 'PATCH':
-            raise NotImplementedError()
-        else:
-            return HttpMethodNotAllowed()
-
-    def group_perms_list(self, request, **kwargs):
-        user = request.user
-
-        if not user.is_authenticated():
-            return HttpUnauthorized()
-
-        if request.method == 'GET':
-            group_list = self.groups_with_user(user)
-
-            group_obj_list = map(
-                lambda g: GroupManagement(
-                    g.id,
-                    g.name,
-                    None,
-                    self.get_perm_list(g),
-                    self.user_authorized(user, g),
-                    self.is_manager_group(g),
-                    g.id
-                    if self.is_manager_group(g)
-                    else g.extendedgroup.manager_group.id),
-                group_list)
-
-            kwargs['perms'] = True
-            return self.process_get_list(request, group_obj_list, **kwargs)
-        else:
-            return HttpMethodNotAllowed()
-
-
->>>>>>> 03c076d3
 class InvitationResource(ModelResource):
     sender_id = fields.IntegerField(attribute='sender__id', null=True)
 
