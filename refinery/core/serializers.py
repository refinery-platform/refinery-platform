import logging

import celery
from rest_framework import serializers

<<<<<<< HEAD
import file_store
import data_set_manager
from .models import DataSet, Workflow, NodeGroup
=======
from .models import NodeGroup, Workflow
from data_set_manager.models import Assay, Node, Study
from file_store.models import FileStoreItem
>>>>>>> 1d0df16e


logger = logging.getLogger(__name__)


class DataSetSerializer(serializers.ModelSerializer):
    class Meta:
        model = DataSet
        fields = ['name', 'summary', 'description', 'slug']

    def partial_update(self, instance, validated_data):
        """
        Update and return an existing `DataSet` instance, given the
        validated data.
        """
        instance.name = validated_data.get('name', instance.name)
        instance.summary = validated_data.get('summary', instance.summary)
        instance.description = validated_data.get(
            'description', instance.description
        )
        instance.slug = validated_data.get('slug', instance.slug)

        instance.save()
        return instance


class NodeGroupSerializer(serializers.ModelSerializer):
    # Slug related field associated uuids with model
    nodes = serializers.SlugRelatedField(
        many=True, slug_field='uuid',
        queryset=Node.objects.all(),
        required=False, allow_null=True)
    assay = serializers.SlugRelatedField(
        queryset=Assay.objects.all(),
        slug_field='uuid')
    study = serializers.SlugRelatedField(
        queryset=Study.objects.all(),
        slug_field='uuid')

    class Meta:
        model = NodeGroup
        fields = ('uuid', 'node_count', 'is_implicit', 'study',
                  'assay', 'is_current', 'nodes', 'name')

    def create(self, validated_data):
        node_group = NodeGroup.objects.create(
            study=validated_data.get('study'),
            assay=validated_data.get('assay'),
            name=validated_data.get('name'),
            is_current=validated_data.get('is_current', False),
        )
        # Add foreign keys after object is created
        if validated_data.get('nodes'):
            node_group.nodes.add(*validated_data.get('nodes'))
            node_group.node_count = len(validated_data.get('nodes'))
            node_group.save()

        return node_group

    def update(self, instance, validated_data):
        """
        Update and return an existing `NodeGroup` instance, given the
        validated data.
        """
        if validated_data.get('nodes'):
            instance.nodes = validated_data.get('nodes', instance.nodes)
            instance.node_count = len(validated_data.get('nodes'))

        instance.is_current = validated_data.get('is_current',
                                                 instance.is_current)
        instance.save()
        return instance


class WorkflowSerializer(serializers.HyperlinkedModelSerializer):
    instance = serializers.HyperlinkedIdentityField(
        view_name='workflow-detail')
    workflow_engine = serializers.StringRelatedField()
    data_inputs = serializers.StringRelatedField()
    input_relationships = serializers.StringRelatedField()

    class Meta:
        model = Workflow


class NodeSerializer(serializers.HyperlinkedModelSerializer):
    assay = serializers.StringRelatedField()
    study = serializers.StringRelatedField()
    child_nodes = serializers.SerializerMethodField('_get_children')
    parent_nodes = serializers.SerializerMethodField('_get_parents')
    auxiliary_nodes = serializers.SerializerMethodField('_get_aux_nodes')
    auxiliary_file_generation_task_state = serializers.SerializerMethodField(
                '_get_aux_node_task_state'
            )
    file_extension = serializers.SerializerMethodField(
        '_get_file_extension')
    relative_file_store_item_url = serializers.SerializerMethodField(
        '_get_relative_url')
    ready_for_igv_detail_view = serializers.SerializerMethodField(
     '_ready_for_igv_detail_view')
    is_auxiliary_node = serializers.SerializerMethodField(
     '_is_auxiliary_node')

    def _get_children(self, obj):
        return obj.get_children()

    def _get_parents(self, obj):
        return obj.get_parents()

    def _get_aux_nodes(self, obj):
        aux_nodes = obj.get_auxiliary_nodes()
        urls = []
        for uuid in aux_nodes:
            try:
                node = Node.objects.get(uuid=uuid)
                urls.append(node.get_relative_file_store_item_url())
            except (Node.DoesNotExist,
                    Node.MultipleObjectsReturned) as e:
                logger.debug(e)
        return urls

    def _get_aux_node_task_state(self, obj):
        return obj.get_auxiliary_file_generation_task_state()

    def _get_file_extension(self, obj):
        try:
            return FileStoreItem.objects.get(
                    uuid=obj.file_uuid).get_file_extension()
        except (FileStoreItem.DoesNotExist,
                FileStoreItem.MultipleObjectsReturned) as e:
            logger.debug(e)
            return None

    def _get_relative_url(self, obj):
        return obj.get_relative_file_store_item_url() or None

    def _ready_for_igv_detail_view(self, obj):
        if not obj.is_auxiliary_node:
            ready_for_igv_detail_view = True
            for item in obj.get_auxiliary_nodes():
                try:
                    node = Node.objects.get(uuid=item)
                except (Node.DoesNotExist,
                        Node.MultipleObjectsReturned) \
                        as e:
                    logger.error(e)
                    return False

                state = node.get_auxiliary_file_generation_task_state()
                if not state == celery.states.SUCCESS:
                    ready_for_igv_detail_view = False

            return ready_for_igv_detail_view
        else:
            return None

    def _is_auxiliary_node(self, obj):
        return obj.is_auxiliary_node

    class Meta:
        model = Node
        fields = [
            'uuid',
            'name',
            'type',
            'analysis_uuid',
            'subanalysis',
            'assay',
            'study',
            'relative_file_store_item_url',
            'parent_nodes',
            'child_nodes',
            'auxiliary_nodes',
            'is_auxiliary_node',
            'file_extension',
            'auxiliary_file_generation_task_state',
            'ready_for_igv_detail_view',
            'file_uuid'
        ]<|MERGE_RESOLUTION|>--- conflicted
+++ resolved
@@ -2,22 +2,26 @@
 
 import celery
 from rest_framework import serializers
+from rest_framework.validators import UniqueValidator
 
-<<<<<<< HEAD
-import file_store
-import data_set_manager
-from .models import DataSet, Workflow, NodeGroup
-=======
-from .models import NodeGroup, Workflow
+from .models import DataSet, NodeGroup, Workflow
 from data_set_manager.models import Assay, Node, Study
 from file_store.models import FileStoreItem
->>>>>>> 1d0df16e
 
 
 logger = logging.getLogger(__name__)
 
 
 class DataSetSerializer(serializers.ModelSerializer):
+    slug = serializers.CharField(
+            max_length=250,
+            validators=[UniqueValidator(
+                queryset=DataSet.objects.all(),
+                message='Slugs must be unique.'
+            )]
+    )
+    description = serializers.CharField(max_length=5000)
+
     class Meta:
         model = DataSet
         fields = ['name', 'summary', 'description', 'slug']
