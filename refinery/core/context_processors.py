"""
Created on Aug 23, 2012

@author: nils
"""

# a context processor to pass settings variables to views by default
# from: http://stackoverflow.com/q/433162

import logging

from django.conf import settings
from django.contrib.sites.models import Site

logger = logging.getLogger(__name__)


def extra_context(context):
    """return values you want as a dictionary"""
    """!!!!!!!!!!!!!!!!!!!!!!!!!!!!!!!!!!!!!!!!!!!!!!!!!!!!!!!!!!!!!!!!!!!!!!
    WARNING: Be careful adding Django settings to this dictionary as
    it exposes each of these settings to the template context/javascript
    console!
    !!!!!!!!!!!!!!!!!!!!!!!!!!!!!!!!!!!!!!!!!!!!!!!!!!!!!!!!!!!!!!!!!!!!!!!!!
    """
    return {
        "ADMIN_EMAIL": settings.ADMINS[0][1],
        "CURRENT_COMMIT": settings.CURRENT_COMMIT,
        "DEBUG": settings.DEBUG,
        "REFINERY_CUSTOM_NAVBAR_ITEM": settings.REFINERY_CUSTOM_NAVBAR_ITEM,
        "REFINERY_CSS": settings.REFINERY_CSS,
        "REFINERY_MAIN_LOGO": settings.REFINERY_MAIN_LOGO,
        "REFINERY_INNER_NAVBAR_HEIGHT": settings.REFINERY_INNER_NAVBAR_HEIGHT,
        "REFINERY_BASE_URL": Site.objects.get_current().domain,
        "REFINERY_SOLR_BASE_URL": settings.REFINERY_SOLR_BASE_URL,
        "REFINERY_GOOGLE_ANALYTICS_ID": settings.REFINERY_GOOGLE_ANALYTICS_ID,
        "REFINERY_INSTANCE_NAME": Site.objects.get_current().name,
        "REFINERY_REPOSITORY_MODE": settings.REFINERY_REPOSITORY_MODE,
        "REFINERY_CONTACT_EMAIL": settings.DEFAULT_FROM_EMAIL,
        "REGISTRATION_OPEN": settings.REGISTRATION_OPEN,
        "REFINERY_REGISTRATION_CLOSED_MESSAGE":
            settings.REFINERY_REGISTRATION_CLOSED_MESSAGE,
        "ACCOUNT_ACTIVATION_DAYS": settings.ACCOUNT_ACTIVATION_DAYS,
        "REFINERY_BANNER": settings.REFINERY_BANNER,
        "REFINERY_BANNER_ANONYMOUS_ONLY":
            settings.REFINERY_BANNER_ANONYMOUS_ONLY,
        "REFINERY_EXTERNAL_AUTH": settings.REFINERY_EXTERNAL_AUTH,
        "REFINERY_EXTERNAL_AUTH_MESSAGE":
            settings.REFINERY_EXTERNAL_AUTH_MESSAGE,
        "REFINERY_TUTORIAL_STEPS": settings.REFINERY_TUTORIAL_STEPS,
        "SOLR_SYNONYM_SEARCH": settings.SOLR_SYNONYMS,
        "STATIC_URL": settings.STATIC_URL,
<<<<<<< HEAD
        "DEPLOYMENT_PLATFORM": settings.DEPLOYMENT_PLATFORM,
=======
        "USER_FILES_COLUMNS": settings.USER_FILES_COLUMNS
>>>>>>> 06828844
    }<|MERGE_RESOLUTION|>--- conflicted
+++ resolved
@@ -50,9 +50,6 @@
         "REFINERY_TUTORIAL_STEPS": settings.REFINERY_TUTORIAL_STEPS,
         "SOLR_SYNONYM_SEARCH": settings.SOLR_SYNONYMS,
         "STATIC_URL": settings.STATIC_URL,
-<<<<<<< HEAD
         "DEPLOYMENT_PLATFORM": settings.DEPLOYMENT_PLATFORM,
-=======
         "USER_FILES_COLUMNS": settings.USER_FILES_COLUMNS
->>>>>>> 06828844
     }