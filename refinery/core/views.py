from collections import defaultdict
from core.forms import ProjectForm, UserForm, UserProfileForm, WorkflowForm, DataSetForm
from core.models import ExtendedGroup, Project, DataSet, Workflow, UserProfile, \
    WorkflowEngine, Analysis, get_shared_groups
from data_set_manager.models import *
from data_set_manager.utils import get_matrix
from datetime import datetime
from django.contrib.auth.decorators import login_required
from django.contrib.auth.models import User, Group
from django.contrib.sites.models import get_current_site
from django.core.paginator import Paginator, EmptyPage, PageNotAnInteger
from django.core.urlresolvers import resolve, reverse
from django.http import HttpResponse, HttpResponseForbidden, \
    HttpResponseRedirect
from django.shortcuts import render_to_response, get_object_or_404
from django.template import RequestContext, loader
from django.utils import simplejson
from file_store.models import FileStoreItem, FileStoreItem
from galaxy_connector.models import Instance
from guardian.shortcuts import get_objects_for_group, get_objects_for_user, \
    get_perms, get_objects_for_group, get_objects_for_user, get_perms, \
    get_users_with_perms
from haystack.query import SearchQuerySet
from visualization_manager.views import igv_multi_species
import json
import logging
import os.path
import settings
import urllib2


logger = logging.getLogger(__name__)

def home(request):
    if request.user.is_superuser:
        users = User.objects.all()
    else:
        users = []

    if not request.user.is_authenticated():
        group = ExtendedGroup.objects.public_group()
        
        projects = get_objects_for_group( group, "core.read_project" ).filter( is_catch_all=False )
        workflow_engines = get_objects_for_group( group, "core.read_workflowengine" )
        data_sets = get_objects_for_group( group, "core.read_dataset" )
        workflows = get_objects_for_group( group, "core.read_workflow" )
        unassigned_analyses = []
    else:
        projects = get_objects_for_user( request.user, "core.read_project" ).filter( is_catch_all=False )
        unassigned_analyses = request.user.get_profile().catch_all_project.analyses.all().order_by( "-time_start" )
        workflow_engines = get_objects_for_user( request.user, "core.read_workflowengine" )
        workflows = get_objects_for_user( request.user, "core.read_workflow" )
        data_sets = get_objects_for_user( request.user, "core.read_dataset" )
            
    return render_to_response('core/home.html', {'users': users, 'projects': projects, 'unassigned_analyses': unassigned_analyses, 'workflow_engines': workflow_engines, 'workflows': workflows, 'data_sets': data_sets }, context_instance=RequestContext( request ) )


def about(request):
    return render_to_response('core/about.html', {'site_name': get_current_site(request).name}, context_instance=RequestContext( request ) )

def contact(request):
    return render_to_response('core/contact.html', {}, context_instance=RequestContext( request ) )

def statistics(request):
    users = User.objects.count()
    groups = Group.objects.count()
    projects = Project.objects.count()
    data_sets = DataSet.objects.count()
    workflows = Workflow.objects.count()
    files = FileStoreItem.objects.count()

    uri = request.build_absolute_uri()
    base_url = uri.split( request.get_full_path() )[0]
    
    return render_to_response('core/statistics.html', { "users": users, "groups": groups, "projects": projects, "workflows": workflows, "data_sets": data_sets, "files": files, "base_url": base_url }, context_instance=RequestContext( request ) )

def custom_error_page(request, template, msg):
    temp_loader = loader.get_template(template)
    context = RequestContext(request, {'msg': msg})
    return temp_loader.render(context)

@login_required()
def user(request, query):
    
    try:
        user = User.objects.get( username=query )
    except User.DoesNotExist:
        user = get_object_or_404( UserProfile, uuid=query ).user
        
    if len( get_shared_groups( request.user, user ) ) == 0 and user != request.user:
        return HttpResponseForbidden(custom_error_page(request, '403.html', "You are not allowed to view the profile of user " + user.username + "."))

    return render_to_response('core/user.html', {'profile_user': user }, context_instance=RequestContext( request ) )


@login_required()
def user_profile(request):
    return user(request, request.user.get_profile().uuid)

@login_required()
def user_edit(request, uuid):
    profile_object = get_object_or_404(UserProfile, uuid=uuid)
    user_object = profile_object.user
    if request.method == "POST":
        uform = UserForm(data=request.POST, instance=user_object)
        pform = UserProfileForm(data=request.POST, instance=profile_object)
        if uform.is_valid() and pform.is_valid():
            user = uform.save()
            profile = pform.save(commit = False)
            profile.user = user
            profile.save()
            return HttpResponseRedirect(reverse('core.views.user', args=(uuid,)))
    else:
        uform = UserForm(instance=user_object)
        pform = UserProfileForm(instance=profile_object)
        
    return render_to_response('core/edit_user.html', {'profile_user': user_object, 'uform': uform, 'pform': pform}, context_instance=RequestContext(request))

@login_required()
def user_profile_edit(request):
    return user_edit(request, request.user.get_profile().uuid)

@login_required()
def group(request, query):
    
    group = get_object_or_404( ExtendedGroup, uuid=query )

    # only group members are allowed to see group pages
    if not group.id in request.user.groups.values_list('id', flat=True):
        return HttpResponseForbidden(custom_error_page(request, '403.html', "You are not allowed to view group " + group.name + "."))
        
                        
    return render_to_response('core/group.html', {'group': group }, context_instance=RequestContext( request ) )


def project_slug(request,slug):
    p = get_object_or_404( Project, slug=slug )    
    return project(request,p.uuid)


def project(request, uuid):
    project = get_object_or_404( Project, uuid=uuid )
    public_group = ExtendedGroup.objects.public_group()
        
    if not request.user.has_perm('core.read_project', project ):
        if not 'read_project' in get_perms( public_group, project ):
            return HttpResponseForbidden(custom_error_page(request, '403.html', "You are not allowed to view this project."))
                
    analyses = project.analyses.all()
    
    return render_to_response('core/project.html', { 'project': project, "analyses": analyses }, context_instance=RequestContext( request ) )


@login_required()
def project_new(request):
    if request.method == "POST": # If the form has been submitted...
        form = ProjectForm( request.POST ) # A form bound to the POST data
        if form.is_valid(): # All validation rules pass
            
            project = form.save()
            project.set_owner( request.user )
            # Process the data in form.cleaned_data
            # ...
            
            return HttpResponseRedirect( reverse('project', args=(project.uuid,)) ) # Redirect after POST
    else:
        form = ProjectForm() # An unbound form

    return render_to_response( "core/project_new.html", {
        'form': form
        },
        context_instance=RequestContext( request )
    )    


@login_required()
def project_edit(request,uuid):
    project = get_object_or_404( Project, uuid=uuid )
        
    if not request.user.has_perm('core.change_project', project ):
        return HttpResponseForbidden(custom_error_page(request, '403.html', "You are not allowed to edit this project."))
            
    if request.method == "POST": # If the form has been submitted...
        form = ProjectForm(data=request.POST, instance=project) # A form bound to the POST data
        if form.is_valid(): # All validation rules pass            
            form.save()
            # Process the data in form.cleaned_data
            # ...
            return HttpResponseRedirect(reverse('core.views.project', args=(uuid,))) # Redirect after POST
    else:
        form = ProjectForm( instance=project ) # An unbound form

    return render_to_response( "core/project_edit.html", {
        'form': form,
        'project': project
        },
        context_instance=RequestContext( request )
    )    



def data_sets(request):
    if not request.user.is_authenticated():
        group = ExtendedGroup.objects.public_group()
        dataset_list = get_objects_for_group( group, "core.read_dataset" )
    else:
        dataset_list = get_objects_for_user(request.user, 'core.read_dataset')

    investigation_titles = list()
    studies = list()
    assays = list()
    for dataset in dataset_list:
        try:
            investigation = dataset.get_investigation()
            investigation_titles.append(investigation.get_title())
            
            study_count = investigation.get_study_count()
            if study_count > 1:
                studies.append("%d studies" % study_count)
            else:
                studies.append("1 study")

            assay_count = investigation.get_assay_count()
            if assay_count > 1:
                assays.append("%d assays" % assay_count)
            else:
                assays.append("1 assay")
        except:
            investigation_titles.append("--")
            studies.append("0 studies")
            assays.append("0 assays")
        
    datasets_info = zip(dataset_list, investigation_titles, studies, assays)
    
    #pagination
    paginator = Paginator(datasets_info, 15)
    
    page = request.GET.get('page')
    try:
        datasets = paginator.page(page)
    except PageNotAnInteger:
        datasets = paginator.page(1)
    except EmptyPage:
        datasets = paginator.page(paginator.num_pages)
    except TypeError:
        datasets = paginator.page(1)
        
    return render_to_response("core/data_sets.html", 
                              {'datasets': datasets},
                              context_instance=RequestContext(request))
    

def data_set_slug(request,slug):
    d = get_object_or_404( DataSet, slug=slug )    
    return data_set(request,d.uuid)


def data_set(request,uuid):    
    data_set = get_object_or_404( DataSet, uuid=uuid )
    public_group = ExtendedGroup.objects.public_group()
    
    if not request.user.has_perm( 'core.read_dataset', data_set ):
        if not 'read_dataset' in get_perms( public_group, data_set ):
            return HttpResponseForbidden(custom_error_page(request, '403.html', "You are not allowed to view this data set."))
            
    #get studies
    investigation = data_set.get_investigation()
    studies = investigation.study_set.all()
    
    # If repository mode, only return workflows tagged for the repository
    if (settings.REFINERY_REPOSITORY_MODE):
        workflows = Workflow.objects.filter(show_in_repository_mode=True)
    else:
        workflows = Workflow.objects.all()
    
    study_uuid = studies[0].uuid
    assay_uuid = studies[0].assay_set.all()[0].uuid
    
    # TODO: catch errors
    isatab_archive = None
    pre_isatab_archive = None
    
    try:
        if investigation.isarchive_file is not None:
            isatab_archive = FileStoreItem.objects.get( uuid=investigation.isarchive_file )
    except:
        pass

    try:
        if investigation.pre_isarchive_file is not None:
            pre_isatab_archive = FileStoreItem.objects.get( uuid=investigation.pre_isarchive_file )
    except:
        pass
        
    return render_to_response('core/data_set.html', 
                              {
                                'data_set': data_set, 
                                "studies": studies,
                                "study_uuid": study_uuid,
                                "assay_uuid": assay_uuid,
                                "has_change_dataset_permission": 'change_dataset' in get_perms( request.user, data_set ),
                                "workflows": workflows,
                                "isatab_archive": isatab_archive,
                                "pre_isatab_archive": pre_isatab_archive,                             
                              },
                              context_instance=RequestContext( request ) )


def data_set_edit(request,uuid):    
    data_set = get_object_or_404( DataSet, uuid=uuid )
    public_group = ExtendedGroup.objects.public_group()

    if not request.user.has_perm('core.change_dataset', data_set ):
        return HttpResponseForbidden(custom_error_page(request, '403.html', "You are not allowed to edit this data set."))

    #get studies
    investigation = data_set.get_investigation()
    studies = investigation.study_set.all()

    study_uuid = studies[0].uuid
    assay_uuid = studies[0].assay_set.all()[0].uuid

    # TODO: catch errors
    isatab_archive = None
    pre_isatab_archive = None

    try:
        if investigation.isarchive_file is not None:
            isatab_archive = FileStoreItem.objects.get( uuid=investigation.isarchive_file )
    except:
        pass

    try:
        if investigation.pre_isarchive_file is not None:
            pre_isatab_archive = FileStoreItem.objects.get( uuid=investigation.pre_isarchive_file )
    except:
        pass
    
    if request.method == "POST": # If the form has been submitted...
        form = DataSetForm(data=request.POST, instance=data_set) # A form bound to the POST data
        if form.is_valid(): # All validation rules pass    
            form.save()
            # Process the data in form.cleaned_data
            # ...
            return HttpResponseRedirect(reverse('core.views.data_set', args=(uuid,))) # Redirect after POST
    else:
        form = DataSetForm( instance=data_set ) # An unbound form

    return render_to_response('core/data_set_edit.html',
                              {
                               'data_set': data_set,
                                "studies": studies,
                                "study_uuid": study_uuid,
                                "assay_uuid": assay_uuid,
                                "isatab_archive": isatab_archive,
                                "pre_isatab_archive": pre_isatab_archive,
                               'form': form
                              },
                              context_instance=RequestContext(request))


def samples(request, ds_uuid, study_uuid, assay_uuid):
    data_set = get_object_or_404( DataSet, uuid=ds_uuid )
    
    # getting current workflows
    workflows = Workflow.objects.all();

    start = datetime.now()    
    node_matrix = get_matrix(node_type="Raw Data File", 
                                                  study_uuid=study_uuid, 
                                                  assay_uuid=assay_uuid
                                                  )
    end = datetime.now()
    print( "Time to retrieve node matrix: " + str(end - start))

    #import json
    #print json.dumps(node_matrix, indent=4)
    
    return render_to_response('core/samples.html', {'workflows': workflows, 'data_set': data_set, "matrix": node_matrix}, 
                              context_instance=RequestContext(request))


def workflow_slug(request,slug):
    w = get_object_or_404( Workflow, slug=slug )    
    return workflow(request,w.uuid)


def workflow(request, uuid):
    workflow = get_object_or_404( Workflow, uuid=uuid )
    public_group = ExtendedGroup.objects.public_group()
    
    if not request.user.has_perm('core.read_workflow', workflow ):
        if not 'read_workflow' in get_perms( public_group, workflow ):
            return HttpResponseForbidden(custom_error_page(request, '403.html', "You are not allowed to view this workflow."))
            
    return render_to_response('core/workflow.html', { 'workflow': workflow }, context_instance=RequestContext( request ) )


@login_required()
def workflow_edit(request, uuid):
    workflow = get_object_or_404( Workflow, uuid=uuid )

    if not request.user.has_perm('core.change_workflow', workflow ):
        return HttpResponseForbidden(custom_error_page(request, '403.html', "You are not allowed to edit this workflow."))

    if request.method == "POST": # If the form has been submitted...
        form = WorkflowForm(data=request.POST, instance=workflow) # A form bound to the POST data
        if form.is_valid(): # All validation rules pass    
            form.save()
            # Process the data in form.cleaned_data
            # ...
            return HttpResponseRedirect(reverse('core.views.workflow', args=(uuid,))) # Redirect after POST
    else:
        form = WorkflowForm( instance=workflow ) # An unbound form
    
    return render_to_response('core/workflow_edit.html', {'workflow': workflow, 'form': form}, context_instance=RequestContext(request))

def workflow_engine(request,uuid):  
    workflow_engine = get_object_or_404( WorkflowEngine, uuid=uuid )
    public_group = ExtendedGroup.objects.public_group()
    
    if not request.user.has_perm('core.read_workflowengine', workflow_engine ):
        if not 'read_workflowengine' in get_perms( public_group, workflow_engine ):
            return HttpResponseForbidden(custom_error_page(request, '403.html', "You are not allowed to view this workflow engine."))
            
    return render_to_response('core/workflow_engine.html', { 'workflow_engine': workflow_engine }, context_instance=RequestContext( request ) )


def admin_test_data( request ):
    '''
    This function creates test data for Refinery:
    - user accounts:
    - groups:
    - projects:
    - workflow engines:
    - workflows:
    - analyses
    '''
    
    users = [ 
             { "username": ".nils",
               "password": "test",
               "first_name": "Nils",
               "last_name": "Gehlenborg",
               "email": "nils@hms.harvard.edu",
               "affiliation": "Harvard Medical School"
             },
             { "username": ".richard",
               "password": "test",
               "first_name": "Richard",
               "last_name": "Park",
               "email": "rpark@bu.edu",
               "affiliation": "Boston University"
             },
             { "username": ".psalm",
               "password": "test",
               "first_name": "Psalm",
               "last_name": "Haseley",
               "email": "psm3426@gmail.com",
               "affiliation": "Brigham & Women's Hospital"
             },
             { "username": ".ilya",
               "password": "test",
               "first_name": "Ilya",
               "last_name": "Sytchev",
               "email": "isytchev@hsph.harvard.edu",
               "affiliation": "Harvard School of Public Health"
             },
             { "username": ".shannan",
               "password": "test",
               "first_name": "Shannan",
               "last_name": "Ho Sui",
               "email": "shosui@hsph.harvard.edu",
               "affiliation": "Harvard School of Public Health"
             }
            ]
    
    user_objects = []
    
    # create user accounts
    for user in users:
        
        # delete if exists
        user_object = User.objects.filter( username__exact=user["username"] )
        if user_object is not None:
            user_object.delete()
    
        user_object = User.objects.create_user( user["username"], email=user["email"], password=user["password"] )
        user_object.first_name = user["first_name"]
        user_object.last_name = user["last_name"]
        user_object.get_profile().affiliation = user["affiliation"]
        user_object.save() 
    
        user_objects.append( user_object )
        
    groups = [ 
                { "name": ".Park Lab",
                  "members": [ ".nils", ".richard", ".psalm" ]
                },
                { "name": ".Hide Lab",
                  "members": [ ".ilya", ".shannan" ]
                },
                { "name": ".Refinery Project",
                  "members": [ ".nils", ".shannan", ".richard", ".psalm", ".ilya" ]
                },
             ]
    
    group_objects = []

    # create groups
    for group in groups:
        
        # delete if exists
        try:
            group_object = ExtendedGroup.objects.get( name__exact=group["name"] )            
            if group_object.is_managed():
                print( group_object.manager_group )
                group_object.manager_group.delete()
            else:
                group_object.delete()
        except:
            pass

        group_object = ExtendedGroup.objects.create( name=group["name"] )
        #manager_group_object = ExtendedGroup.objects.create( name=str( group["name"] + " Managers" ) )        
        #group_object.manager_group = manager_group_object
        #group_object.save()

        # Add users to group
        for username in group["members"]:
            user_object = User.objects.get( username__exact=username )
            user_object.groups.add( group_object )
        
        # Add first two members of each group to the manager group    
        User.objects.get( username__exact=group["members"][0] ).groups.add( group_object.manager_group )
        User.objects.get( username__exact=group["members"][1] ).groups.add( group_object.manager_group )
                    
        group_objects.append( group_object )
        
        
    public_members = [ ".nils", ".richard", ".psalm", ".ilya", ".shannan" ]    
    for username in public_members:
        user_object = User.objects.get( username__exact=username )
        user_object.groups.add( ExtendedGroup.objects.public_group() )
        
    """
    # disk quotas (for each user) 
    for user_object in user_objects:
                
        ## PRIVATE PROJECT
        quota_name = user_object.first_name + "\'s Quota"
        quota_summary = "Initial user quota."
        
        # delete if exists
        quota_object = DiskQuota.objects.filter( name__exact=quota_name )
        if quota_object is not None:
            quota_object.delete()
    
        quota_object = DiskQuota.objects.create( name=quota_name, summary=quota_summary, maximum=20*1024*1024*1024, current=20*1024*1024*1024 )
        quota_object.set_owner( user_object )

    
    # disk quotas (for each user) 
    for group_object in group_objects:
                
        ## PRIVATE PROJECT
        quota_name = group_object.name + "\'s Quota"
        quota_summary = "Initial group quota."
        
        # delete if exists
        quota_object = DiskQuota.objects.filter( name__exact=quota_name )
        if quota_object is not None:
            quota_object.delete()
    
        quota_object = DiskQuota.objects.create( name=quota_name, summary=quota_summary, maximum=100*1024*1024*1024, current=100*1024*1024*1024 )
        quota_object.set_manager_group( group_object.manager_group )
        quota_object.share( group_object, readonly=False )
    """


    project_objects = []

    # create projects (for each user: private, lab shared read/write, project group shared read-only, public shared) 
    for user_object in user_objects:
                
        ## PRIVATE PROJECT
        project_name = user_object.first_name + "\'s Private Project"
        project_summary = "A project that is only visible to " + user_object.first_name + "."
        
        # delete if exists
        project_object = Project.objects.filter( name__exact=project_name )
        if project_object is not None:
            project_object.delete()
    
        project_object = Project.objects.create( name=project_name, summary=project_summary )
        project_object.set_owner( user_object )
        
        project_objects.append( project_object )
        
    
        ## PUBLIC PROJECT
        project_name = user_object.first_name + "\'s Public Project" 
        project_summary = "A project that is owned by " + user_object.first_name + " and shared for reading with the general public."
        
        # delete if exists
        project_object = Project.objects.filter( name__exact=project_name, summary=project_summary )
        if project_object is not None:
            project_object.delete()
    
        project_object = Project.objects.create( name=project_name, summary=project_summary )
        project_object.set_owner( user_object )
        group_object = ExtendedGroup.objects.public_group()
        project_object.share( group_object )
    
        project_objects.append( project_object )
            
    
        ## PROJECT GROUP READ-ONLY PROJECT
        project_name = user_object.first_name + "\'s Refinery Project" 
        project_summary = "A project that is owned by " + user_object.first_name + " and shared for reading with the \'Refinery Project\' ExtendedGroup."
        
        # delete if exists
        project_object = Project.objects.filter( name__exact=project_name )
        if project_object is not None:
            project_object.delete()
    
        project_object = Project.objects.create( name=project_name, summary=project_summary )
        project_object.set_owner( user_object )
        group_object = ExtendedGroup.objects.get( name__exact=".Refinery Project" )
        project_object.share( group_object )
    
        project_objects.append( project_object )
    
    
        ## LAB READ/WRITE PROJECT
        project_name = user_object.first_name + "\'s Lab Project" 
        project_summary = "A project that is owned by " + user_object.first_name + " and shared for reading and writing their lab ExtendedGroup."
        
        # delete if exists
        project_object = Project.objects.filter( name__exact=project_name )
        if project_object is not None:
            project_object.delete()
    
        project_object = Project.objects.create( name=project_name, summary=project_summary )
        project_object.set_owner( user_object )
        group_object = user_object.groups.get( name__endswith="Lab" )
        project_object.share( group_object, readonly=False )
        project_objects.append( project_object )


    data_set_objects = []

    # create data_sets (for each user: private, lab shared read/write, data_set group shared read-only, public shared) 
    for user_object in user_objects:
        
        ## PRIVATE data_set
        data_set_name = user_object.first_name + "\'s Private Data Set"
        data_set_summary = "A data set that is only visible to " + user_object.first_name + "."
        
        # delete if exists
        data_set_object = DataSet.objects.filter( name__exact=data_set_name )
        if data_set_object is not None:
            data_set_object.delete()

        data_set_object = DataSet.objects.create( name=data_set_name, summary=data_set_summary )
        data_set_object.set_owner( user_object )
        data_set_objects.append( data_set_object )
        

        ## PUBLIC data_set
        data_set_name = user_object.first_name + "\'s Public Data Set" 
        data_set_summary = "A data set that is owned by " + user_object.first_name + " and shared for reading with the general public."
        
        # delete if exists
        data_set_object = DataSet.objects.filter( name__exact=data_set_name, summary=data_set_summary )
        if data_set_object is not None:
            data_set_object.delete()

        data_set_object = DataSet.objects.create( name=data_set_name, summary=data_set_summary )
        data_set_object.set_owner( user_object )
        group_object = ExtendedGroup.objects.public_group()
        data_set_object.share( group_object )
        data_set_objects.append( data_set_object )
            

        ## data_set GROUP READ-ONLY data_set
        data_set_name = user_object.first_name + "\'s Refinery Data Set" 
        data_set_summary = "A data_set that is owned by " + user_object.first_name + " and shared for reading with the \'Refinery Project\' group."
        
        # delete if exists
        data_set_object = DataSet.objects.filter( name__exact=data_set_name )
        if data_set_object is not None:
            data_set_object.delete()

        data_set_object = DataSet.objects.create( name=data_set_name, summary=data_set_summary )
        data_set_object.set_owner( user_object )
        group_object = ExtendedGroup.objects.get( name__exact=".Refinery Project" )
        data_set_object.share( group_object )
        data_set_objects.append( data_set_object )

    
        ## LAB READ/WRITE data_set
        data_set_name = user_object.first_name + "\'s Lab Data Set"
        data_set_summary = "A data set that is owned by " + user_object.first_name + " and shared for reading and writing their lab group."
        
        # delete if exists
        data_set_object = DataSet.objects.filter( name__exact=data_set_name )
        if data_set_object is not None:
            data_set_object.delete()

        data_set_object = DataSet.objects.create( name=data_set_name, summary=data_set_summary )
        data_set_object.set_owner( user_object )
        group_object = user_object.groups.get( name__endswith="Lab" )
        data_set_object.share( group_object, readonly=False )
        data_set_objects.append( data_set_object )

    workflow_engine_objects = []
    
    WorkflowEngine.objects.all().delete()
    
    for instance in Instance.objects.all():
        workflow_engine_object = WorkflowEngine.objects.create( instance=instance, name=instance.description, summary=instance.base_url + " " + instance.api_key )
        # TODO: introduce group managers and assign ownership to them        
        workflow_engine_object.set_manager_group( ExtendedGroup.objects.public_group().manager_group )
                
        workflow_engine_objects.append( workflow_engine_object )
        
        
    template = "admin/core/test_data.html"    
    
    return render_to_response( template, { "users": user_objects, "groups": group_objects, "projects": project_objects, "data_sets": data_set_objects, "workflow_engines": workflow_engine_objects }, context_instance=RequestContext( request ) )


def analyses(request, project_uuid ):
    project = Project.objects.get(uuid=project_uuid)
    
    analyses = project.analyses.all()
    
    return render_to_response('core/analyses.html', 
                              {"project": project, "analyses": analyses},
                              context_instance=RequestContext(request))

def analysis(request, analysis_uuid ):
    analysis = Analysis.objects.get(uuid=analysis_uuid)
    
    project = analysis.project
    """Project associated with this Analysis"""
    data_inputs = analysis.workflow_data_input_maps.order_by('pair_id')
    """List of analysis inputs"""
    analysis_results = analysis.results
    """List of analysis results"""
    workflow = analysis.workflow
    
    # getting file_store references
    file_all = []
    for i in analysis_results.all():
        file_store_uuid = i.file_store_uuid
        fs = FileStoreItem.objects.get(uuid=file_store_uuid)
        file_all.append(fs)
    
    # NG: get file_store items for inputs
    input_filenames = []
    for workflow_input in data_inputs.all():
<<<<<<< HEAD
        #print "core crap";
        #print workflow_input.data_uuid
        #print workflow_input
        file_uuid = Node.objects.get( uuid=workflow_input.data_uuid ).file_uuid
        input_filenames.append( os.path.basename( FileStoreItem.objects.get(uuid=file_uuid).get_file_object().name ) ) 
        
=======
        file_uuid = Node.objects.get( uuid=workflow_input.data_uuid ).file_uuid;
        input_filenames.append( os.path.basename( FileStoreItem.objects.get(uuid=file_uuid).get_file_object().name ) ) 
    
>>>>>>> 8ead38dc
    return render_to_response('core/analysis.html',
                              {
                               "analysis": analysis,
                               "analysis_results": analysis_results,
                               "inputs": data_inputs,
                               "input_filenames": input_filenames, 
                               "project": project,
                               "workflow": workflow, 
                               "fs_files" : file_all
                               },
                              context_instance=RequestContext(request))

"""
def analysis_redirect(request, project_uuid, analysis_uuid):
    statuses = AnalysisStatus.objects.get(analysis_uuid=analysis_uuid)
    return HttpResponseRedirect(reverse('analysis_manager.views.analysis', args=(analysis_uuid,)))
"""

def solr_select(request, core):
    # core format is <name_of_core>    
    # query.GET is a querydict containing all parts of the query
    #url = settings.REFINERY_SOLR_BASE_URL + core + "/select?" + request.GET.urlencode()
    
    url = settings.REFINERY_SOLR_BASE_URL + core + "/select"
    data = request.GET.urlencode()
    req = urllib2.Request(url, data ) #, {'Content-Type': 'application/json'})
    f = urllib2.urlopen(req)
    response = f.read()
    f.close()
    return HttpResponse( response, mimetype='application/json' )    
    #return HttpResponse( urllib2.urlopen( url ).read() )


def solr_igv(request):
    '''
    Function for taking solr request url. Removes pagination, facets from input query to create multiple 
    
    :param request: Django HttpRequest object including solr query 
    :type source: HttpRequest object.
    :returns: 
    '''
    
    # copy querydict to make it editable
    if request.is_ajax():
        #logger.debug("solr_igv called: request is ajax")
        #logger.debug(simplejson.dumps(request.POST, indent=4))
        
        logger.debug( 'IGV query: ' + request.POST['query'] )
        
        # attributes associated with node selection from interface
        node_selection_blacklist_mode = request.POST['node_selection_blacklist_mode']
        if node_selection_blacklist_mode == 'true':
            node_selection_blacklist_mode = True
        else:
            node_selection_blacklist_mode = False
        
        node_selection = request.POST.getlist('node_selection[]')
        
        #logger.debug("node_selection_blacklist_mode")
        #logger.debug(node_selection_blacklist_mode)
        #logger.debug(node_selection)
        
        # extracting solr query from request 
        for i, val in request.POST.iteritems():
            # for solr query for data
            if i == 'query':
                solr_query = val
                solr_results = get_solr_results(solr_query, selected_mode=node_selection_blacklist_mode, selected_nodes=node_selection)
                #logger.debug("solr_results")
                #logger.debug(simplejson.dumps(solr_results, indent=4))
        
            # for solr query for annotation files 
            elif i == 'annot':
                solr_annot = get_solr_results(val)
                #logger.debug("solr_annot")
                #logger.debug(simplejson.dumps(solr_annot, indent=4))
        
        # if solr query returns results
        if solr_results:
            session_urls = igv_multi_species(solr_results, solr_annot)
        
        logger.debug("session_urls")
        logger.debug(simplejson.dumps(session_urls, indent=4))
        
        return HttpResponse(simplejson.dumps(session_urls),mimetype='application/json')

    
def get_solr_results(query, facets=False, jsonp=False, annotation=False, only_uuids=False, selected_mode=True, selected_nodes=None ):
    '''
    Helper function for taking solr request url. Removes facet requests, converts to json, from input solr query  
    
    :param query: solr http query string
    :type query: string
    :param facets: Removes facet query from solr query string
    :type facets: boolean
    :param jsonp: Removes JSONP query from solr query string
    :type jsonp: boolean
    :param only_uuids: Returns list of file_uuids from all solr results
    :type only_uuids: boolean
    :param selected_mode: UI selection mode (blacklist or whitelist)
    :type selected_mode: boolean
    :param selected_nodes: List of UUIDS to remove from the solr query
    :type selected_nodes: array
    :returns: dictionary of current solr results
    '''
    
    logger.debug("core.views: get_solr_results")
    
    if not facets:
        # replacing facets w/ false 
        query = query.replace('facet=true', 'facet=false')
    
    if not jsonp:
        # ensuring json not jsonp response 
        query = query.replace('&json.wrf=?', '')
        
    if annotation:
        # changing annotation 
        query = query.replace('is_annotation:false', 'is_annotation:true')
        
    # proper url encoding                  
    query = urllib2.quote(query, safe="%/:=&?~#+!$,;'@()*[]")
    
    # opening solr query results
    results =  urllib2.urlopen( query ).read()
        
    # converting results into json for python 
    results = simplejson.loads(results)
    
    # number of solr results 
    if selected_mode:
        num_found = int(results["response"]["numFound"])
    else:
        num_found = 0
    '''
    
    #logger.debug("core.views: get_solr_results num_found=%s" % num_found)
    
    # IF list of nodes to remove from query exists
    if selected_nodes:
        # need to iterate over list backwards to properly delete from a list
        for i in xrange(len(results["response"]["docs"]) - 1, -1, -1):
            node = results["response"]["docs"][i]
            
            # blacklist mode (remove uuid's from solr query) 
            if selected_mode:
                if 'uuid' in node:
                   # if the current node should be removed from the results
                   if node['uuid'] in selected_nodes: 
                       del results["response"]["docs"][i]
                       num_found -= 1
            
            # whitelist mode (add's uuids from solr query) 
            else:
                if 'uuid' in node:
                   # if the current node should be removed from the results
                   if node['uuid'] not in selected_nodes: 
                       del results["response"]["docs"][i]
                       num_found += 1
    
    # updating the number found in the list
    results["response"]["numFound"] = str(num_found)
    
    #logger.debug("core.views: get_solr_results num_found=%s" % num_found)
    #logger.debug(simplejson.dumps(results, indent=4))
<<<<<<< HEAD
        '''
=======
    '''
>>>>>>> 8ead38dc
    
    # Will return only list of file_uuids
    if only_uuids:
        ret_file_uuids = []
        solr_results = results["response"]["docs"]
        for res in solr_results:
            ret_file_uuids.append(res["uuid"])
        return ret_file_uuids
    
    '''    
    if num_found == 0:
        return None
    else:
        return results

    
    return results    
    
    

def samples_solr(request, ds_uuid, study_uuid, assay_uuid):
    logger.debug("core.views.samples_solr called")
    data_set = get_object_or_404( DataSet, uuid=ds_uuid )
    
    # getting current workflows
    workflows = Workflow.objects.all();
    
    # TODO: replace from settings.py or settings_local.py
    solr_url = 'http://127.0.0.1:8983'

    return render_to_response('core/samples_solr.html', {'workflows': workflows, 'data_set': data_set, 'study_uuid':study_uuid, 'assay_uuid':assay_uuid, 'solr_url':solr_url}, 
                              context_instance=RequestContext(request))<|MERGE_RESOLUTION|>--- conflicted
+++ resolved
@@ -761,18 +761,9 @@
     # NG: get file_store items for inputs
     input_filenames = []
     for workflow_input in data_inputs.all():
-<<<<<<< HEAD
-        #print "core crap";
-        #print workflow_input.data_uuid
-        #print workflow_input
-        file_uuid = Node.objects.get( uuid=workflow_input.data_uuid ).file_uuid
-        input_filenames.append( os.path.basename( FileStoreItem.objects.get(uuid=file_uuid).get_file_object().name ) ) 
-        
-=======
         file_uuid = Node.objects.get( uuid=workflow_input.data_uuid ).file_uuid;
         input_filenames.append( os.path.basename( FileStoreItem.objects.get(uuid=file_uuid).get_file_object().name ) ) 
     
->>>>>>> 8ead38dc
     return render_to_response('core/analysis.html',
                               {
                                "analysis": analysis,
@@ -902,6 +893,7 @@
     # converting results into json for python 
     results = simplejson.loads(results)
     
+    '''
     # number of solr results 
     if selected_mode:
         num_found = int(results["response"]["numFound"])
@@ -938,11 +930,7 @@
     
     #logger.debug("core.views: get_solr_results num_found=%s" % num_found)
     #logger.debug(simplejson.dumps(results, indent=4))
-<<<<<<< HEAD
-        '''
-=======
     '''
->>>>>>> 8ead38dc
     
     # Will return only list of file_uuids
     if only_uuids:
@@ -957,7 +945,7 @@
         return None
     else:
         return results
-
+    '''
     
     return results    
     
