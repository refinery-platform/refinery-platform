import json
import os
import re
import urllib
import urllib2
import xmltodict
import py2neo

from django.utils import simplejson
from django.conf import settings
from django.contrib.auth.decorators import login_required
from django.contrib.auth.models import User
from django.contrib.sites.models import get_current_site
from django.core.paginator import Paginator, EmptyPage, PageNotAnInteger
from django.core.urlresolvers import reverse
from django.http import (
    HttpResponse, HttpResponseForbidden, HttpResponseRedirect
)
from django.shortcuts import render_to_response, get_object_or_404
from django.template import RequestContext, loader

from guardian.shortcuts import (
    get_objects_for_group, get_objects_for_user, get_perms
)
import requests

from core.forms import (
    ProjectForm, UserForm, UserProfileForm, WorkflowForm, DataSetForm
)
from core.models import (
    ExtendedGroup, Project, DataSet, Workflow, UserProfile, WorkflowEngine,
    Analysis, get_shared_groups, Invitation
)
from data_set_manager.models import *
from galaxy_connector.models import Instance
from visualization_manager.views import igv_multi_species
from annotation_server.models import GenomeBuild
from file_store.models import FileStoreItem


logger = logging.getLogger(__name__)


def home(request):
    return render_to_response(
        'core/home.html',
        {
            'public_group_id': settings.REFINERY_PUBLIC_GROUP_ID,
            'main_container_no_padding': True
        },
        context_instance=RequestContext(request)
    )


def about(request):
    return render_to_response('core/about.html',
                              {'site_name': get_current_site(request).name},
                              context_instance=RequestContext(request))


def contact(request):
    return render_to_response('core/contact.html', {},
                              context_instance=RequestContext(request))


def statistics(request):
    return render_to_response('core/statistics.html', {},
                              context_instance=RequestContext(request))


@login_required
def collaboration(request):
    return render_to_response('core/collaboration.html', {},
                              context_instance=RequestContext(request))


@login_required
def group_invite(request, token):
    inv_list = Invitation.objects.filter(token_uuid=token)
    if len(inv_list) == 0:
        return render_to_response(
            'core/group_invite.html',
            {
                'site': get_current_site(request),
                'message': 'Invalid token. Not found or expired.'
            },
            context_instance=RequestContext(request))

    inv = inv_list[0]
    user = request.user
    ext_group_list = ExtendedGroup.objects.filter(id=int(inv.group_id))
    ext_group = None if len(ext_group_list) == 0 else ext_group_list[0]

    if not ext_group:
        return render_to_response(
            'core/group_invite.html',
            {
                'site': get_current_site(request),
                'message': 'Invalid token. Unable to find pairing group'
            },
            context_instance=RequestContext(request))

    ext_group.user_set.add(user)
    # If the group is a manager group
    if ext_group.is_manager_group():
        for i in ext_group.managed_group.all():
            i.user_set.add(user)
    # We are done using this token
    inv.delete()
    return render_to_response(
        'core/group_invite.html',
        {
            'site': get_current_site(request),
            'message': '%s has been added to the group %s!' %
                       (user.username, ext_group.name),
            'user': user,
            'ext_group': ext_group
        },
        context_instance=RequestContext(request))


def custom_error_page(request, template, context_dict):
    temp_loader = loader.get_template(template)
    context = RequestContext(request, context_dict)
    return temp_loader.render(context)


@login_required()
def user(request, query):
    try:
        user = User.objects.get(username=query)
    except User.DoesNotExist:
        user = get_object_or_404(UserProfile, uuid=query).user

    if (len(get_shared_groups(request.user, user)) == 0 and
            user != request.user):
        return HttpResponseForbidden(
            custom_error_page(
                request, '403.html',
                {'user': request.user,
                 'msg': "view the profile of user %s" % user.username}
            )
        )
    return render_to_response('core/user.html', {'profile_user': user},
                              context_instance=RequestContext(request))


@login_required()
def user_profile(request):
    return user(request, request.user.get_profile().uuid)


@login_required()
def user_edit(request, uuid):
    profile_object = get_object_or_404(UserProfile, uuid=uuid)
    user_object = profile_object.user
    if request.method == "POST":
        uform = UserForm(data=request.POST, instance=user_object)
        pform = UserProfileForm(data=request.POST, instance=profile_object)
        if uform.is_valid() and pform.is_valid():
            user = uform.save()
            profile = pform.save(commit=False)
            profile.user = user
            profile.save()
            return HttpResponseRedirect(
                reverse('core.views.user', args=(uuid,))
            )
    else:
        uform = UserForm(instance=user_object)
        pform = UserProfileForm(instance=profile_object)

    return render_to_response('core/edit_user.html',
                              {'profile_user': user_object,
                               'uform': uform, 'pform': pform},
                              context_instance=RequestContext(request))


@login_required()
def user_profile_edit(request):
    return user_edit(request, request.user.get_profile().uuid)


@login_required()
def group(request, query):
    group = get_object_or_404(ExtendedGroup, uuid=query)
    # only group members are allowed to see group pages
    if not request.user.is_superuser:
        if group.id not in request.user.groups.values_list('id', flat=True):
            return HttpResponseForbidden(
                custom_error_page(request, '403.html',
                                  {'user': request.user,
                                   'msg': "view group %s" % group.name}))
    return render_to_response('core/group.html', {'group': group},
                              context_instance=RequestContext(request))


def project_slug(request, slug):
    p = get_object_or_404(Project, slug=slug)
    return project(request, p.uuid)


def project(request, uuid):
    project = get_object_or_404(Project, uuid=uuid)
    public_group = ExtendedGroup.objects.public_group()

    if not request.user.has_perm('core.read_project', project):
        if 'read_project' not in get_perms(public_group, project):
            if request.user.is_authenticated():
                return HttpResponseForbidden(
                    custom_error_page(
                        request, '403.html', {
                            user: request.user,
                            'msg': "view this project"
                        }))
            else:
                return HttpResponse(
                    custom_error_page(
                        request, '401.html', {'msg': "view this project"}),
                    status='401')
    analyses = project.analyses.all()
    return render_to_response('core/project.html',
                              {'project': project, "analyses": analyses},
                              context_instance=RequestContext(request))


@login_required()
def project_new(request):
    if request.method == "POST":  # If the form has been submitted
        form = ProjectForm(request.POST)  # A form bound to the POST data
        if form.is_valid():  # All validation rules pass
            project = form.save()
            project.set_owner(request.user)
            # Process the data in form.cleaned_data
            return HttpResponseRedirect(
                reverse('project', args=(project.uuid,))
            )  # Redirect after POST
    else:
        form = ProjectForm()  # An unbound form
    return render_to_response("core/project_new.html", {'form': form},
                              context_instance=RequestContext(request))


@login_required()
def project_edit(request, uuid):
    project = get_object_or_404(Project, uuid=uuid)

    if not request.user.has_perm('core.change_project', project):
        return HttpResponseForbidden(
            custom_error_page(request, '403.html',
                              {user: request.user, 'msg': "edit this project"})
        )
    if request.method == "POST":  # If the form has been submitted
        # A form bound to the POST data
        form = ProjectForm(data=request.POST, instance=project)
        if form.is_valid():  # All validation rules pass
            form.save()
            # Process the data in form.cleaned_data
            return HttpResponseRedirect(
                reverse('core.views.project', args=(uuid,)))
    else:
        form = ProjectForm(instance=project)  # An unbound form
    return render_to_response("core/project_edit.html",
                              {'form': form, 'project': project},
                              context_instance=RequestContext(request))


def data_set_slug(request, slug):
    d = get_object_or_404(DataSet, slug=slug)
    return data_set(request, d.uuid)


def data_set(request, data_set_uuid, analysis_uuid=None):
    data_set = get_object_or_404(DataSet, uuid=data_set_uuid)
    public_group = ExtendedGroup.objects.public_group()

    if not request.user.has_perm('core.read_dataset', data_set):
        if 'read_dataset' not in get_perms(public_group, data_set):
            if request.user.is_authenticated():
                return HttpResponseForbidden(
                    custom_error_page(request, '403.html',
                                      {user: request.user,
                                       'msg': "view this data set"}))
            else:
                return HttpResponse(
                    custom_error_page(request, '401.html',
                                      {'msg': "view this data set"}),
                    status='401')
    # get studies
    investigation = data_set.get_investigation()
    studies = investigation.study_set.all()
    # If repository mode, only return workflows tagged for the repository
    if (settings.REFINERY_REPOSITORY_MODE):
        workflows = Workflow.objects.filter(show_in_repository_mode=True)
    else:
        workflows = Workflow.objects.all()

    study_uuid = studies[0].uuid
    # used for solr field postfixes: FIELDNAME_STUDYID_ASSAY_ID_FIELDTYPE
    study_id = studies[0].id
    assay_uuid = studies[0].assay_set.all()[0].uuid
    # used for solr field postfixes: FIELDNAME_STUDYID_ASSAY_ID_FIELDTYPE
    assay_id = studies[0].assay_set.all()[0].id
    # TODO: catch errors
    isatab_archive = None
    pre_isatab_archive = None
    try:
        if investigation.isarchive_file is not None:
            isatab_archive = FileStoreItem.objects.get(
                uuid=investigation.isarchive_file)
    except:
        pass
    try:
        if investigation.pre_isarchive_file is not None:
            pre_isatab_archive = FileStoreItem.objects.get(
                uuid=investigation.pre_isarchive_file)
    except:
        pass
    return render_to_response(
        'core/data_set.html',
        {
            "data_set": data_set,
            "analysis_uuid": analysis_uuid,
            "studies": studies,
            "study_uuid": study_uuid,
            "study_id": study_id,
            "assay_uuid": assay_uuid,
            "assay_id": assay_id,
            "has_change_dataset_permission": 'change_dataset' in get_perms(
                request.user, data_set),
            "workflows": workflows,
            "isatab_archive": isatab_archive,
            "pre_isatab_archive": pre_isatab_archive,
        },
        context_instance=RequestContext(request))


def data_set_edit(request, uuid):
    data_set = get_object_or_404(DataSet, uuid=uuid)
    public_group = ExtendedGroup.objects.public_group()

    if not request.user.has_perm('core.change_dataset', data_set):
        if request.user.is_authenticated():
            return HttpResponseForbidden(
                custom_error_page(request, '403.html',
                                  {user: request.user,
                                   'msg': "edit this data set"})
            )
        else:
            return HttpResponse(
                custom_error_page(request, '401.html',
                                  {'msg': "edit this data set"}),
                status='401'
            )
    # get studies
    investigation = data_set.get_investigation()
    studies = investigation.study_set.all()
    study_uuid = studies[0].uuid
    assay_uuid = studies[0].assay_set.all()[0].uuid
    # TODO: catch errors
    isatab_archive = None
    pre_isatab_archive = None

    try:
        if investigation.isarchive_file is not None:
            isatab_archive = FileStoreItem.objects.get(
                uuid=investigation.isarchive_file
            )
    except:
        pass
    try:
        if investigation.pre_isarchive_file is not None:
            pre_isatab_archive = FileStoreItem.objects.get(
                uuid=investigation.pre_isarchive_file)
    except:
        pass

    if request.method == "POST":  # If the form has been submitted
        # A form bound to the POST data
        form = DataSetForm(data=request.POST, instance=data_set)
        if form.is_valid():  # All validation rules pass
            form.save()
            # Process the data in form.cleaned_data
            # Redirect after POST
            return HttpResponseRedirect(
                reverse('core.views.data_set', args=(uuid,)))
    else:
        form = DataSetForm(instance=data_set)  # An unbound form
    return render_to_response('core/data_set_edit.html',
                              {
                                  'data_set': data_set,
                                  "studies": studies,
                                  "study_uuid": study_uuid,
                                  "assay_uuid": assay_uuid,
                                  "isatab_archive": isatab_archive,
                                  "pre_isatab_archive": pre_isatab_archive,
                                  'form': form
                              },
                              context_instance=RequestContext(request))


def workflow_slug(request, slug):
    w = get_object_or_404(Workflow, slug=slug)
    return workflow(request, w.uuid)


def workflow(request, uuid):
    workflow = get_object_or_404(Workflow, uuid=uuid)
    public_group = ExtendedGroup.objects.public_group()
    if not request.user.has_perm('core.read_workflow', workflow):
        if 'read_workflow' not in get_perms(public_group, workflow):
            if request.user.is_authenticated():
                return HttpResponseForbidden(
                    custom_error_page(request, '403.html',
                                      {user: request.user,
                                       'msg': "view this workflow"}))
            else:
                return HttpResponse(
                    custom_error_page(request, '401.html',
                                      {'msg': "view this workflow"}),
                    status='401')
    # load graph dictionary from Galaxy
    workflow = Workflow.objects.filter(uuid=uuid).get()
    return render_to_response('core/workflow.html', {'workflow': workflow},
                              context_instance=RequestContext(request))


def graph_node_shape(node_type):
    if node_type == "input":
        return ">"

    if node_type == "tool":
        return "<"

    return "o"


@login_required()
def workflow_edit(request, uuid):
    workflow = get_object_or_404(Workflow, uuid=uuid)
    if not request.user.has_perm('core.change_workflow', workflow):
        return HttpResponseForbidden(
            custom_error_page(request, '403.html',
                              {user: request.user,
                               'msg': "edit this workflow"}))
    if request.method == "POST":  # If the form has been submitted...
        # A form bound to the POST data
        form = WorkflowForm(data=request.POST, instance=workflow)
        if form.is_valid():  # All validation rules pass
            form.save()
            # Process the data in form.cleaned_data
            return HttpResponseRedirect(
                reverse('core.views.workflow', args=(uuid,)))
    else:
        form = WorkflowForm(instance=workflow)  # An unbound form
    return render_to_response('core/workflow_edit.html',
                              {'workflow': workflow, 'form': form},
                              context_instance=RequestContext(request))


def workflow_engine(request, uuid):
    workflow_engine = get_object_or_404(WorkflowEngine, uuid=uuid)
    public_group = ExtendedGroup.objects.public_group()

    if not request.user.has_perm('core.read_workflowengine', workflow_engine):
        if 'read_workflowengine' not in get_perms(public_group,
                                                  workflow_engine):
            if request.user.is_authenticated():
                return HttpResponseForbidden(
                    custom_error_page(request, '403.html',
                                      {user: request.user,
                                       'msg': "view this workflow engine"}))
            else:
                return HttpResponse(
                    custom_error_page(request, '401.html',
                                      {'msg': "view this workflow engine"}),
                    status='401')
    return render_to_response('core/workflow_engine.html',
                              {'workflow_engine': workflow_engine},
                              context_instance=RequestContext(request))


def analyses(request, project_uuid):
    project = Project.objects.get(uuid=project_uuid)
    analyses = project.analyses.all()
    return render_to_response('core/analyses.html',
                              {"project": project, "analyses": analyses},
                              context_instance=RequestContext(request))


@login_required()
def analysis(request, analysis_uuid):
    # TODO: handle DoesNotExist and MultipleObjectsReturned
    analysis = Analysis.objects.get(uuid=analysis_uuid)
    # project associated with this Analysis
    project = analysis.project
    # list of analysis inputs
    data_inputs = analysis.workflow_data_input_maps.order_by('pair_id')
    # list of analysis results
    analysis_results = analysis.results
    workflow = analysis.workflow
    # getting file_store references
    file_all = []
    for i in analysis_results.all():
        file_store_uuid = i.file_store_uuid
        fs = FileStoreItem.objects.get(uuid=file_store_uuid)
        file_all.append(fs)
    # NG: get file_store items for inputs
    input_filenames = []
    for workflow_input in data_inputs.all():
        file_uuid = Node.objects.get(uuid=workflow_input.data_uuid).file_uuid
        file_store_item = FileStoreItem.objects.get_item(uuid=file_uuid)
        if file_store_item:
            file_path = file_store_item.get_absolute_path()
            if file_path:
                file_name = os.path.basename(file_path)
                input_filenames.append(file_name)
    return render_to_response('core/analysis.html',
                              {
                                  "analysis": analysis,
                                  "analysis_results": analysis_results,
                                  "inputs": data_inputs,
                                  "input_filenames": input_filenames,
                                  "project": project,
                                  "workflow": workflow,
                                  "fs_files": file_all
                              },
                              context_instance=RequestContext(request))


def solr_core_search(request):
    """Query Solr's core index for search.

    Queries are augmented with user and group information so that no datasets
    is returned for which the user has no access.

    For visualizing the repository it's important to know all datasets right
    from the beginning. Because Django and Solr most likely run on the same
    server, it's better to prefetch all dataset uuid and send them back
    altogether rather than having to query from the client side twice.
    """
    url = settings.REFINERY_SOLR_BASE_URL + "core/select"

    headers = {
        'Accept': 'application/json'
    }

    params = request.GET.dict()
    # Generate access list
    if not request.user.is_superuser:
        if request.user.id is None:
            access = ['g_{}'.format(settings.REFINERY_PUBLIC_GROUP_ID)]
        else:
            access = ['u_{}'.format(request.user.id)]
            for group in request.user.groups.all():
                access.append('g_{}'.format(group.id))
        params['fq'] = params['fq'] + ' AND access:({})'.format(
            ' OR '.join(access))

<<<<<<< HEAD
    all_uuids = False
    if 'allUuids' in params:
        all_uuids = True
        # Remove the special parameter to avoid conflicts with Solr
        del params['allUuids']

    response = requests.get(url, params=params, headers=headers)

    if all_uuids:
        # Query for all uuids given the same query. Solr shold be very fast
        # because we just queried for almost the same information, only limited
        # in size.
        uuid_params = {
            'defType': params['defType'],
            'fl': 'uuid',
            'fq': params['fq'],
            'q': params['q'],
            'qf': params['qf'],
            'rows': 2147483647,
            'start': 0,
            'wt': 'json'
        }
        response_uuids = requests.get(url, params=uuid_params, headers=headers)

        if response_uuids.status_code == 200:
            response_uuids = response_uuids.json()
            uuids = []
            for uuid in response_uuids['response']['docs']:
                uuids.append(uuid['uuid'])

            response = response.json()
            response['response']['uuid'] = uuids

            # response = json.dumps(response)
            response = simplejson.dumps(response)
=======
    fullResponse = requests.get(url, params=urllib.urlencode(data))
    response = fullResponse.content
>>>>>>> 5c34bd3f

    return HttpResponse(response, mimetype='application/json')


def solr_select(request, core):
    # core format is <name_of_core>
    # query.GET is a querydict containing all parts of the query
    # TODO: handle runtime errors when making GET request

    url = settings.REFINERY_SOLR_BASE_URL + core + "/select"
    data = request.GET.urlencode()
    fullResponse = requests.get(url, params=data)
    response = fullResponse.content
    return HttpResponse(response, mimetype='application/json')


def solr_igv(request):
    """Function for taking solr request url.
    Removes pagination, facets from input query to create multiple
    :param request: Django HttpRequest object including solr query
    :type source: HttpRequest object.
    :returns:
    """

    # copy querydict to make it editable
    if request.is_ajax():
        igv_config = simplejson.loads(request.body)

        logger.debug(simplejson.dumps(igv_config, indent=4))

        logger.debug('IGV data query: ' + str(igv_config['query']))
        logger.debug('IGV annotation query: ' + str(igv_config['annotation']))

        # attributes associated with node selection from interface
        node_selection_blacklist_mode = igv_config[
            'node_selection_blacklist_mode']
        node_selection = igv_config['node_selection']

        solr_results = get_solr_results(
            igv_config['query'], selected_mode=node_selection_blacklist_mode,
            selected_nodes=node_selection)

        if igv_config['annotation'] is not None:
            solr_annot = get_solr_results(igv_config['annotation'])
        else:
            solr_annot = None
        # if solr query returns results
        if solr_results:
            try:
                session_urls = igv_multi_species(solr_results, solr_annot)
            except GenomeBuild.DoesNotExist:
                logger.error(
                    "Provided genome build cannot be found in the database.")
                session_urls = "Couldn't find the provided genome build."

        logger.debug("session_urls")
        logger.debug(simplejson.dumps(session_urls, indent=4))

        return HttpResponse(simplejson.dumps(session_urls),
                            mimetype='application/json')


def get_solr_results(query, facets=False, jsonp=False, annotation=False,
                     only_uuids=False, selected_mode=True,
                     selected_nodes=None):
    """Helper function for taking solr request url.
    Removes facet requests, converts to json, from input solr query
    :param query: solr http query string
    :type query: string
    :param facets: Removes facet query from solr query string
    :type facets: boolean
    :param jsonp: Removes JSONP query from solr query string
    :type jsonp: boolean
    :param only_uuids: Returns list of file_uuids from all solr results
    :type only_uuids: boolean
    :param selected_mode: UI selection mode (blacklist or whitelist)
    :type selected_mode: boolean
    :param selected_nodes: List of UUIDS to remove from the solr query
    :type selected_nodes: array
    :returns: dictionary of current solr results
    """
    logger.debug("core.views: get_solr_results")
    if not facets:
        # replacing facets w/ false
        query = query.replace('facet=true', 'facet=false')
    if not jsonp:
        # ensuring json not jsonp response
        query = query.replace('&json.wrf=?', '')
    if annotation:
        # changing annotation
        query = query.replace('is_annotation:false', 'is_annotation:true')
    # Checks for limit on solr query
    # replaces i.e. '&rows=20' to '&rows=10000'
    m_obj = re.search(r"&rows=(\d+)", query)
    if m_obj:
        # TODO: replace 10000 with settings parameter for max solr results
        replace_rows_str = '&rows=' + str(10000)
        query = query.replace(m_obj.group(), replace_rows_str)

    # opening solr query results
    results = requests.get(query, stream=True).raw.read()

    # converting results into json for python
    results = simplejson.loads(results)

    # IF list of nodes to remove from query exists
    if selected_nodes:
        # need to iterate over list backwards to properly delete from a list
        for i in xrange(len(results["response"]["docs"]) - 1, -1, -1):
            node = results["response"]["docs"][i]

            # blacklist mode (remove uuid's from solr query)
            if selected_mode:
                if 'uuid' in node:
                    # if the current node should be removed from the results
                    if node['uuid'] in selected_nodes:
                        del results["response"]["docs"][i]
                        # num_found -= 1
            # whitelist mode (add's uuids from solr query)
            else:
                if 'uuid' in node:
                    # if the current node should be removed from the results
                    if node['uuid'] not in selected_nodes:
                        del results["response"]["docs"][i]
                        # num_found += 1
    # Will return only list of file_uuids
    if only_uuids:
        ret_file_uuids = []
        solr_results = results["response"]["docs"]
        for res in solr_results:
            ret_file_uuids.append(res["uuid"])
        return ret_file_uuids

    return results


def samples_solr(request, ds_uuid, study_uuid, assay_uuid):
    logger.debug("core.views.samples_solr called")
    data_set = get_object_or_404(DataSet, uuid=ds_uuid)
    workflows = Workflow.objects.all()
    # TODO: retrieve from Django settings
    solr_url = 'http://127.0.0.1:8983'

    return render_to_response('core/samples_solr.html',
                              {'workflows': workflows,
                               'data_set': data_set,
                               'study_uuid': study_uuid,
                               'assay_uuid': assay_uuid,
                               'solr_url': solr_url},
                              context_instance=RequestContext(request))


def doi(request, id):
    """Forwarding requests to DOI's API"""
    # Decode URL and replace dollar signs by forward slashes
    # This encoding is needed because forward slashes cause 404 errors even
    # when they are URL encoded as they are still regarded as forward
    # slashes.
    id = urllib.unquote(id).decode('utf8')
    id = id.replace('$', '/')
    url = "https://dx.doi.org/{id}".format(id=id)
    headers = {'Accept': 'application/json'}
    response = requests.get(url, headers=headers)
    return HttpResponse(response, mimetype='application/json')


def pubmed_abstract(request, id):
    """Forwarding requests to PubMed's API
    Example:
    https://eutils.ncbi.nlm.nih.gov/entrez/eutils/efetch.fcgi?db=pubmed&retmode=XML&rettype=abstract&id=25344497
    """
    url = "http://eutils.ncbi.nlm.nih.gov/entrez/eutils/efetch.fcgi"
    params = {
        'db': 'pubmed',
        'retmode': 'xml',
        'rettype': 'abstract',
        'id': id
    }
    headers = {
        'Accept': 'text/xml'
    }

    response = requests.get(url, params=params, headers=headers)
    return HttpResponse(
        json.dumps(xmltodict.parse(response.text)),
        mimetype='application/json'
    )


def pubmed_search(request, term):
    """Forwarding requests to PubMed's API
    Example:
    https://eutils.ncbi.nlm.nih.gov/entrez/eutils/esearch.fcgi?db=pubmed&retmode=json&retmax=1&term=10.1093%2Fbioinformatics%2Fbtu707
    """
    term = urllib.unquote(term).decode('utf8')
    term = term.replace('$', '/')

    url = "https://eutils.ncbi.nlm.nih.gov/entrez/eutils/esearch.fcgi"
    params = {
        'db': 'pubmed',
        'retmode': 'json',
        'retmax': 1,
        'term': term
    }
    headers = {
        'Accept': 'application/json'
    }

    response = requests.get(url, params=params, headers=headers)
    return HttpResponse(response, mimetype='application/json')


def pubmed_summary(request, id):
    """Forwarding requests to PubMed's API
    Example:
    https://eutils.ncbi.nlm.nih.gov/entrez/eutils/esummary.fcgi?db=pubmed&retmode=json&id=25344497
    """
    url = "http://eutils.ncbi.nlm.nih.gov/entrez/eutils/esummary.fcgi"
    params = {
        'db': 'pubmed',
        'retmode': 'json',
        'id': id
    }
    headers = {
        'Accept': 'application/json'
    }

    response = requests.get(url, params=params, headers=headers)
    return HttpResponse(response, mimetype='application/json')


def fastqc_viewer(request):
    return render_to_response('core/fastqc-viewer.html', {},
                              context_instance=RequestContext(request))


def neo4j_dataset_annotations(request):
    """Query Neo4J for dataset annotations per user
    """

    user_id = -1 if request.user.id is None else request.user.id

    url = '{}/db/data/transaction/commit'.format(settings.NEO4J_BASE_URL)

    headers = {
        'Accept': 'application/json; charset=UTF-8',
        'Content-type': 'application/json'
    }

    # sub = sub class
    # sup = super class
    # ds = dataset
    #
    # Note: this returns the while subclass hierarchy tree but only adds
    # associates dataset annotations the user has read access to.
    cql = (
        'MATCH (sup:CL:Class)<-[:`RDFS:subClassOf`]-(sub) ' +
        'OPTIONAL MATCH (ds:DataSet), ' +
        '               (u:User {id:%s}), ' +
        '               (ds)-[:`annotated_with`]->(sub), ' +
        '               (u)-[:`read_access`]->(ds) ' +
        'RETURN sup, sub, ds'
    ) % user_id

    stmt = {
        'statements': [{
            'statement': cql
        }]
    }

    try:
        response = requests.post(url, json=stmt, headers=headers)
    except requests.exceptions.ConnectionError as e:
        logger.error('Neo4J seems to be offline.')
        logger.error(e)
        return HttpResponse(
            'Neo4J seems to be offline.',
            mimetype='application/json',
            status=503
        )
    except requests.exceptions.RequestException as e:
        logger.error(e)
        return HttpResponse(
            response,
            mimetype='application/json',
            status=500
        )

    return HttpResponse(response, mimetype='application/json')<|MERGE_RESOLUTION|>--- conflicted
+++ resolved
@@ -556,7 +556,6 @@
         params['fq'] = params['fq'] + ' AND access:({})'.format(
             ' OR '.join(access))
 
-<<<<<<< HEAD
     all_uuids = False
     if 'allUuids' in params:
         all_uuids = True
@@ -592,10 +591,6 @@
 
             # response = json.dumps(response)
             response = simplejson.dumps(response)
-=======
-    fullResponse = requests.get(url, params=urllib.urlencode(data))
-    response = fullResponse.content
->>>>>>> 5c34bd3f
 
     return HttpResponse(response, mimetype='application/json')
 
