--- conflicted
+++ resolved
@@ -1434,21 +1434,6 @@
     http_method_names = ["get", "patch"]
 
     def get(self, request):
-<<<<<<< HEAD
-        try:
-
-            site_profile = SiteProfile.objects.get(
-                site=get_current_site(request)
-            )
-        except SiteProfile.DoesNotExist as e:
-            logger.error("Site profile for the current site does not exist.")
-            return HttpResponseNotFound(e)
-        except SiteProfile.MultipleObjectsReturned:
-            logger.error("Multiple site profiles for current site error.")
-            return HttpResponseServerError(e)
-
-        serializer = SiteProfileSerializer(site_profile)
-=======
         """
         Returns the current profile ('current' param) or a list of profiles
         :param request: API request
@@ -1473,7 +1458,6 @@
         else:
             site_profiles = SiteProfile.objects.all()
             serializer = SiteProfileSerializer(site_profiles, many=True)
->>>>>>> 21f16a1d
         return Response(serializer.data)
 
     def patch(self, request):
