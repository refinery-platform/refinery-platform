--- conflicted
+++ resolved
@@ -747,19 +747,7 @@
         new_file_uuid = request.data.get('file_uuid')
         data_set = node.study.get_dataset()
 
-<<<<<<< HEAD
-        if data_set_owner == request.user:
-            serializer = NodeSerializer(node, data=request.data, partial=True)
-            if serializer.is_valid():
-                self.update_file_store(old_file_uuid, node.file_uuid)
-                node.update_solr_index()
-                serializer.save()
-                return Response(
-                    serializer.data, status=status.HTTP_202_ACCEPTED
-                )
-=======
         if not data_set.is_clean():
->>>>>>> 959c7374
             return Response(
                 'Files cannot be removed once an analysis or visualization '
                 'has ran on a data set ',
