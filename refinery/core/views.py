--- conflicted
+++ resolved
@@ -774,7 +774,6 @@
             request.user, 'dataset'
         ).order_by('-modification_date')
 
-<<<<<<< HEAD
         filtered_data_sets = []
         filter_requested = filters.get('is_owner') \
             or filters.get('is_public') \
@@ -790,26 +789,8 @@
                     filtered_data_sets.append(data_set)
             else:
                 filtered_data_sets.append(data_set)
-=======
-        total_data_sets = len(user_data_sets)
-        if filters.get('is_owner') or filters.get('is_public') or \
-                filters.get('group'):
-            filtered_data_set = []
-            for data_set in user_data_sets:
-                if not data_set.is_valid:
-                    logger.warning(
-                        "DataSet with UUID: {} is invalid, and most likely is "
-                        "still being created".format(data_set.uuid)
-                    )
-                if self.is_filtered_data_set(data_set, filters):
-                    filtered_data_set.append(data_set)
-
-            total_data_sets = len(filtered_data_set)
-            data_sets = paginator.paginate_queryset(filtered_data_set, request)
-        else:
-            data_sets = paginator.paginate_queryset(user_data_sets, request)
->>>>>>> 0b171519
-
+
+        total_data_sets = len(filtered_data_sets)
         paged_data_sets = paginator.paginate_queryset(filtered_data_sets,
                                                       request)
         serializer = DataSetSerializer(paged_data_sets, many=True,
