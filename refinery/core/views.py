--- conflicted
+++ resolved
@@ -44,13 +44,8 @@
 from .models import (Analysis, CustomRegistrationProfile, DataSet, Event,
                      ExtendedGroup, Invitation, Ontology, Project,
                      UserProfile, Workflow, WorkflowEngine)
-<<<<<<< HEAD
 from .serializers import (DataSetSerializer, EventSerializer, NodeSerializer,
-                          WorkflowSerializer)
-=======
-from .serializers import (DataSetSerializer, NodeSerializer,
                           UserProfileSerializer, WorkflowSerializer)
->>>>>>> ef22e8e8
 from .utils import (api_error_response, get_data_sets_annotations,
                     get_resources_for_user)
 
