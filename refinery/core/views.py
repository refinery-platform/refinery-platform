--- conflicted
+++ resolved
@@ -55,16 +55,11 @@
 from .models import (Analysis, CustomRegistrationProfile, DataSet, Event,
                      ExtendedGroup, Invitation, SiteProfile,
                      SiteStatistics, SiteVideo, UserProfile, Workflow)
-<<<<<<< HEAD
+
 from .serializers import (AnalysisSerializer, DataSetSerializer,
-                          EventSerializer, SiteProfileSerializer,
-                          SiteVideoSerializer, UserProfileSerializer,
-                          WorkflowSerializer)
-=======
-from .serializers import (DataSetSerializer, EventSerializer, GroupSerializer,
+                          EventSerializer, GroupSerializer,
                           SiteProfileSerializer, SiteVideoSerializer,
                           UserProfileSerializer, WorkflowSerializer)
->>>>>>> 42213cae
 from .utils import (api_error_response, get_data_sets_annotations,
                     get_non_manager_groups_for_user)
 
@@ -862,7 +857,6 @@
                 "groups_without_access": groups_without_access}
 
 
-<<<<<<< HEAD
 class AnalysisViewSet(APIView):
     """API endpoint that allows for Analyses to be retrieved or deleted"""
     http_method_names = ['get', 'delete']
@@ -891,54 +885,13 @@
             return HttpResponseNotFound(e)
         except DataSet.MultipleObjectsReturned as e:
             return HttpResponseServerError(e)
-=======
-class GroupViewSet(viewsets.ViewSet):
-    """API endpoint for viewing groups."""
-    http_method_names = ['get']
-
-    def list(self, request):
-        data_set_uuid = request.query_params.get('dataSetUuid')
-        try:
-            data_set = DataSet.objects.get(uuid=data_set_uuid)
-        except DataSet.DoesNotExist as e:
-            logger.error(e)
-            return HttpResponseNotFound(
-                 content="DataSet with UUID: {} not found.".format(
-                     data_set_uuid
-                 )
-             )
-        except DataSet.MultipleObjectsReturned as e:
-            logger.error(e)
-            return HttpResponseServerError(
-                content="Multiple dataSets returned for this request"
-            )
->>>>>>> 42213cae
-
-        public_group = ExtendedGroup.objects.public_group()
-        if not ('read_meta_dataset' in get_perms(public_group, data_set) or
-                request.user.has_perm('core.read_meta_dataset', data_set)):
-            return Response(data_set_uuid, status=status.HTTP_401_UNAUTHORIZED)
-
-<<<<<<< HEAD
+
         analyses = Analysis.objects.filter(
             data_set=data_set
         ).order_by('-time_start')
         paged_analyses = paginator.paginate_queryset(analyses, request)
         serializer = AnalysisSerializer(paged_analyses, many=True)
         return Response(serializer.data)
-=======
-        groups_with_perms = get_groups_with_perms(data_set)
-
-        serializer = GroupSerializer(groups_with_perms, many=True,
-                                     context={'data_set': data_set})
-
-        return Response(serializer.data)
-
-
-class AnalysesViewSet(APIView):
-    """API endpoint that allows for Analyses to be deleted"""
-    http_method_names = ['delete']
->>>>>>> 42213cae
 
     def delete(self, request, uuid):
         if not request.user.is_authenticated():
@@ -963,6 +916,40 @@
                     return Response({"data": analysis_deleted[1]})
                 else:
                     return HttpResponseBadRequest(content=analysis_deleted[1])
+
+
+class GroupViewSet(viewsets.ViewSet):
+    """API endpoint for viewing groups."""
+    http_method_names = ['get']
+
+    def list(self, request):
+        data_set_uuid = request.query_params.get('dataSetUuid')
+        try:
+            data_set = DataSet.objects.get(uuid=data_set_uuid)
+        except DataSet.DoesNotExist as e:
+            logger.error(e)
+            return HttpResponseNotFound(
+                 content="DataSet with UUID: {} not found.".format(
+                     data_set_uuid
+                 )
+             )
+        except DataSet.MultipleObjectsReturned as e:
+            logger.error(e)
+            return HttpResponseServerError(
+                content="Multiple dataSets returned for this request"
+            )
+
+        public_group = ExtendedGroup.objects.public_group()
+        if not ('read_meta_dataset' in get_perms(public_group, data_set) or
+                request.user.has_perm('core.read_meta_dataset', data_set)):
+            return Response(data_set_uuid, status=status.HTTP_401_UNAUTHORIZED)
+
+        groups_with_perms = get_groups_with_perms(data_set)
+
+        serializer = GroupSerializer(groups_with_perms, many=True,
+                                     context={'data_set': data_set})
+
+        return Response(serializer.data)
 
 
 class CustomRegistrationView(RegistrationView):
