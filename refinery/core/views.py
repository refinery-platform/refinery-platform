--- conflicted
+++ resolved
@@ -31,28 +31,17 @@
 from rest_framework.views import APIView
 from xml.parsers.expat import ExpatError
 
-from core.forms import (DataSetForm, ProjectForm, UserForm, UserProfileForm,
-                        WorkflowForm)
-from annotation_server.models import GenomeBuild
-<<<<<<< HEAD
-from core.models import (ExtendedGroup, Project, DataSet, Workflow,
-                         UserProfile, WorkflowEngine, Analysis, Invitation,
-                         Ontology, NodeGroup, CustomRegistrationProfile)
-from core.serializers import (DataSetSerializer, WorkflowSerializer,
-                              NodeGroupSerializer, NodeSerializer)
-from core.utils import (get_data_sets_annotations,
-                        create_current_selection_node_group,
-                        filter_nodes_uuids_in_solr, move_obj_to_front)
-=======
+from .forms import (DataSetForm, ProjectForm, UserForm, UserProfileForm,
+                    WorkflowForm)
 from .models import (Analysis, CustomRegistrationProfile, DataSet,
                      ExtendedGroup, Invitation, NodeGroup, Ontology, Project,
                      UserProfile, Workflow, WorkflowEngine)
-from .serializers import (NodeGroupSerializer, NodeSerializer,
-                          WorkflowSerializer)
+from .serializers import (DataSetSerializer, NodeGroupSerializer,
+                          NodeSerializer, WorkflowSerializer)
 from .utils import (create_current_selection_node_group,
                     filter_nodes_uuids_in_solr,
                     get_data_sets_annotations, move_obj_to_front)
->>>>>>> 1d0df16e
+from annotation_server.models import GenomeBuild
 from data_set_manager.models import Node
 from data_set_manager.utils import generate_solr_params
 from file_store.models import FileStoreItem
@@ -1126,7 +1115,7 @@
                 else:
                     return HttpResponseBadRequest(content=dataset_deleted[1])
 
-    def patch(self, request, uuid):
+    def patch(self, request, uuid, format=None):
         data_set = self.get_object(uuid)
 
         # check edit permission for user
@@ -1143,8 +1132,6 @@
             return Response(
                 serializer.errors, status=status.HTTP_400_BAD_REQUEST
             )
-
-            return Response(serializer.data, status=status.HTTP_202_ACCEPTED)
         else:
             return Response(
                 data_set, status=status.HTTP_401_UNAUTHORIZED
