import os
import re
import urllib
import xmltodict

from django.contrib.auth.decorators import login_required
from django.contrib.auth.models import User
from django.contrib.sites.models import get_current_site
from django.core.urlresolvers import reverse
from django.http import (
    HttpResponse, HttpResponseForbidden, HttpResponseRedirect)

from django.shortcuts import render_to_response, get_object_or_404
from django.template import RequestContext, loader

from guardian.shortcuts import get_perms
<<<<<<< HEAD
import requests
from rest_framework import viewsets
=======

>>>>>>> b5b86ce8
from data_set_manager.models import *
from core.forms import (
    ProjectForm, UserForm, UserProfileForm, WorkflowForm, DataSetForm
)
from core.models import (
    ExtendedGroup, Project, DataSet, Workflow, UserProfile, WorkflowEngine,
    Analysis, Invitation, Ontology
)
from visualization_manager.views import igv_multi_species
from annotation_server.models import GenomeBuild
from file_store.models import FileStoreItem
from core.utils import get_data_sets_annotations
from core.serializers import WorkflowSerializer

logger = logging.getLogger(__name__)


def home(request):
    return render_to_response(
        'core/home.html',
        {
            'public_group_id': settings.REFINERY_PUBLIC_GROUP_ID,
            'main_container_no_padding': True,
            'num_ontologies_imported': Ontology.objects.count()
        },
        context_instance=RequestContext(request)
    )


def about(request):
    return render_to_response('core/about.html',
                              {'site_name': get_current_site(request).name},
                              context_instance=RequestContext(request))


def contact(request):
    return render_to_response('core/contact.html', {},
                              context_instance=RequestContext(request))


def statistics(request):
    return render_to_response('core/statistics.html', {},
                              context_instance=RequestContext(request))


@login_required
def collaboration(request):
    return render_to_response('core/collaboration.html', {},
                              context_instance=RequestContext(request))


@login_required
def group_invite(request, token):
    inv_list = Invitation.objects.filter(token_uuid=token)
    if len(inv_list) == 0:
        return render_to_response(
            'core/group_invite.html',
            {
                'site': get_current_site(request),
                'message': 'Invalid token. Not found or expired.'
            },
            context_instance=RequestContext(request))

    inv = inv_list[0]
    user = request.user
    ext_group_list = ExtendedGroup.objects.filter(id=int(inv.group_id))
    ext_group = None if len(ext_group_list) == 0 else ext_group_list[0]

    if not ext_group:
        return render_to_response(
            'core/group_invite.html',
            {
                'site': get_current_site(request),
                'message': 'Invalid token. Unable to find pairing group'
            },
            context_instance=RequestContext(request))

    ext_group.user_set.add(user)
    # If the group is a manager group
    if ext_group.is_manager_group():
        for i in ext_group.managed_group.all():
            i.user_set.add(user)
    # We are done using this token
    inv.delete()
    return render_to_response(
        'core/group_invite.html',
        {
            'site': get_current_site(request),
            'message': '%s has been added to the group %s!' %
                       (user.username, ext_group.name),
            'user': user,
            'ext_group': ext_group
        },
        context_instance=RequestContext(request))


def custom_error_page(request, template, context_dict):
    temp_loader = loader.get_template(template)
    context = RequestContext(request, context_dict)
    return temp_loader.render(context)


@login_required()
def user(request, query):
    try:
        user = User.objects.get(username=query)
    except User.DoesNotExist:
        user = get_object_or_404(UserProfile, uuid=query).user

    return render_to_response('core/user.html', {'profile_user': user},
                              context_instance=RequestContext(request))


@login_required()
def user_profile(request):
    return user(request, request.user.get_profile().uuid)


@login_required()
def user_edit(request, uuid):
    profile_object = get_object_or_404(UserProfile, uuid=uuid)
    user_object = profile_object.user
    if request.method == "POST":
        uform = UserForm(data=request.POST, instance=user_object)
        pform = UserProfileForm(data=request.POST, instance=profile_object)
        if uform.is_valid() and pform.is_valid():
            user = uform.save()
            profile = pform.save(commit=False)
            profile.user = user
            profile.save()
            return HttpResponseRedirect(
                reverse('core.views.user', args=(uuid,))
            )
    else:
        uform = UserForm(instance=user_object)
        pform = UserProfileForm(instance=profile_object)

    return render_to_response('core/edit_user.html',
                              {'profile_user': user_object,
                               'uform': uform, 'pform': pform},
                              context_instance=RequestContext(request))


@login_required()
def user_profile_edit(request):
    return user_edit(request, request.user.get_profile().uuid)


@login_required()
def group(request, query):
    group = get_object_or_404(ExtendedGroup, uuid=query)
    # only group members are allowed to see group pages
    if not request.user.is_superuser:
        if group.id not in request.user.groups.values_list('id', flat=True):
            return HttpResponseForbidden(
                custom_error_page(request, '403.html',
                                  {'user': request.user,
                                   'msg': "view group %s" % group.name}))
    return render_to_response('core/group.html', {'group': group},
                              context_instance=RequestContext(request))


def project_slug(request, slug):
    p = get_object_or_404(Project, slug=slug)
    return project(request, p.uuid)


def project(request, uuid):
    project = get_object_or_404(Project, uuid=uuid)
    public_group = ExtendedGroup.objects.public_group()

    if not request.user.has_perm('core.read_project', project):
        if 'read_project' not in get_perms(public_group, project):
            if request.user.is_authenticated():
                return HttpResponseForbidden(
                    custom_error_page(
                        request, '403.html', {
                            user: request.user,
                            'msg': "view this project"
                        }))
            else:
                return HttpResponse(
                    custom_error_page(
                        request, '401.html', {'msg': "view this project"}),
                    status='401')
    analyses = project.analyses.all()
    return render_to_response('core/project.html',
                              {'project': project, "analyses": analyses},
                              context_instance=RequestContext(request))


@login_required()
def project_new(request):
    if request.method == "POST":  # If the form has been submitted
        form = ProjectForm(request.POST)  # A form bound to the POST data
        if form.is_valid():  # All validation rules pass
            project = form.save()
            project.set_owner(request.user)
            # Process the data in form.cleaned_data
            return HttpResponseRedirect(
                reverse('project', args=(project.uuid,))
            )  # Redirect after POST
    else:
        form = ProjectForm()  # An unbound form
    return render_to_response("core/project_new.html", {'form': form},
                              context_instance=RequestContext(request))


@login_required()
def project_edit(request, uuid):
    project = get_object_or_404(Project, uuid=uuid)

    if not request.user.has_perm('core.change_project', project):
        return HttpResponseForbidden(
            custom_error_page(request, '403.html',
                              {user: request.user, 'msg': "edit this project"})
        )
    if request.method == "POST":  # If the form has been submitted
        # A form bound to the POST data
        form = ProjectForm(data=request.POST, instance=project)
        if form.is_valid():  # All validation rules pass
            form.save()
            # Process the data in form.cleaned_data
            return HttpResponseRedirect(
                reverse('core.views.project', args=(uuid,)))
    else:
        form = ProjectForm(instance=project)  # An unbound form
    return render_to_response("core/project_edit.html",
                              {'form': form, 'project': project},
                              context_instance=RequestContext(request))


def data_set_slug(request, slug):
    d = get_object_or_404(DataSet, slug=slug)
    return data_set(request, d.uuid)


def data_set(request, data_set_uuid, analysis_uuid=None):
    data_set = get_object_or_404(DataSet, uuid=data_set_uuid)
    public_group = ExtendedGroup.objects.public_group()

    if not request.user.has_perm('core.read_dataset', data_set):
        if 'read_dataset' not in get_perms(public_group, data_set):
            if request.user.is_authenticated():
                return HttpResponseForbidden(
                    custom_error_page(request, '403.html',
                                      {user: request.user,
                                       'msg': "view this data set"}))
            else:
                return HttpResponse(
                    custom_error_page(request, '401.html',
                                      {'msg': "view this data set"}),
                    status='401')
    # get studies
    investigation = data_set.get_investigation()
    studies = investigation.study_set.all()
    # If repository mode, only return workflows tagged for the repository
    if (settings.REFINERY_REPOSITORY_MODE):
        workflows = Workflow.objects.filter(show_in_repository_mode=True)
    else:
        workflows = Workflow.objects.all()

    study_uuid = studies[0].uuid
    # used for solr field postfixes: FIELDNAME_STUDYID_ASSAY_ID_FIELDTYPE
    study_id = studies[0].id
    assay_uuid = studies[0].assay_set.all()[0].uuid
    # used for solr field postfixes: FIELDNAME_STUDYID_ASSAY_ID_FIELDTYPE
    assay_id = studies[0].assay_set.all()[0].id
    # TODO: catch errors
    isatab_archive = None
    pre_isatab_archive = None
    try:
        if investigation.isarchive_file is not None:
            isatab_archive = FileStoreItem.objects.get(
                uuid=investigation.isarchive_file)
    except:
        pass
    try:
        if investigation.pre_isarchive_file is not None:
            pre_isatab_archive = FileStoreItem.objects.get(
                uuid=investigation.pre_isarchive_file)
    except:
        pass
    return render_to_response(
        'core/data_set.html',
        {
            "data_set": data_set,
            "analysis_uuid": analysis_uuid,
            "studies": studies,
            "study_uuid": study_uuid,
            "study_id": study_id,
            "assay_uuid": assay_uuid,
            "assay_id": assay_id,
            "has_change_dataset_permission": 'change_dataset' in get_perms(
                request.user, data_set),
            "workflows": workflows,
            "isatab_archive": isatab_archive,
            "pre_isatab_archive": pre_isatab_archive,
        },
        context_instance=RequestContext(request))


def data_set_edit(request, uuid):
    data_set = get_object_or_404(DataSet, uuid=uuid)
    public_group = ExtendedGroup.objects.public_group()

    if not request.user.has_perm('core.change_dataset', data_set):
        if request.user.is_authenticated():
            return HttpResponseForbidden(
                custom_error_page(request, '403.html',
                                  {user: request.user,
                                   'msg': "edit this data set"})
            )
        else:
            return HttpResponse(
                custom_error_page(request, '401.html',
                                  {'msg': "edit this data set"}),
                status='401'
            )
    # get studies
    investigation = data_set.get_investigation()
    studies = investigation.study_set.all()
    study_uuid = studies[0].uuid
    assay_uuid = studies[0].assay_set.all()[0].uuid
    # TODO: catch errors
    isatab_archive = None
    pre_isatab_archive = None

    try:
        if investigation.isarchive_file is not None:
            isatab_archive = FileStoreItem.objects.get(
                uuid=investigation.isarchive_file
            )
    except:
        pass
    try:
        if investigation.pre_isarchive_file is not None:
            pre_isatab_archive = FileStoreItem.objects.get(
                uuid=investigation.pre_isarchive_file)
    except:
        pass

    if request.method == "POST":  # If the form has been submitted
        # A form bound to the POST data
        form = DataSetForm(data=request.POST, instance=data_set)
        if form.is_valid():  # All validation rules pass
            form.save()
            # Process the data in form.cleaned_data
            # Redirect after POST
            return HttpResponseRedirect(
                reverse('core.views.data_set', args=(uuid,)))
    else:
        form = DataSetForm(instance=data_set)  # An unbound form
    return render_to_response('core/data_set_edit.html',
                              {
                                  'data_set': data_set,
                                  "studies": studies,
                                  "study_uuid": study_uuid,
                                  "assay_uuid": assay_uuid,
                                  "isatab_archive": isatab_archive,
                                  "pre_isatab_archive": pre_isatab_archive,
                                  'form': form
                              },
                              context_instance=RequestContext(request))


def workflow_slug(request, slug):
    w = get_object_or_404(Workflow, slug=slug)
    return workflow(request, w.uuid)


def workflow(request, uuid):
    workflow = get_object_or_404(Workflow, uuid=uuid)
    public_group = ExtendedGroup.objects.public_group()
    if not request.user.has_perm('core.read_workflow', workflow):
        if 'read_workflow' not in get_perms(public_group, workflow):
            if request.user.is_authenticated():
                return HttpResponseForbidden(
                    custom_error_page(request, '403.html',
                                      {user: request.user,
                                       'msg': "view this workflow"}))
            else:
                return HttpResponse(
                    custom_error_page(request, '401.html',
                                      {'msg': "view this workflow"}),
                    status='401')
    # load graph dictionary from Galaxy
    workflow = Workflow.objects.filter(uuid=uuid).get()
    return render_to_response('core/workflow.html', {'workflow': workflow},
                              context_instance=RequestContext(request))


def graph_node_shape(node_type):
    if node_type == "input":
        return ">"

    if node_type == "tool":
        return "<"

    return "o"


@login_required()
def workflow_edit(request, uuid):
    workflow = get_object_or_404(Workflow, uuid=uuid)
    if not request.user.has_perm('core.change_workflow', workflow):
        return HttpResponseForbidden(
            custom_error_page(request, '403.html',
                              {user: request.user,
                               'msg': "edit this workflow"}))
    if request.method == "POST":  # If the form has been submitted...
        # A form bound to the POST data
        form = WorkflowForm(data=request.POST, instance=workflow)
        if form.is_valid():  # All validation rules pass
            form.save()
            # Process the data in form.cleaned_data
            return HttpResponseRedirect(
                reverse('core.views.workflow', args=(uuid,)))
    else:
        form = WorkflowForm(instance=workflow)  # An unbound form
    return render_to_response('core/workflow_edit.html',
                              {'workflow': workflow, 'form': form},
                              context_instance=RequestContext(request))


def workflow_engine(request, uuid):
    workflow_engine = get_object_or_404(WorkflowEngine, uuid=uuid)
    public_group = ExtendedGroup.objects.public_group()

    if not request.user.has_perm('core.read_workflowengine', workflow_engine):
        if 'read_workflowengine' not in get_perms(public_group,
                                                  workflow_engine):
            if request.user.is_authenticated():
                return HttpResponseForbidden(
                    custom_error_page(request, '403.html',
                                      {user: request.user,
                                       'msg': "view this workflow engine"}))
            else:
                return HttpResponse(
                    custom_error_page(request, '401.html',
                                      {'msg': "view this workflow engine"}),
                    status='401')
    return render_to_response('core/workflow_engine.html',
                              {'workflow_engine': workflow_engine},
                              context_instance=RequestContext(request))


def analyses(request, project_uuid):
    project = Project.objects.get(uuid=project_uuid)
    analyses = project.analyses.all()
    return render_to_response('core/analyses.html',
                              {"project": project, "analyses": analyses},
                              context_instance=RequestContext(request))


@login_required()
def analysis(request, analysis_uuid):
    # TODO: handle DoesNotExist and MultipleObjectsReturned
    analysis = Analysis.objects.get(uuid=analysis_uuid)
    # project associated with this Analysis
    project = analysis.project
    # list of analysis inputs
    data_inputs = analysis.workflow_data_input_maps.order_by('pair_id')
    # list of analysis results
    analysis_results = analysis.results
    workflow = analysis.workflow
    # getting file_store references
    file_all = []
    for i in analysis_results.all():
        file_store_uuid = i.file_store_uuid
        fs = FileStoreItem.objects.get(uuid=file_store_uuid)
        file_all.append(fs)
    # NG: get file_store items for inputs
    input_filenames = []
    for workflow_input in data_inputs.all():
        file_uuid = Node.objects.get(uuid=workflow_input.data_uuid).file_uuid
        file_store_item = FileStoreItem.objects.get_item(uuid=file_uuid)
        if file_store_item:
            file_path = file_store_item.get_absolute_path()
            if file_path:
                file_name = os.path.basename(file_path)
                input_filenames.append(file_name)
    return render_to_response('core/analysis.html',
                              {
                                  "analysis": analysis,
                                  "analysis_results": analysis_results,
                                  "inputs": data_inputs,
                                  "input_filenames": input_filenames,
                                  "project": project,
                                  "workflow": workflow,
                                  "fs_files": file_all
                              },
                              context_instance=RequestContext(request))


def solr_core_search(request):
    """Query Solr's core index for search.

    Queries are augmented with user and group information so that no datasets
    is returned for which the user has no access.

    For visualizing the repository it's important to know all datasets right
    from the beginning. Because Django and Solr most likely run on the same
    server, it's better to prefetch all dataset uuid and send them back
    altogether rather than having to query from the client side twice.
    """
    url = settings.REFINERY_SOLR_BASE_URL + "core/select"

    headers = {
        'Accept': 'application/json'
    }

    params = request.GET.dict()
    # Generate access list
    if not request.user.is_superuser:
        if request.user.id is None:
            access = ['g_{}'.format(settings.REFINERY_PUBLIC_GROUP_ID)]
        else:
            access = ['u_{}'.format(request.user.id)]
            for group in request.user.groups.all():
                access.append('g_{}'.format(group.id))
        params['fq'] = params['fq'] + ' AND access:({})'.format(
            ' OR '.join(access))

    try:
        allIds = params['allIds'] in ['1', 'true', 'True']
    except KeyError:
        allIds = False

    try:
        annotations = params['annotations'] in ['1', 'true', 'True']
    except KeyError:
        annotations = False

    response = requests.get(url, params=params, headers=headers)

    if allIds or annotations:
        # Query for all uuids given the same query. Solr shold be very fast
        # because we just queried for almost the same information, only limited
        # in size.
        all_ids_params = {
            'defType': params['defType'],
            'fl': 'dbid',
            'fq': params['fq'],
            'q': params['q'],
            'qf': params['qf'],
            'rows': 2147483647,
            'start': 0,
            'wt': 'json'
        }
        response_ids = requests.get(
            url,
            params=all_ids_params,
            headers=headers
        )

        if response_ids.status_code == 200:
            response_ids = response_ids.json()
            ids = []

            for ds in response_ids['response']['docs']:
                ids.append(ds['dbid'])

            annotation_data = get_data_sets_annotations(ids)

            response = response.json()

            if allIds:
                response['response']['allIds'] = ids

            if annotations:
                response['response']['annotations'] = annotation_data

            response = simplejson.dumps(response)

    return HttpResponse(response, mimetype='application/json')


def solr_select(request, core):
    # core format is <name_of_core>
    # query.GET is a querydict containing all parts of the query
    # TODO: handle runtime errors when making GET request

    url = settings.REFINERY_SOLR_BASE_URL + core + "/select"
    data = request.GET.urlencode()
    fullResponse = requests.get(url, params=data)
    response = fullResponse.content
    return HttpResponse(response, mimetype='application/json')


def solr_igv(request):
    """Function for taking solr request url.
    Removes pagination, facets from input query to create multiple
    :param request: Django HttpRequest object including solr query
    :type source: HttpRequest object.
    :returns:
    """

    # copy querydict to make it editable
    if request.is_ajax():
        igv_config = simplejson.loads(request.body)

        logger.debug(simplejson.dumps(igv_config, indent=4))

        logger.debug('IGV data query: ' + str(igv_config['query']))
        logger.debug('IGV annotation query: ' + str(igv_config['annotation']))

        # attributes associated with node selection from interface
        node_selection_blacklist_mode = igv_config[
            'node_selection_blacklist_mode']
        node_selection = igv_config['node_selection']

        solr_results = get_solr_results(
            igv_config['query'], selected_mode=node_selection_blacklist_mode,
            selected_nodes=node_selection)

        if igv_config['annotation'] is not None:
            solr_annot = get_solr_results(igv_config['annotation'])
        else:
            solr_annot = None
        # if solr query returns results
        if solr_results:
            try:
                session_urls = igv_multi_species(solr_results, solr_annot)
            except GenomeBuild.DoesNotExist:
                logger.error(
                    "Provided genome build cannot be found in the database.")
                session_urls = "Couldn't find the provided genome build."

        logger.debug("session_urls")
        logger.debug(simplejson.dumps(session_urls, indent=4))

        return HttpResponse(simplejson.dumps(session_urls),
                            mimetype='application/json')


def get_solr_results(query, facets=False, jsonp=False, annotation=False,
                     only_uuids=False, selected_mode=True,
                     selected_nodes=None):
    """Helper function for taking solr request url.
    Removes facet requests, converts to json, from input solr query
    :param query: solr http query string
    :type query: string
    :param facets: Removes facet query from solr query string
    :type facets: boolean
    :param jsonp: Removes JSONP query from solr query string
    :type jsonp: boolean
    :param only_uuids: Returns list of file_uuids from all solr results
    :type only_uuids: boolean
    :param selected_mode: UI selection mode (blacklist or whitelist)
    :type selected_mode: boolean
    :param selected_nodes: List of UUIDS to remove from the solr query
    :type selected_nodes: array
    :returns: dictionary of current solr results
    """
    logger.debug("core.views: get_solr_results")
    if not facets:
        # replacing facets w/ false
        query = query.replace('facet=true', 'facet=false')
    if not jsonp:
        # ensuring json not jsonp response
        query = query.replace('&json.wrf=?', '')
    if annotation:
        # changing annotation
        query = query.replace('is_annotation:false', 'is_annotation:true')
    # Checks for limit on solr query
    # replaces i.e. '&rows=20' to '&rows=10000'
    m_obj = re.search(r"&rows=(\d+)", query)
    if m_obj:
        # TODO: replace 10000 with settings parameter for max solr results
        replace_rows_str = '&rows=' + str(10000)
        query = query.replace(m_obj.group(), replace_rows_str)

    # opening solr query results
    results = requests.get(query, stream=True).raw.read()

    # converting results into json for python
    results = simplejson.loads(results)

    # IF list of nodes to remove from query exists
    if selected_nodes:
        # need to iterate over list backwards to properly delete from a list
        for i in xrange(len(results["response"]["docs"]) - 1, -1, -1):
            node = results["response"]["docs"][i]

            # blacklist mode (remove uuid's from solr query)
            if selected_mode:
                if 'uuid' in node:
                    # if the current node should be removed from the results
                    if node['uuid'] in selected_nodes:
                        del results["response"]["docs"][i]
                        # num_found -= 1
            # whitelist mode (add's uuids from solr query)
            else:
                if 'uuid' in node:
                    # if the current node should be removed from the results
                    if node['uuid'] not in selected_nodes:
                        del results["response"]["docs"][i]
                        # num_found += 1
    # Will return only list of file_uuids
    if only_uuids:
        ret_file_uuids = []
        solr_results = results["response"]["docs"]
        for res in solr_results:
            ret_file_uuids.append(res["uuid"])
        return ret_file_uuids

    return results


def samples_solr(request, ds_uuid, study_uuid, assay_uuid):
    logger.debug("core.views.samples_solr called")
    data_set = get_object_or_404(DataSet, uuid=ds_uuid)
    workflows = Workflow.objects.all()
    # TODO: retrieve from Django settings
    solr_url = 'http://127.0.0.1:8983'

    return render_to_response('core/samples_solr.html',
                              {'workflows': workflows,
                               'data_set': data_set,
                               'study_uuid': study_uuid,
                               'assay_uuid': assay_uuid,
                               'solr_url': solr_url},
                              context_instance=RequestContext(request))


def doi(request, id):
    """Forwarding requests to DOI's API"""
    # Decode URL and replace dollar signs by forward slashes
    # This encoding is needed because forward slashes cause 404 errors even
    # when they are URL encoded as they are still regarded as forward
    # slashes.
    id = urllib.unquote(id).decode('utf8')
    id = id.replace('$', '/')
    url = "https://dx.doi.org/{id}".format(id=id)
    headers = {'Accept': 'application/json'}
    response = requests.get(url, headers=headers)
    return HttpResponse(response, mimetype='application/json')


def pubmed_abstract(request, id):
    """Forwarding requests to PubMed's API
    Example:
    https://eutils.ncbi.nlm.nih.gov/entrez/eutils/efetch.fcgi?db=pubmed&retmode=XML&rettype=abstract&id=25344497
    """
    url = "http://eutils.ncbi.nlm.nih.gov/entrez/eutils/efetch.fcgi"
    params = {
        'db': 'pubmed',
        'retmode': 'xml',
        'rettype': 'abstract',
        'id': id
    }
    headers = {
        'Accept': 'text/xml'
    }

    response = requests.get(url, params=params, headers=headers)
    return HttpResponse(
        simplejson.dumps(xmltodict.parse(response.text)),
        mimetype='application/json'
    )


def pubmed_search(request, term):
    """Forwarding requests to PubMed's API
    Example:
    https://eutils.ncbi.nlm.nih.gov/entrez/eutils/esearch.fcgi?db=pubmed&retmode=json&retmax=1&term=10.1093%2Fbioinformatics%2Fbtu707
    """
    term = urllib.unquote(term).decode('utf8')
    term = term.replace('$', '/')

    url = "https://eutils.ncbi.nlm.nih.gov/entrez/eutils/esearch.fcgi"
    params = {
        'db': 'pubmed',
        'retmode': 'json',
        'retmax': 1,
        'term': term
    }
    headers = {
        'Accept': 'application/json'
    }

    response = requests.get(url, params=params, headers=headers)
    return HttpResponse(response, mimetype='application/json')


def pubmed_summary(request, id):
    """Forwarding requests to PubMed's API
    Example:
    https://eutils.ncbi.nlm.nih.gov/entrez/eutils/esummary.fcgi?db=pubmed&retmode=json&id=25344497
    """
    url = "http://eutils.ncbi.nlm.nih.gov/entrez/eutils/esummary.fcgi"
    params = {
        'db': 'pubmed',
        'retmode': 'json',
        'id': id
    }
    headers = {
        'Accept': 'application/json'
    }

    response = requests.get(url, params=params, headers=headers)
    return HttpResponse(response, mimetype='application/json')


def fastqc_viewer(request):
    return render_to_response('core/fastqc-viewer.html', {},
                              context_instance=RequestContext(request))


def neo4j_dataset_annotations(request):
    """Query Neo4J for dataset annotations per user
    """

    user_id = -1 if request.user.id is None else request.user.id

    url = '{}/db/data/transaction/commit'.format(settings.NEO4J_BASE_URL)

    headers = {
        'Accept': 'application/json; charset=UTF-8',
        'Content-type': 'application/json'
    }

    # sub = sub class
    # sup = super class
    # ds = dataset
    #
    # Note: this returns the while subclass hierarchy tree but only adds
    # associates dataset annotations the user has read access to.
    cql = (
        'MATCH (sup:EFO:Class)<-[:`RDFS:subClassOf`]-(sub:EFO:Class) ' +
        'OPTIONAL MATCH (ds:DataSet), ' +
        '               (u:User {id:%s}), ' +
        '               (ds)-[:`annotated_with`]->(sub), ' +
        '               (u)-[:`read_access`]->(ds) ' +
        'RETURN sup, sub, ds'
    ) % user_id

    stmt = {
        'statements': [{
            'statement': cql
        }]
    }

    try:
        response = requests.post(url, json=stmt, headers=headers)
    except requests.exceptions.ConnectionError as e:
        logger.error('Neo4J seems to be offline.')
        logger.error(e)
        return HttpResponse(
            'Neo4J seems to be offline.',
            mimetype='application/json',
            status=503
        )
    except requests.exceptions.RequestException as e:
        logger.error(e)
        return HttpResponse(
            'Request failed.',
            mimetype='application/json',
            status=500
        )

    return HttpResponse(response, mimetype='application/json')


class WorkflowViewset(viewsets.ModelViewSet):
    """
    API endpoint that allows Workflows to be viewed
    """
    queryset = Workflow.objects.all()
    serializer_class = WorkflowSerializer<|MERGE_RESOLUTION|>--- conflicted
+++ resolved
@@ -14,12 +14,8 @@
 from django.template import RequestContext, loader
 
 from guardian.shortcuts import get_perms
-<<<<<<< HEAD
 import requests
 from rest_framework import viewsets
-=======
-
->>>>>>> b5b86ce8
 from data_set_manager.models import *
 from core.forms import (
     ProjectForm, UserForm, UserProfileForm, WorkflowForm, DataSetForm
