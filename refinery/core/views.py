import json
import logging
import os
import re
import urllib
from urlparse import urljoin
import xmltodict

from django.conf import settings
from django.contrib.auth.decorators import login_required
from django.contrib.auth.models import User
from django.contrib.sites.models import get_current_site, RequestSite, Site
from django.core.exceptions import ImproperlyConfigured
from django.core.urlresolvers import reverse
from django.http import (HttpResponse, HttpResponseBadRequest,
                         HttpResponseForbidden, HttpResponseNotFound,
                         HttpResponseRedirect, HttpResponseServerError)

<<<<<<< HEAD
from django.shortcuts import render_to_response, get_object_or_404, redirect
from django.template import RequestContext, loader
=======
from django.shortcuts import get_object_or_404, render_to_response
from django.template import loader, RequestContext
>>>>>>> a7bc02aa
from django.views.decorators.gzip import gzip_page

from guardian.shortcuts import get_perms
from guardian.utils import get_anonymous_user
from registration import signals
from registration.views import RegistrationView
import requests
from requests.exceptions import HTTPError
from rest_framework import status, viewsets
from rest_framework.response import Response
from rest_framework.views import APIView
from xml.parsers.expat import ExpatError

<<<<<<< HEAD
from core.forms import (ProjectForm, UserForm, UserProfileForm,
                        WorkflowForm, DataSetForm)
=======
from .forms import (DataSetForm, ProjectForm, UserForm, UserProfileForm,
                    WorkflowForm)
from .models import (Analysis, CustomRegistrationProfile, DataSet,
                     ExtendedGroup, Invitation, Ontology, Project,
                     UserProfile, Workflow, WorkflowEngine)
from .serializers import (DataSetSerializer, NodeSerializer,
                          WorkflowSerializer)
from .utils import get_data_sets_annotations
>>>>>>> a7bc02aa
from annotation_server.models import GenomeBuild
from data_set_manager.models import Node
from data_set_manager.utils import generate_solr_params
from file_store.models import FileStoreItem
from visualization_manager.views import igv_multi_species
from django.contrib.auth import login, logout


logger = logging.getLogger(__name__)


def home(request):
    return render_to_response(
        'core/home.html',
        {
            'public_group_id': settings.REFINERY_PUBLIC_GROUP_ID,
            'main_container_no_padding': True,
            'num_ontologies_imported': Ontology.objects.count()
        },
        context_instance=RequestContext(request)
    )


def about(request):
    return render_to_response('core/about.html',
                              {'site_name': get_current_site(request).name},
                              context_instance=RequestContext(request))


def contact(request):
    return render_to_response('core/contact.html', {},
                              context_instance=RequestContext(request))


def statistics(request):
    return render_to_response('core/statistics.html', {},
                              context_instance=RequestContext(request))


def login_scc(request):
    if settings.SATORI_DEMO:
        if request.user.is_authenticated():
            logout(request)

        try:
            user = User.objects.get(id=settings.SATORI_DEMO_SCC_USER_ID)
            user.backend = settings.AUTHENTICATION_BACKENDS[0]
        except Exception:
            return home(request)

        login(request, user)

        return redirect('{}#/exploration'.format(reverse('home')))


def login_ml(request):
    if settings.SATORI_DEMO:
        if request.user.is_authenticated():
            logout(request)

        try:
            user = User.objects.get(id=settings.SATORI_DEMO_ML_USER_ID)
            user.backend = settings.AUTHENTICATION_BACKENDS[0]
        except Exception:
            return home(request)

        login(request, user)

        return redirect('{}#/exploration'.format(reverse('home')))


@login_required
def collaboration(request):
    return render_to_response('core/collaboration.html', {},
                              context_instance=RequestContext(request))


@login_required
def group_invite(request, token):
    inv_list = Invitation.objects.filter(token_uuid=token)
    if len(inv_list) == 0:
        return render_to_response(
            'core/group_invite.html',
            {
                'site': get_current_site(request),
                'message': 'Invalid token. Not found or expired.'
            },
            context_instance=RequestContext(request))

    inv = inv_list[0]
    user = request.user
    ext_group_list = ExtendedGroup.objects.filter(id=int(inv.group_id))
    ext_group = None if len(ext_group_list) == 0 else ext_group_list[0]

    if not ext_group:
        return render_to_response(
            'core/group_invite.html',
            {
                'site': get_current_site(request),
                'message': 'Invalid token. Unable to find pairing group'
            },
            context_instance=RequestContext(request))

    ext_group.user_set.add(user)
    # If the group is a manager group
    if ext_group.is_manager_group():
        for i in ext_group.managed_group.all():
            i.user_set.add(user)
    # We are done using this token
    inv.delete()
    return render_to_response(
        'core/group_invite.html',
        {
            'site': get_current_site(request),
            'message': '%s has been added to the group %s.' %
                       (user.username, ext_group.name),
            'user': user,
            'ext_group': ext_group
        },
        context_instance=RequestContext(request))


def custom_error_page(request, template, context_dict):
    temp_loader = loader.get_template(template)
    context = RequestContext(request, context_dict)
    return temp_loader.render(context)


@login_required()
def user(request, query):
    try:
        user = User.objects.get(username=query)
    except User.DoesNotExist:
        user = get_object_or_404(UserProfile, uuid=query).user

    return render_to_response('core/user.html', {'profile_user': user},
                              context_instance=RequestContext(request))


@login_required()
def user_profile(request):
    return user(request, request.user.profile.uuid)


@login_required()
def user_edit(request, uuid):
    profile_object = get_object_or_404(UserProfile, uuid=uuid)
    user_object = profile_object.user
    if request.method == "POST":
        uform = UserForm(data=request.POST, instance=user_object)
        pform = UserProfileForm(data=request.POST, instance=profile_object)
        if uform.is_valid() and pform.is_valid():
            user = uform.save()
            profile = pform.save(commit=False)
            profile.user = user
            profile.save()
            return HttpResponseRedirect(
                reverse('core.views.user', args=(uuid,))
            )
    else:
        uform = UserForm(instance=user_object)
        pform = UserProfileForm(instance=profile_object)

    return render_to_response('core/edit_user.html',
                              {'profile_user': user_object,
                               'uform': uform, 'pform': pform},
                              context_instance=RequestContext(request))


@login_required()
def user_profile_edit(request):
    return user_edit(request, request.user.profile.uuid)


@login_required()
def group(request, query):
    group = get_object_or_404(ExtendedGroup, uuid=query)
    # only group members are allowed to see group pages
    if not request.user.is_superuser:
        if group.id not in request.user.groups.values_list('id', flat=True):
            return HttpResponseForbidden(
                custom_error_page(request, '403.html',
                                  {'user': request.user,
                                   'msg': "view group %s" % group.name}))
    return render_to_response('core/group.html', {'group': group},
                              context_instance=RequestContext(request))


def project_slug(request, slug):
    p = get_object_or_404(Project, slug=slug)
    return project(request, p.uuid)


def project(request, uuid):
    project = get_object_or_404(Project, uuid=uuid)
    public_group = ExtendedGroup.objects.public_group()

    if not request.user.has_perm('core.read_project', project):
        if 'read_project' not in get_perms(public_group, project):
            if request.user.is_authenticated():
                return HttpResponseForbidden(
                    custom_error_page(
                        request, '403.html', {
                            user: request.user,
                            'msg': "view this project"
                        }))
            else:
                return HttpResponse(
                    custom_error_page(
                        request, '401.html', {'msg': "view this project"}),
                    status='401')
    analyses = project.analyses.all()
    return render_to_response('core/project.html',
                              {'project': project, "analyses": analyses},
                              context_instance=RequestContext(request))


@login_required()
def project_new(request):
    if request.method == "POST":  # If the form has been submitted
        form = ProjectForm(request.POST)  # A form bound to the POST data
        if form.is_valid():  # All validation rules pass
            project = form.save()
            project.set_owner(request.user)
            # Process the data in form.cleaned_data
            return HttpResponseRedirect(
                reverse('project', args=(project.uuid,))
            )  # Redirect after POST
    else:
        form = ProjectForm()  # An unbound form
    return render_to_response("core/project_new.html", {'form': form},
                              context_instance=RequestContext(request))


@login_required()
def project_edit(request, uuid):
    project = get_object_or_404(Project, uuid=uuid)

    if not request.user.has_perm('core.change_project', project):
        return HttpResponseForbidden(
            custom_error_page(request, '403.html',
                              {user: request.user, 'msg': "edit this project"})
        )
    if request.method == "POST":  # If the form has been submitted
        # A form bound to the POST data
        form = ProjectForm(data=request.POST, instance=project)
        if form.is_valid():  # All validation rules pass
            form.save()
            # Process the data in form.cleaned_data
            return HttpResponseRedirect(
                reverse('core.views.project', args=(uuid,)))
    else:
        form = ProjectForm(instance=project)  # An unbound form
    return render_to_response("core/project_edit.html",
                              {'form': form, 'project': project},
                              context_instance=RequestContext(request))


def data_set_slug(request, slug):
    d = get_object_or_404(DataSet, slug=slug)
    return data_set(request, d.uuid)


def data_set(request, data_set_uuid, analysis_uuid=None):
    data_set = get_object_or_404(DataSet, uuid=data_set_uuid)
    public_group = ExtendedGroup.objects.public_group()

    if not request.user.has_perm('core.read_dataset', data_set):
        if 'read_dataset' not in get_perms(public_group, data_set):
            if request.user.is_authenticated():
                return HttpResponseForbidden(
                    custom_error_page(request, '403.html',
                                      {user: request.user,
                                       'msg': "view this data set"}))
            else:
                return HttpResponse(
                    custom_error_page(request, '401.html',
                                      {'msg': "view this data set"}),
                    status='401')
    # get studies
    investigation = data_set.get_investigation()
    studies = investigation.study_set.all()
    # If repository mode, only return workflows tagged for the repository
    if (settings.REFINERY_REPOSITORY_MODE):
        workflows = Workflow.objects.filter(show_in_repository_mode=True)
    else:
        workflows = Workflow.objects.all()

    study_uuid = studies[0].uuid
    # used for solr field postfixes: FIELDNAME_STUDYID_ASSAY_ID_FIELDTYPE
    study_id = studies[0].id
    assay_uuid = studies[0].assay_set.all()[0].uuid
    # used for solr field postfixes: FIELDNAME_STUDYID_ASSAY_ID_FIELDTYPE
    assay_id = studies[0].assay_set.all()[0].id
    # TODO: catch errors
    isatab_archive = None
    pre_isatab_archive = None
    try:
        if investigation.isarchive_file is not None:
            isatab_archive = FileStoreItem.objects.get(
                uuid=investigation.isarchive_file)
    except:
        pass
    try:
        if investigation.pre_isarchive_file is not None:
            pre_isatab_archive = FileStoreItem.objects.get(
                uuid=investigation.pre_isarchive_file)
    except:
        pass
    return render_to_response(
        'core/data_set.html',
        {
            "data_set": data_set,
            "analysis_uuid": analysis_uuid,
            "studies": studies,
            "study_uuid": study_uuid,
            "study_id": study_id,
            "assay_uuid": assay_uuid,
            "assay_id": assay_id,
            "has_change_dataset_permission": 'change_dataset' in get_perms(
                request.user, data_set),
            "workflows": workflows,
            "isatab_archive": isatab_archive,
            "pre_isatab_archive": pre_isatab_archive,
        },
        context_instance=RequestContext(request))


def data_set2(request, data_set_uuid, analysis_uuid=None):
    data_set = get_object_or_404(DataSet, uuid=data_set_uuid)
    public_group = ExtendedGroup.objects.public_group()

    if not request.user.has_perm('core.read_dataset', data_set):
        if 'read_dataset' not in get_perms(public_group, data_set):
            if request.user.is_authenticated():
                return HttpResponseForbidden(
                    custom_error_page(request, '403.html',
                                      {user: request.user,
                                       'msg': "view this data set"}))
            else:
                return HttpResponse(
                    custom_error_page(request, '401.html',
                                      {'msg': "view this data set"}),
                    status='401')
    # get studies
    investigation = data_set.get_investigation()
    studies = investigation.study_set.all()
    # If repository mode, only return workflows tagged for the repository
    if (settings.REFINERY_REPOSITORY_MODE):
        workflows = Workflow.objects.filter(show_in_repository_mode=True)
    else:
        workflows = Workflow.objects.all()

    study_uuid = studies[0].uuid
    # used for solr field postfixes: FIELDNAME_STUDYID_ASSAY_ID_FIELDTYPE
    study_id = studies[0].id
    assay_uuid = studies[0].assay_set.all()[0].uuid
    # used for solr field postfixes: FIELDNAME_STUDYID_ASSAY_ID_FIELDTYPE
    assay_id = studies[0].assay_set.all()[0].id
    # TODO: catch errors
    isatab_archive = None
    pre_isatab_archive = None
    try:
        if investigation.isarchive_file is not None:
            isatab_archive = FileStoreItem.objects.get(
                uuid=investigation.isarchive_file)
    except:
        pass
    try:
        if investigation.pre_isarchive_file is not None:
            pre_isatab_archive = FileStoreItem.objects.get(
                uuid=investigation.pre_isarchive_file)
    except:
        pass
    return render_to_response(
        'core/data_set2.html',
        {
            "data_set": data_set,
            "analysis_uuid": analysis_uuid,
            "studies": studies,
            "study_uuid": study_uuid,
            "study_id": study_id,
            "assay_uuid": assay_uuid,
            "assay_id": assay_id,
            "has_change_dataset_permission": 'change_dataset' in get_perms(
                request.user, data_set),
            "workflows": workflows,
            "isatab_archive": isatab_archive,
            "pre_isatab_archive": pre_isatab_archive,
        },
        context_instance=RequestContext(request))


def data_set_edit(request, uuid):
    data_set = get_object_or_404(DataSet, uuid=uuid)

    if not request.user.has_perm('core.change_dataset', data_set):
        if request.user.is_authenticated():
            return HttpResponseForbidden(
                custom_error_page(request, '403.html',
                                  {user: request.user,
                                   'msg': "edit this data set"})
            )
        else:
            return HttpResponse(
                custom_error_page(request, '401.html',
                                  {'msg': "edit this data set"}),
                status='401'
            )
    # get studies
    investigation = data_set.get_investigation()
    studies = investigation.study_set.all()
    study_uuid = studies[0].uuid
    assay_uuid = studies[0].assay_set.all()[0].uuid
    # TODO: catch errors
    isatab_archive = None
    pre_isatab_archive = None

    try:
        if investigation.isarchive_file is not None:
            isatab_archive = FileStoreItem.objects.get(
                uuid=investigation.isarchive_file
            )
    except:
        pass
    try:
        if investigation.pre_isarchive_file is not None:
            pre_isatab_archive = FileStoreItem.objects.get(
                uuid=investigation.pre_isarchive_file)
    except:
        pass

    if request.method == "POST":  # If the form has been submitted
        # A form bound to the POST data
        form = DataSetForm(data=request.POST, instance=data_set)
        if form.is_valid():  # All validation rules pass
            form.save()
            # Process the data in form.cleaned_data
            # Redirect after POST
            return HttpResponseRedirect(
                reverse('core.views.data_set', args=(uuid,)))
    else:
        form = DataSetForm(instance=data_set)  # An unbound form
    return render_to_response('core/data_set_edit.html',
                              {
                                  'data_set': data_set,
                                  "studies": studies,
                                  "study_uuid": study_uuid,
                                  "assay_uuid": assay_uuid,
                                  "isatab_archive": isatab_archive,
                                  "pre_isatab_archive": pre_isatab_archive,
                                  'form': form
                              },
                              context_instance=RequestContext(request))


def workflow_slug(request, slug):
    w = get_object_or_404(Workflow, slug=slug)
    return workflow(request, w.uuid)


def workflow(request, uuid):
    workflow = get_object_or_404(Workflow, uuid=uuid)
    public_group = ExtendedGroup.objects.public_group()
    if not request.user.has_perm('core.read_workflow', workflow):
        if 'read_workflow' not in get_perms(public_group, workflow):
            if request.user.is_authenticated():
                return HttpResponseForbidden(
                    custom_error_page(request, '403.html',
                                      {user: request.user,
                                       'msg': "view this workflow"}))
            else:
                return HttpResponse(
                    custom_error_page(request, '401.html',
                                      {'msg': "view this workflow"}),
                    status='401')
    # load graph dictionary from Galaxy
    workflow = Workflow.objects.filter(uuid=uuid).get()
    return render_to_response('core/workflow.html', {'workflow': workflow},
                              context_instance=RequestContext(request))


def graph_node_shape(node_type):
    if node_type == "input":
        return ">"

    if node_type == "tool":
        return "<"

    return "o"


@login_required()
def workflow_edit(request, uuid):
    workflow = get_object_or_404(Workflow, uuid=uuid)
    if not request.user.has_perm('core.change_workflow', workflow):
        return HttpResponseForbidden(
            custom_error_page(request, '403.html',
                              {user: request.user,
                               'msg': "edit this workflow"}))
    if request.method == "POST":  # If the form has been submitted...
        # A form bound to the POST data
        form = WorkflowForm(data=request.POST, instance=workflow)
        if form.is_valid():  # All validation rules pass
            form.save()
            # Process the data in form.cleaned_data
            return HttpResponseRedirect(
                reverse('core.views.workflow', args=(uuid,)))
    else:
        form = WorkflowForm(instance=workflow)  # An unbound form
    return render_to_response('core/workflow_edit.html',
                              {'workflow': workflow, 'form': form},
                              context_instance=RequestContext(request))


def workflow_engine(request, uuid):
    workflow_engine = get_object_or_404(WorkflowEngine, uuid=uuid)
    public_group = ExtendedGroup.objects.public_group()

    if not request.user.has_perm('core.read_workflowengine', workflow_engine):
        if 'read_workflowengine' not in get_perms(public_group,
                                                  workflow_engine):
            if request.user.is_authenticated():
                return HttpResponseForbidden(
                    custom_error_page(request, '403.html',
                                      {user: request.user,
                                       'msg': "view this workflow engine"}))
            else:
                return HttpResponse(
                    custom_error_page(request, '401.html',
                                      {'msg': "view this workflow engine"}),
                    status='401')
    return render_to_response('core/workflow_engine.html',
                              {'workflow_engine': workflow_engine},
                              context_instance=RequestContext(request))


def analyses(request, project_uuid):
    project = Project.objects.get(uuid=project_uuid)
    analyses = project.analyses.all()
    return render_to_response('core/analyses.html',
                              {"project": project, "analyses": analyses},
                              context_instance=RequestContext(request))


@login_required()
def analysis(request, analysis_uuid):
    # TODO: handle DoesNotExist and MultipleObjectsReturned
    analysis = Analysis.objects.get(uuid=analysis_uuid)
    # project associated with this Analysis
    project = analysis.project
    # list of analysis inputs
    data_inputs = analysis.workflow_data_input_maps.order_by('pair_id')
    # list of analysis results
    analysis_results = analysis.results
    workflow = analysis.workflow
    # getting file_store references
    file_all = []
    for i in analysis_results.all():
        file_store_uuid = i.file_store_uuid
        fs = FileStoreItem.objects.get(uuid=file_store_uuid)
        file_all.append(fs)
    # NG: get file_store items for inputs
    input_filenames = []
    for workflow_input in data_inputs.all():
        file_uuid = Node.objects.get(uuid=workflow_input.data_uuid).file_uuid
        file_store_item = FileStoreItem.objects.get_item(uuid=file_uuid)
        if file_store_item:
            file_path = file_store_item.get_absolute_path()
            if file_path:
                file_name = os.path.basename(file_path)
                input_filenames.append(file_name)
    return render_to_response('core/analysis.html',
                              {
                                  "analysis": analysis,
                                  "analysis_results": analysis_results,
                                  "inputs": data_inputs,
                                  "input_filenames": input_filenames,
                                  "project": project,
                                  "workflow": workflow,
                                  "fs_files": file_all
                              },
                              context_instance=RequestContext(request))


def visualize_genome(request):
    """Provide IGV.js visualization of requested species + file nodes

    Looks up species by name, and data files by node_id,
    and passes the information to IGV.js.
    """
    species = request.GET.get('species')
    node_ids = request.GET.getlist('node_ids')

    genome = re.search(r'\(([^)]*)\)', species).group(1)
    # TODO: Better to pass genome id instead of parsing?
    url_base = "https://s3.amazonaws.com/data.cloud.refinery-platform.org" \
        + "/data/igv-reference/" + genome + "/"
    node_ids_json = json.dumps(node_ids)

    return render_to_response(
          'core/visualize/genome.html',
          {
              "fasta_url": url_base + genome + ".fa",
              "index_url": url_base + genome + ".fa.fai",
              "cytoband_url": url_base + "cytoBand.txt",
              "bed_url": url_base + "refGene.bed",
              "tbi_url": url_base + "refGene.bed.tbi",
              "node_ids_json": node_ids_json
          },
          context_instance=RequestContext(request))


def solr_core_search(request):
    """Query Solr's core index for search.

    Queries are augmented with user and group information so that no datasets
    is returned for which the user has no access.

    For visualizing the repository it's important to know all datasets right
    from the beginning. Because Django and Solr most likely run on the same
    server, it's better to prefetch all dataset uuid and send them back
    altogether rather than having to query from the client side twice.
    """
    url = settings.REFINERY_SOLR_BASE_URL + "core/select"

    headers = {
        'Accept': 'application/json'
    }

    params = request.GET.dict()
    # Generate access list
    if not request.user.is_superuser:
        if request.user.id is None:
            access = ['g_{}'.format(settings.REFINERY_PUBLIC_GROUP_ID)]
        else:
            access = ['u_{}'.format(request.user.id)]
            for group in request.user.groups.all():
                access.append('g_{}'.format(group.id))
        params['fq'] = params['fq'] + ' AND access:({})'.format(
            ' OR '.join(access))

    try:
        allIds = params['allIds'] in ['1', 'true', 'True']
    except KeyError:
        allIds = False

    try:
        annotations = params['annotations'] in ['1', 'true', 'True']
    except KeyError:
        annotations = False
    try:
        response = requests.get(url, params=params, headers=headers)
        response.raise_for_status()
    except HTTPError as e:
        logger.error(e)

    if allIds or annotations:
        # Query for all uuids given the same query. Solr shold be very fast
        # because we just queried for almost the same information, only limited
        # in size.
        all_ids_params = {
            'defType': params['defType'],
            'fl': 'dbid',
            'fq': params['fq'],
            'q': params['q'],
            'qf': params['qf'],
            'rows': 2147483647,
            'start': 0,
            'wt': 'json'
        }
        try:
            response_ids = requests.get(
                url,
                params=all_ids_params,
                headers=headers
            )
            response_ids.raise_for_status()
        except HTTPError as e:
            logger.error(e)

        if response_ids.status_code == 200:
            response_ids = response_ids.json()
            ids = []

            for ds in response_ids['response']['docs']:
                ids.append(ds['dbid'])

            annotation_data = get_data_sets_annotations(ids)

            response = response.json()

            if allIds:
                response['response']['allIds'] = ids

            if annotations:
                response['response']['annotations'] = annotation_data

            response = json.dumps(response)

    return HttpResponse(response, content_type='application/json')


def solr_select(request, core):
    # core format is <name_of_core>
    # query.GET is a querydict containing all parts of the query
    url = settings.REFINERY_SOLR_BASE_URL + core + "/select"
    data = request.GET.urlencode()
    try:
        full_response = requests.get(url, params=data)
        # FIXME:
        # Solr sends back an additional 400 here in the data_sets 1 filebrowser
        # when there is only one row defined in the metadata since
        # full_response.content has no facet_fields. Handling
        # this one-off case for now since the way data_sets 2 filebrowser
        # interacts with Solr doesn't produce this extra 400 error
        if ("Pivot Facet needs at least one field name"
                not in full_response.content):
            full_response.raise_for_status()
    except HTTPError as e:
        logger.error(e)
        response = json.dumps({})
    else:
        response = full_response.content
    return HttpResponse(response, content_type='application/json')


def solr_igv(request):
    """Function for taking solr request url.
    Removes pagination, facets from input query to create multiple
    :param request: Django HttpRequest object including solr query
    :type source: HttpRequest object.
    :returns:
    """

    # copy querydict to make it editable
    if request.is_ajax():
        igv_config = json.loads(request.body)

        logger.debug(json.dumps(igv_config, indent=4))

        logger.debug('IGV data query: ' + str(igv_config['query']))
        logger.debug('IGV annotation query: ' + str(igv_config['annotation']))

        if igv_config['query'] is None:
            # generate solr_query method
            # assay uuid
            solr_query = generate_solr_params({}, igv_config['assay_uuid'])
            url_path = '/'.join(["data_set_manager", "select"])
            url = urljoin(settings.REFINERY_SOLR_BASE_URL, url_path)
            igv_config['query'] = ''.join([url, '/?', solr_query])

        # attributes associated with node selection from interface
        node_selection_blacklist_mode = igv_config[
            'node_selection_blacklist_mode']
        node_selection = igv_config['node_selection']

        solr_results = get_solr_results(
            igv_config['query'], selected_mode=node_selection_blacklist_mode,
            selected_nodes=node_selection)

        if igv_config['annotation'] is not None:
            solr_annot = get_solr_results(igv_config['annotation'])
        else:
            solr_annot = None
        # if solr query returns results
        if solr_results:
            try:
                session_urls = igv_multi_species(solr_results, solr_annot)
            except GenomeBuild.DoesNotExist:
                logger.error(
                    "Provided genome build cannot be found in the database.")
                session_urls = "Couldn't find the provided genome build."

        logger.debug("session_urls")
        logger.debug(json.dumps(session_urls, indent=4))

        return HttpResponse(json.dumps(session_urls),
                            content_type='application/json')


def get_solr_results(query, facets=False, jsonp=False, annotation=False,
                     only_uuids=False, selected_mode=True,
                     selected_nodes=None):
    """Helper function for taking solr request url.
    Removes facet requests, converts to json, from input solr query
    :param query: solr http query string
    :type query: string
    :param facets: Removes facet query from solr query string
    :type facets: boolean
    :param jsonp: Removes JSONP query from solr query string
    :type jsonp: boolean
    :param only_uuids: Returns list of file_uuids from all solr results
    :type only_uuids: boolean
    :param selected_mode: UI selection mode (blacklist or whitelist)
    :type selected_mode: boolean
    :param selected_nodes: List of UUIDS to remove from the solr query
    :type selected_nodes: array
    :returns: dictionary of current solr results
    """
    logger.debug("core.views: get_solr_results")
    if not facets:
        # replacing facets w/ false
        query = query.replace('facet=true', 'facet=false')
    if not jsonp:
        # ensuring json not jsonp response
        query = query.replace('&json.wrf=?', '')
    if annotation:
        # changing annotation
        query = query.replace('is_annotation:false', 'is_annotation:true')
    # Checks for limit on solr query
    # replaces i.e. '&rows=20' to '&rows=10000'
    m_obj = re.search(r"&rows=(\d+)", query)
    if m_obj:
        # TODO: replace 10000 with settings parameter for max solr results
        replace_rows_str = '&rows=' + str(10000)
        query = query.replace(m_obj.group(), replace_rows_str)

    try:
        # opening solr query results
        results = requests.get(query, stream=True)
        results.raise_for_status()
    except HTTPError as e:
        logger.error(e)
        return HttpResponseServerError(e)

    # converting results into json for python
    results = json.loads(results.content)

    # IF list of nodes to remove from query exists
    if selected_nodes:
        # need to iterate over list backwards to properly delete from a list
        for i in xrange(len(results["response"]["docs"]) - 1, -1, -1):
            node = results["response"]["docs"][i]

            # blacklist mode (remove uuid's from solr query)
            if selected_mode:
                if 'uuid' in node:
                    # if the current node should be removed from the results
                    if node['uuid'] in selected_nodes:
                        del results["response"]["docs"][i]
                        # num_found -= 1
            # whitelist mode (add's uuids from solr query)
            else:
                if 'uuid' in node:
                    # if the current node should be removed from the results
                    if node['uuid'] not in selected_nodes:
                        del results["response"]["docs"][i]
                        # num_found += 1
    # Will return only list of file_uuids
    if only_uuids:
        ret_file_uuids = []
        solr_results = results["response"]["docs"]
        for res in solr_results:
            ret_file_uuids.append(res["uuid"])
        return ret_file_uuids

    return results


def samples_solr(request, ds_uuid, study_uuid, assay_uuid):
    logger.debug("core.views.samples_solr called")
    data_set = get_object_or_404(DataSet, uuid=ds_uuid)
    workflows = Workflow.objects.all()
    # TODO: retrieve from Django settings
    solr_url = 'http://127.0.0.1:8983'

    return render_to_response('core/samples_solr.html',
                              {'workflows': workflows,
                               'data_set': data_set,
                               'study_uuid': study_uuid,
                               'assay_uuid': assay_uuid,
                               'solr_url': solr_url},
                              context_instance=RequestContext(request))


def doi(request, id):
    """Forwarding requests to DOI's API"""
    # Decode URL and replace dollar signs by forward slashes
    # This encoding is needed because forward slashes cause 404 errors even
    # when they are URL encoded as they are still regarded as forward
    # slashes.
    id = urllib.unquote(id).decode('utf8')
    id = id.replace('$', '/')
    url = "https://dx.doi.org/{id}".format(id=id)
    headers = {'Accept': 'application/json'}

    try:
        response = requests.get(url, headers=headers)
        response.raise_for_status()
    except HTTPError as e:
        logger.error(e)
    except requests.exceptions.ConnectionError:
        return HttpResponse('Service currently unavailable', status=503)

    return HttpResponse(response, content_type='application/json')


def pubmed_abstract(request, id):
    """Forwarding requests to PubMed's API
    Example:
    https://eutils.ncbi.nlm.nih.gov/entrez/eutils/efetch.fcgi?db=pubmed&retmode=XML&rettype=abstract&id=25344497
    """
    url = "http://eutils.ncbi.nlm.nih.gov/entrez/eutils/efetch.fcgi"
    params = {
        'db': 'pubmed',
        'retmode': 'xml',
        'rettype': 'abstract',
        'id': id
    }
    headers = {
        'Accept': 'text/xml'
    }

    try:
        response = requests.get(url, params=params, headers=headers)
        response.raise_for_status()
    except HTTPError as e:
        logger.error(e)
    except requests.exceptions.ConnectionError:
        return HttpResponse('Service currently unavailable', status=503)

    try:
        response_dict = xmltodict.parse(response.text)
    except ExpatError:
        return HttpResponse('Service currently unavailable', status=503)

    return HttpResponse(
        json.dumps(response_dict),
        content_type='application/json'
    )


def pubmed_search(request, term):
    """Forwarding requests to PubMed's API
    Example:
    https://eutils.ncbi.nlm.nih.gov/entrez/eutils/esearch.fcgi?db=pubmed&retmode=json&retmax=1&term=10.1093%2Fbioinformatics%2Fbtu707
    """
    term = urllib.unquote(term).decode('utf8')
    term = term.replace('$', '/')

    url = "https://eutils.ncbi.nlm.nih.gov/entrez/eutils/esearch.fcgi"
    params = {
        'db': 'pubmed',
        'retmode': 'json',
        'retmax': 1,
        'term': term
    }
    headers = {
        'Accept': 'application/json'
    }

    try:
        response = requests.get(url, params=params, headers=headers)
        response.raise_for_status()
    except HTTPError as e:
        logger.debug(e)
    except requests.exceptions.ConnectionError:
        return HttpResponse('Service currently unavailable', status=503)

    return HttpResponse(response, content_type='application/json')


def pubmed_summary(request, id):
    """Forwarding requests to PubMed's API
    Example:
    https://eutils.ncbi.nlm.nih.gov/entrez/eutils/esummary.fcgi?db=pubmed&retmode=json&id=25344497
    """
    url = "http://eutils.ncbi.nlm.nih.gov/entrez/eutils/esummary.fcgi"
    params = {
        'db': 'pubmed',
        'retmode': 'json',
        'id': id
    }
    headers = {
        'Accept': 'application/json'
    }

    try:
        response = requests.get(url, params=params, headers=headers)
        response.raise_for_status()
    except HTTPError as e:
        logger.error(e)
    except requests.exceptions.ConnectionError:
        return HttpResponse('Service currently unavailable', status=503)

    return HttpResponse(response, content_type='application/json')


def fastqc_viewer(request):
    return render_to_response('core/fastqc-viewer.html', {},
                              context_instance=RequestContext(request))


@gzip_page
def neo4j_dataset_annotations(request):
    """Query Neo4J for dataset annotations per user"""

    if request.user.username:
        user_name = request.user.username
    else:
        try:
            user_name = get_anonymous_user().username
        except(User.DoesNotExist, User.MultipleObjectsReturned,
               ImproperlyConfigured) as e:
            error_message = \
                "Could not properly fetch the AnonymousUser: {}".format(e)
            logger.error(error_message)
            return HttpResponseServerError(error_message)

    url = urljoin(
        settings.NEO4J_BASE_URL,
        'ontology/unmanaged/annotations/{}'.format(user_name)
    )

    headers = {
        'Accept': 'application/json; charset=UTF-8',
        'Accept-Encoding': 'gzip,deflate',
        'Content-type': 'application/json'
    }

    params = {
        'objectification': 2
    }

    try:
        response = requests.get(url, params=params, headers=headers)
        response.raise_for_status()
    except HTTPError as e:
        logger.error(e)
    except requests.exceptions.ConnectionError as e:
        logger.error('Neo4J seems to be offline.')
        logger.error(e)
        return HttpResponse(
            'Neo4J seems to be offline.',
            content_type='text/plain',
            status=503
        )

    return HttpResponse(response, content_type='application/json')


class WorkflowViewSet(viewsets.ModelViewSet):
    """API endpoint that allows Workflows to be viewed"""
    queryset = Workflow.objects.all()
    serializer_class = WorkflowSerializer
    http_method_names = ['get']


class NodeViewSet(viewsets.ModelViewSet):
    """API endpoint that allows Nodes to be viewed"""
    queryset = Node.objects.all()
    serializer_class = NodeSerializer
    lookup_field = 'uuid'
    http_method_names = ['get']
    # permission_classes = (IsAuthenticated,)


class DataSetsViewSet(APIView):
    """API endpoint that allows for DataSets to be deleted"""
    http_method_names = ['delete', 'patch']

    def get_object(self, uuid):
        try:
            return DataSet.objects.get(uuid=uuid)
        except DataSet.DoesNotExist as e:
            logger.error(e)
            return Response(uuid, status=status.HTTP_404_NOT_FOUND)
        except DataSet.MultipleObjectsReturned as e:
            logger.error(e)
            return Response(
                uuid, status=status.HTTP_500_INTERNAL_SERVER_ERROR
            )

    def is_user_authorized(self, user, data_set):
        if (not user.is_authenticated() or
                not user.has_perm('core.change_dataset', data_set)):
            return False
        else:
            return True

    def delete(self, request, uuid):
        if not request.user.is_authenticated():
            return HttpResponseForbidden(
                content="User {} is not authenticated".format(request.user))
        else:
            try:
                dataset_deleted = DataSet.objects.get(uuid=uuid).delete()
            except NameError as e:
                logger.error(e)
                return HttpResponseBadRequest(content="Bad Request")
            except DataSet.DoesNotExist as e:
                logger.error(e)
                return HttpResponseNotFound(content="DataSet with UUID: {} "
                                                    "not found.".format(uuid))
            except DataSet.MultipleObjectsReturned as e:
                logger.error(e)
                return HttpResponseServerError(
                    content="Multiple DataSets returned for this request")
            else:
                if dataset_deleted[0]:
                    return Response({"data": dataset_deleted[1]})
                else:
                    return HttpResponseBadRequest(content=dataset_deleted[1])

    def patch(self, request, uuid, format=None):
        data_set = self.get_object(uuid)

        # check edit permission for user
        if self.is_user_authorized(request.user, data_set):
            serializer = DataSetSerializer(
               data_set, data=request.data, partial=True
            )
            if serializer.is_valid():
                serializer.save()
                return Response(
                    serializer.data, status=status.HTTP_202_ACCEPTED
                )
            return Response(
                serializer.errors, status=status.HTTP_400_BAD_REQUEST
            )
        else:
            return Response(
                data_set, status=status.HTTP_401_UNAUTHORIZED
            )


class AnalysesViewSet(APIView):
    """API endpoint that allows for Analyses to be deleted"""
    http_method_names = ['delete']

    def delete(self, request, uuid):
        if not request.user.is_authenticated():
            return HttpResponseForbidden(
                content="User {} is not authenticated".format(request.user))
        else:
            try:
                analysis_deleted = Analysis.objects.get(uuid=uuid).delete()
            except NameError as e:
                logger.error(e)
                return HttpResponseBadRequest(content="Bad Request")
            except Analysis.DoesNotExist as e:
                logger.error(e)
                return HttpResponseNotFound(content="Analysis with UUID: {} "
                                                    "not found.".format(uuid))
            except Analysis.MultipleObjectsReturned as e:
                logger.error(e)
                return HttpResponseServerError(
                    content="Multiple Analyses returned for this request")
            else:
                if analysis_deleted[0]:
                    return Response({"data": analysis_deleted[1]})
                else:
                    return HttpResponseBadRequest(content=analysis_deleted[1])


class CustomRegistrationView(RegistrationView):

    def register(self, request, **cleaned_data):
        """
        Given a username, email address, password, first name, last name,
        and affiliation, register a new user account, which will initially
        be inactive.

        Along with the new ``User`` object, a new
        ``core.models.CustomRegistrationProfile`` will be created,
        tied to that ``User``, containing the activation key which
        will be used for this account.

        An email will be sent to the administrator email address; this
        email should contain an activation link. The email will be
        rendered using two templates. See the documentation for
        ``CustomRegistrationProfile.custom_send_activation_email()`` for
        information about these templates and the contexts provided to
        them.

        After the ``User`` and ``CustomRegistrationProfile`` are created and
        the activation email is sent, the signal
        ``registration.signals.user_registered`` will be sent, with
        the new ``User`` as the keyword argument ``user`` and the
        class of this backend as the sender.

        """
        username = cleaned_data['username']
        email = cleaned_data['email']
        password = cleaned_data['password1']
        first_name = cleaned_data['first_name']
        last_name = cleaned_data['last_name']
        affiliation = cleaned_data['affiliation']

        if Site._meta.installed:
            site = Site.objects.get_current()
        else:
            site = RequestSite(request)

        # Create a new inactive User with the extra custom fields
        new_user = CustomRegistrationProfile.objects \
            .custom_create_inactive_user(
                username, email, password, site,
                first_name, last_name, affiliation)

        signals.user_registered.send(sender=self.__class__,
                                     user=new_user,
                                     request=request)
        return new_user

    def get_success_url(self, request, user):
        """
        Return the name of the URL to redirect to after successful
        user registration.

        """
        return ('registration_complete', (), {})<|MERGE_RESOLUTION|>--- conflicted
+++ resolved
@@ -16,13 +16,9 @@
                          HttpResponseForbidden, HttpResponseNotFound,
                          HttpResponseRedirect, HttpResponseServerError)
 
-<<<<<<< HEAD
-from django.shortcuts import render_to_response, get_object_or_404, redirect
-from django.template import RequestContext, loader
-=======
-from django.shortcuts import get_object_or_404, render_to_response
+
+from django.shortcuts import get_object_or_404, render_to_response, redirect
 from django.template import loader, RequestContext
->>>>>>> a7bc02aa
 from django.views.decorators.gzip import gzip_page
 
 from guardian.shortcuts import get_perms
@@ -36,10 +32,7 @@
 from rest_framework.views import APIView
 from xml.parsers.expat import ExpatError
 
-<<<<<<< HEAD
-from core.forms import (ProjectForm, UserForm, UserProfileForm,
-                        WorkflowForm, DataSetForm)
-=======
+
 from .forms import (DataSetForm, ProjectForm, UserForm, UserProfileForm,
                     WorkflowForm)
 from .models import (Analysis, CustomRegistrationProfile, DataSet,
@@ -48,7 +41,6 @@
 from .serializers import (DataSetSerializer, NodeSerializer,
                           WorkflowSerializer)
 from .utils import get_data_sets_annotations
->>>>>>> a7bc02aa
 from annotation_server.models import GenomeBuild
 from data_set_manager.models import Node
 from data_set_manager.utils import generate_solr_params
@@ -350,13 +342,13 @@
         if investigation.isarchive_file is not None:
             isatab_archive = FileStoreItem.objects.get(
                 uuid=investigation.isarchive_file)
-    except:
+    except FileStoreItem.DoesNotExist:
         pass
     try:
         if investigation.pre_isarchive_file is not None:
             pre_isatab_archive = FileStoreItem.objects.get(
                 uuid=investigation.pre_isarchive_file)
-    except:
+    except FileStoreItem.DoesNotExist:
         pass
     return render_to_response(
         'core/data_set.html',
@@ -415,13 +407,13 @@
         if investigation.isarchive_file is not None:
             isatab_archive = FileStoreItem.objects.get(
                 uuid=investigation.isarchive_file)
-    except:
+    except FileStoreItem.DoesNotExist:
         pass
     try:
         if investigation.pre_isarchive_file is not None:
             pre_isatab_archive = FileStoreItem.objects.get(
                 uuid=investigation.pre_isarchive_file)
-    except:
+    except FileStoreItem.DoesNotExist:
         pass
     return render_to_response(
         'core/data_set2.html',
@@ -472,13 +464,13 @@
             isatab_archive = FileStoreItem.objects.get(
                 uuid=investigation.isarchive_file
             )
-    except:
+    except FileStoreItem.DoesNotExist:
         pass
     try:
         if investigation.pre_isarchive_file is not None:
             pre_isatab_archive = FileStoreItem.objects.get(
                 uuid=investigation.pre_isarchive_file)
-    except:
+    except FileStoreItem.DoesNotExist:
         pass
 
     if request.method == "POST":  # If the form has been submitted
@@ -650,16 +642,16 @@
     node_ids_json = json.dumps(node_ids)
 
     return render_to_response(
-          'core/visualize/genome.html',
-          {
-              "fasta_url": url_base + genome + ".fa",
-              "index_url": url_base + genome + ".fa.fai",
-              "cytoband_url": url_base + "cytoBand.txt",
-              "bed_url": url_base + "refGene.bed",
-              "tbi_url": url_base + "refGene.bed.tbi",
-              "node_ids_json": node_ids_json
-          },
-          context_instance=RequestContext(request))
+        'core/visualize/genome.html',
+        {
+            "fasta_url": url_base + genome + ".fa",
+            "index_url": url_base + genome + ".fa.fai",
+            "cytoband_url": url_base + "cytoBand.txt",
+            "bed_url": url_base + "refGene.bed",
+            "tbi_url": url_base + "refGene.bed.tbi",
+            "node_ids_json": node_ids_json
+        },
+        context_instance=RequestContext(request))
 
 
 def solr_core_search(request):
@@ -1160,7 +1152,7 @@
         # check edit permission for user
         if self.is_user_authorized(request.user, data_set):
             serializer = DataSetSerializer(
-               data_set, data=request.data, partial=True
+                data_set, data=request.data, partial=True
             )
             if serializer.is_valid():
                 serializer.save()
