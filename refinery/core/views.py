import json
import logging
import os
import re
import urllib
from urlparse import urljoin
from xml.parsers.expat import ExpatError

from django.conf import settings
from django.contrib.auth.decorators import login_required
from django.contrib.auth.models import User
from django.contrib.sites.models import RequestSite, Site, get_current_site
from django.core.exceptions import ImproperlyConfigured
from django.core.urlresolvers import reverse
from django.http import (HttpResponse, HttpResponseBadRequest,
                         HttpResponseForbidden, HttpResponseNotFound,
                         HttpResponseRedirect, HttpResponseServerError)
<<<<<<< HEAD


from django.shortcuts import get_object_or_404, render_to_response, redirect
from django.template import loader, RequestContext
=======
from django.shortcuts import get_object_or_404, render_to_response
from django.template import RequestContext, loader
>>>>>>> d53ee010
from django.views.decorators.gzip import gzip_page

import boto3
import botocore
from guardian.shortcuts import get_perms
from guardian.utils import get_anonymous_user
from registration import signals
from registration.views import RegistrationView
import requests
from requests.exceptions import HTTPError
from rest_framework import authentication, status, viewsets
from rest_framework.permissions import IsAuthenticated
from rest_framework.renderers import JSONRenderer
from rest_framework.response import Response
from rest_framework.views import APIView
import xmltodict

<<<<<<< HEAD

from .forms import (DataSetForm, ProjectForm, UserForm, UserProfileForm,
                    WorkflowForm)
from .models import (Analysis, CustomRegistrationProfile, DataSet,
                     ExtendedGroup, Invitation, Ontology, Project,
                     UserProfile, Workflow, WorkflowEngine)
from .serializers import (DataSetSerializer, NodeSerializer,
                          WorkflowSerializer)
from .utils import get_data_sets_annotations
=======
from analysis_manager.utils import get_solr_results
>>>>>>> d53ee010
from annotation_server.models import GenomeBuild
from data_set_manager.models import Node
from data_set_manager.utils import generate_solr_params_for_assay
from file_store.models import FileStoreItem
from visualization_manager.views import igv_multi_species
from django.contrib.auth import login, logout


from .forms import (DataSetForm, ProjectForm, UserForm, UserProfileForm,
                    WorkflowForm)
from .models import (Analysis, CustomRegistrationProfile, DataSet,
                     ExtendedGroup, Invitation, Ontology, Project, UserProfile,
                     Workflow, WorkflowEngine)
from .serializers import DataSetSerializer, NodeSerializer, WorkflowSerializer
from .utils import api_error_response, get_data_sets_annotations

logger = logging.getLogger(__name__)


def home(request):
    return render_to_response(
        'core/home.html',
        {
            'public_group_id': settings.REFINERY_PUBLIC_GROUP_ID,
            'main_container_no_padding': True,
            'num_ontologies_imported': Ontology.objects.count()
        },
        context_instance=RequestContext(request)
    )


def about(request):
    return render_to_response('core/about.html',
                              {'site_name': get_current_site(request).name},
                              context_instance=RequestContext(request))


def contact(request):
    return render_to_response('core/contact.html', {},
                              context_instance=RequestContext(request))


def statistics(request):
    return render_to_response('core/statistics.html', {},
                              context_instance=RequestContext(request))


def auto_login(request):
    try:
        user = int(request.GET.get('user', -1))
    except ValueError:
        user = -1

    exploration = request.GET.get('exploration', False)

    if user >= 0 and user in settings.AUTO_LOGIN:
        if request.user.is_authenticated():
            logout(request)

        try:
            user = User.objects.get(id=user)
            user.backend = settings.AUTHENTICATION_BACKENDS[0]
        except Exception:
            logger.error('Auto login for user ID {} failed.'.format(user))
            return redirect('{}'.format(reverse('home')))

        login(request, user)

        if exploration:
            return redirect('{}#/exploration'.format(reverse('home')))

    return redirect('{}'.format(reverse('home')))


@login_required
def collaboration(request):
    return render_to_response('core/collaboration.html', {},
                              context_instance=RequestContext(request))


@login_required
def group_invite(request, token):
    inv_list = Invitation.objects.filter(token_uuid=token)
    if len(inv_list) == 0:
        return render_to_response(
            'core/group_invite.html',
            {
                'site': get_current_site(request),
                'message': 'Invalid token. Not found or expired.'
            },
            context_instance=RequestContext(request))

    inv = inv_list[0]
    user = request.user
    ext_group_list = ExtendedGroup.objects.filter(id=int(inv.group_id))
    ext_group = None if len(ext_group_list) == 0 else ext_group_list[0]

    if not ext_group:
        return render_to_response(
            'core/group_invite.html',
            {
                'site': get_current_site(request),
                'message': 'Invalid token. Unable to find pairing group'
            },
            context_instance=RequestContext(request))

    ext_group.user_set.add(user)
    # If the group is a manager group
    if ext_group.is_manager_group():
        for i in ext_group.managed_group.all():
            i.user_set.add(user)
    # We are done using this token
    inv.delete()
    return render_to_response(
        'core/group_invite.html',
        {
            'site': get_current_site(request),
            'message': '%s has been added to the group %s.' %
                       (user.username, ext_group.name),
            'user': user,
            'ext_group': ext_group
        },
        context_instance=RequestContext(request))


def custom_error_page(request, template, context_dict):
    temp_loader = loader.get_template(template)
    context = RequestContext(request, context_dict)
    return temp_loader.render(context)


@login_required()
def user(request, query):
    try:
        user = User.objects.get(username=query)
    except User.DoesNotExist:
        user = get_object_or_404(UserProfile, uuid=query).user

    return render_to_response('core/user.html', {'profile_user': user},
                              context_instance=RequestContext(request))


@login_required()
def user_profile(request):
    return user(request, request.user.profile.uuid)


@login_required()
def user_edit(request, uuid):
    profile_object = get_object_or_404(UserProfile, uuid=uuid)
    user_object = profile_object.user
    if request.method == "POST":
        uform = UserForm(data=request.POST, instance=user_object)
        pform = UserProfileForm(data=request.POST, instance=profile_object)
        if uform.is_valid() and pform.is_valid():
            user = uform.save()
            profile = pform.save(commit=False)
            profile.user = user
            profile.save()
            return HttpResponseRedirect(
                reverse('core.views.user', args=(uuid,))
            )
    else:
        uform = UserForm(instance=user_object)
        pform = UserProfileForm(instance=profile_object)

    return render_to_response('core/edit_user.html',
                              {'profile_user': user_object,
                               'uform': uform, 'pform': pform},
                              context_instance=RequestContext(request))


@login_required()
def user_profile_edit(request):
    return user_edit(request, request.user.profile.uuid)


@login_required()
def group(request, query):
    group = get_object_or_404(ExtendedGroup, uuid=query)
    # only group members are allowed to see group pages
    if not request.user.is_superuser:
        if group.id not in request.user.groups.values_list('id', flat=True):
            return HttpResponseForbidden(
                custom_error_page(request, '403.html',
                                  {'user': request.user,
                                   'msg': "view group %s" % group.name}))
    return render_to_response('core/group.html', {'group': group},
                              context_instance=RequestContext(request))


def project_slug(request, slug):
    p = get_object_or_404(Project, slug=slug)
    return project(request, p.uuid)


def project(request, uuid):
    project = get_object_or_404(Project, uuid=uuid)
    public_group = ExtendedGroup.objects.public_group()

    if not request.user.has_perm('core.read_project', project):
        if 'read_project' not in get_perms(public_group, project):
            if request.user.is_authenticated():
                return HttpResponseForbidden(
                    custom_error_page(
                        request, '403.html', {
                            user: request.user,
                            'msg': "view this project"
                        }))
            else:
                return HttpResponse(
                    custom_error_page(
                        request, '401.html', {'msg': "view this project"}),
                    status='401')
    analyses = project.analyses.all()
    return render_to_response('core/project.html',
                              {'project': project, "analyses": analyses},
                              context_instance=RequestContext(request))


@login_required()
def project_new(request):
    if request.method == "POST":  # If the form has been submitted
        form = ProjectForm(request.POST)  # A form bound to the POST data
        if form.is_valid():  # All validation rules pass
            project = form.save()
            project.set_owner(request.user)
            # Process the data in form.cleaned_data
            return HttpResponseRedirect(
                reverse('project', args=(project.uuid,))
            )  # Redirect after POST
    else:
        form = ProjectForm()  # An unbound form
    return render_to_response("core/project_new.html", {'form': form},
                              context_instance=RequestContext(request))


@login_required()
def project_edit(request, uuid):
    project = get_object_or_404(Project, uuid=uuid)

    if not request.user.has_perm('core.change_project', project):
        return HttpResponseForbidden(
            custom_error_page(request, '403.html',
                              {user: request.user, 'msg': "edit this project"})
        )
    if request.method == "POST":  # If the form has been submitted
        # A form bound to the POST data
        form = ProjectForm(data=request.POST, instance=project)
        if form.is_valid():  # All validation rules pass
            form.save()
            # Process the data in form.cleaned_data
            return HttpResponseRedirect(
                reverse('core.views.project', args=(uuid,)))
    else:
        form = ProjectForm(instance=project)  # An unbound form
    return render_to_response("core/project_edit.html",
                              {'form': form, 'project': project},
                              context_instance=RequestContext(request))


def data_set_slug(request, slug):
    d = get_object_or_404(DataSet, slug=slug)
    return data_set(request, d.uuid)


def data_set(request, data_set_uuid, analysis_uuid=None):
    data_set = get_object_or_404(DataSet, uuid=data_set_uuid)
    public_group = ExtendedGroup.objects.public_group()

    if not request.user.has_perm('core.read_dataset', data_set):
        if 'read_dataset' not in get_perms(public_group, data_set):
            if request.user.is_authenticated():
                return HttpResponseForbidden(
                    custom_error_page(request, '403.html',
                                      {user: request.user,
                                       'msg': "view this data set"}))
            else:
                return HttpResponse(
                    custom_error_page(request, '401.html',
                                      {'msg': "view this data set"}),
                    status='401')
    # get studies
    investigation = data_set.get_investigation()
    studies = investigation.study_set.all()
    # If repository mode, only return workflows tagged for the repository
    if (settings.REFINERY_REPOSITORY_MODE):
        workflows = Workflow.objects.filter(show_in_repository_mode=True)
    else:
        workflows = Workflow.objects.all()

    study_uuid = studies[0].uuid
    # used for solr field postfixes: FIELDNAME_STUDYID_ASSAY_ID_FIELDTYPE
    study_id = studies[0].id
    assay_uuid = studies[0].assay_set.all()[0].uuid
    # used for solr field postfixes: FIELDNAME_STUDYID_ASSAY_ID_FIELDTYPE
    assay_id = studies[0].assay_set.all()[0].id
    # TODO: catch errors
    isatab_archive = None
    pre_isatab_archive = None
    try:
        if investigation.isarchive_file is not None:
            isatab_archive = FileStoreItem.objects.get(
                uuid=investigation.isarchive_file)
    except FileStoreItem.DoesNotExist:
        pass
    try:
        if investigation.pre_isarchive_file is not None:
            pre_isatab_archive = FileStoreItem.objects.get(
                uuid=investigation.pre_isarchive_file)
    except FileStoreItem.DoesNotExist:
        pass
    return render_to_response(
        'core/data_set.html',
        {
            "data_set": data_set,
            "analysis_uuid": analysis_uuid,
            "studies": studies,
            "study_uuid": study_uuid,
            "study_id": study_id,
            "assay_uuid": assay_uuid,
            "assay_id": assay_id,
            "has_change_dataset_permission": 'change_dataset' in get_perms(
                request.user, data_set),
            "workflows": workflows,
            "isatab_archive": isatab_archive,
            "pre_isatab_archive": pre_isatab_archive,
        },
        context_instance=RequestContext(request))


def data_set2(request, data_set_uuid, analysis_uuid=None):
    data_set = get_object_or_404(DataSet, uuid=data_set_uuid)
    public_group = ExtendedGroup.objects.public_group()

    if not request.user.has_perm('core.read_dataset', data_set):
        if 'read_dataset' not in get_perms(public_group, data_set):
            if request.user.is_authenticated():
                return HttpResponseForbidden(
                    custom_error_page(request, '403.html',
                                      {user: request.user,
                                       'msg': "view this data set"}))
            else:
                return HttpResponse(
                    custom_error_page(request, '401.html',
                                      {'msg': "view this data set"}),
                    status='401')
    # get studies
    investigation = data_set.get_investigation()
    studies = investigation.study_set.all()
    # If repository mode, only return workflows tagged for the repository
    if (settings.REFINERY_REPOSITORY_MODE):
        workflows = Workflow.objects.filter(show_in_repository_mode=True)
    else:
        workflows = Workflow.objects.all()

    study_uuid = studies[0].uuid
    # used for solr field postfixes: FIELDNAME_STUDYID_ASSAY_ID_FIELDTYPE
    study_id = studies[0].id
    assay_uuid = studies[0].assay_set.all()[0].uuid
    # used for solr field postfixes: FIELDNAME_STUDYID_ASSAY_ID_FIELDTYPE
    assay_id = studies[0].assay_set.all()[0].id
    # TODO: catch errors
    isatab_archive = None
    pre_isatab_archive = None
    try:
        if investigation.isarchive_file is not None:
            isatab_archive = FileStoreItem.objects.get(
                uuid=investigation.isarchive_file)
    except FileStoreItem.DoesNotExist:
        pass
    try:
        if investigation.pre_isarchive_file is not None:
            pre_isatab_archive = FileStoreItem.objects.get(
                uuid=investigation.pre_isarchive_file)
    except FileStoreItem.DoesNotExist:
        pass
    return render_to_response(
        'core/data_set2.html',
        {
            "data_set": data_set,
            "analysis_uuid": analysis_uuid,
            "studies": studies,
            "study_uuid": study_uuid,
            "study_id": study_id,
            "assay_uuid": assay_uuid,
            "assay_id": assay_id,
            "has_change_dataset_permission": 'change_dataset' in get_perms(
                request.user, data_set),
            "workflows": workflows,
            "isatab_archive": isatab_archive,
            "pre_isatab_archive": pre_isatab_archive,
        },
        context_instance=RequestContext(request))


def data_set_edit(request, uuid):
    data_set = get_object_or_404(DataSet, uuid=uuid)

    if not request.user.has_perm('core.change_dataset', data_set):
        if request.user.is_authenticated():
            return HttpResponseForbidden(
                custom_error_page(request, '403.html',
                                  {user: request.user,
                                   'msg': "edit this data set"})
            )
        else:
            return HttpResponse(
                custom_error_page(request, '401.html',
                                  {'msg': "edit this data set"}),
                status='401'
            )
    # get studies
    investigation = data_set.get_investigation()
    studies = investigation.study_set.all()
    study_uuid = studies[0].uuid
    assay_uuid = studies[0].assay_set.all()[0].uuid
    # TODO: catch errors
    isatab_archive = None
    pre_isatab_archive = None

    try:
        if investigation.isarchive_file is not None:
            isatab_archive = FileStoreItem.objects.get(
                uuid=investigation.isarchive_file
            )
    except FileStoreItem.DoesNotExist:
        pass
    try:
        if investigation.pre_isarchive_file is not None:
            pre_isatab_archive = FileStoreItem.objects.get(
                uuid=investigation.pre_isarchive_file)
    except FileStoreItem.DoesNotExist:
        pass

    if request.method == "POST":  # If the form has been submitted
        # A form bound to the POST data
        form = DataSetForm(data=request.POST, instance=data_set)
        if form.is_valid():  # All validation rules pass
            form.save()
            # Process the data in form.cleaned_data
            # Redirect after POST
            return HttpResponseRedirect(
                reverse('core.views.data_set', args=(uuid,)))
    else:
        form = DataSetForm(instance=data_set)  # An unbound form
    return render_to_response('core/data_set_edit.html',
                              {
                                  'data_set': data_set,
                                  "studies": studies,
                                  "study_uuid": study_uuid,
                                  "assay_uuid": assay_uuid,
                                  "isatab_archive": isatab_archive,
                                  "pre_isatab_archive": pre_isatab_archive,
                                  'form': form
                              },
                              context_instance=RequestContext(request))


def workflow_slug(request, slug):
    w = get_object_or_404(Workflow, slug=slug)
    return workflow(request, w.uuid)


def workflow(request, uuid):
    workflow = get_object_or_404(Workflow, uuid=uuid)
    public_group = ExtendedGroup.objects.public_group()
    if not request.user.has_perm('core.read_workflow', workflow):
        if 'read_workflow' not in get_perms(public_group, workflow):
            if request.user.is_authenticated():
                return HttpResponseForbidden(
                    custom_error_page(request, '403.html',
                                      {user: request.user,
                                       'msg': "view this workflow"}))
            else:
                return HttpResponse(
                    custom_error_page(request, '401.html',
                                      {'msg': "view this workflow"}),
                    status='401')
    # load graph dictionary from Galaxy
    workflow = Workflow.objects.filter(uuid=uuid).get()
    return render_to_response('core/workflow.html', {'workflow': workflow},
                              context_instance=RequestContext(request))


def graph_node_shape(node_type):
    if node_type == "input":
        return ">"

    if node_type == "tool":
        return "<"

    return "o"


@login_required()
def workflow_edit(request, uuid):
    workflow = get_object_or_404(Workflow, uuid=uuid)
    if not request.user.has_perm('core.change_workflow', workflow):
        return HttpResponseForbidden(
            custom_error_page(request, '403.html',
                              {user: request.user,
                               'msg': "edit this workflow"}))
    if request.method == "POST":  # If the form has been submitted...
        # A form bound to the POST data
        form = WorkflowForm(data=request.POST, instance=workflow)
        if form.is_valid():  # All validation rules pass
            form.save()
            # Process the data in form.cleaned_data
            return HttpResponseRedirect(
                reverse('core.views.workflow', args=(uuid,)))
    else:
        form = WorkflowForm(instance=workflow)  # An unbound form
    return render_to_response('core/workflow_edit.html',
                              {'workflow': workflow, 'form': form},
                              context_instance=RequestContext(request))


def workflow_engine(request, uuid):
    workflow_engine = get_object_or_404(WorkflowEngine, uuid=uuid)
    public_group = ExtendedGroup.objects.public_group()

    if not request.user.has_perm('core.read_workflowengine', workflow_engine):
        if 'read_workflowengine' not in get_perms(public_group,
                                                  workflow_engine):
            if request.user.is_authenticated():
                return HttpResponseForbidden(
                    custom_error_page(request, '403.html',
                                      {user: request.user,
                                       'msg': "view this workflow engine"}))
            else:
                return HttpResponse(
                    custom_error_page(request, '401.html',
                                      {'msg': "view this workflow engine"}),
                    status='401')
    return render_to_response('core/workflow_engine.html',
                              {'workflow_engine': workflow_engine},
                              context_instance=RequestContext(request))


def analyses(request, project_uuid):
    project = Project.objects.get(uuid=project_uuid)
    analyses = project.analyses.all()
    return render_to_response('core/analyses.html',
                              {"project": project, "analyses": analyses},
                              context_instance=RequestContext(request))


@login_required()
def analysis(request, analysis_uuid):
    # TODO: handle DoesNotExist and MultipleObjectsReturned
    analysis = Analysis.objects.get(uuid=analysis_uuid)
    # project associated with this Analysis
    project = analysis.project
    # list of analysis inputs
    data_inputs = analysis.workflow_data_input_maps.order_by('pair_id')
    # list of analysis results
    analysis_results = analysis.results
    workflow = analysis.workflow
    # getting file_store references
    file_all = []
    for i in analysis_results.all():
        file_store_uuid = i.file_store_uuid
        fs = FileStoreItem.objects.get(uuid=file_store_uuid)
        file_all.append(fs)
    # NG: get file_store items for inputs
    input_filenames = []
    for workflow_input in data_inputs.all():
        file_uuid = Node.objects.get(uuid=workflow_input.data_uuid).file_uuid
        file_store_item = FileStoreItem.objects.get_item(uuid=file_uuid)
        if file_store_item:
            file_path = file_store_item.get_absolute_path()
            if file_path:
                file_name = os.path.basename(file_path)
                input_filenames.append(file_name)
    return render_to_response('core/analysis.html',
                              {
                                  "analysis": analysis,
                                  "analysis_results": analysis_results,
                                  "inputs": data_inputs,
                                  "input_filenames": input_filenames,
                                  "project": project,
                                  "workflow": workflow,
                                  "fs_files": file_all
                              },
                              context_instance=RequestContext(request))


def visualize_genome(request):
    """Provide IGV.js visualization of requested species + file nodes

    Looks up species by name, and data files by node_id,
    and passes the information to IGV.js.
    """
    species = request.GET.get('species')
    node_ids = request.GET.getlist('node_ids')

    genome = re.search(r'\(([^)]*)\)', species).group(1)
    # TODO: Better to pass genome id instead of parsing?
    url_base = "https://s3.amazonaws.com/data.cloud.refinery-platform.org" \
        + "/data/igv-reference/" + genome + "/"
    node_ids_json = json.dumps(node_ids)

    return render_to_response(
        'core/visualize/genome.html',
        {
            "fasta_url": url_base + genome + ".fa",
            "index_url": url_base + genome + ".fa.fai",
            "cytoband_url": url_base + "cytoBand.txt",
            "bed_url": url_base + "refGene.bed",
            "tbi_url": url_base + "refGene.bed.tbi",
            "node_ids_json": node_ids_json
        },
        context_instance=RequestContext(request))


def solr_core_search(request):
    """Query Solr's core index for search.

    Queries are augmented with user and group information so that no datasets
    is returned for which the user has no access.

    For visualizing the repository it's important to know all datasets right
    from the beginning. Because Django and Solr most likely run on the same
    server, it's better to prefetch all dataset uuid and send them back
    altogether rather than having to query from the client side twice.
    """
    url = settings.REFINERY_SOLR_BASE_URL + "core/select"

    headers = {
        'Accept': 'application/json'
    }

    params = request.GET.dict()
    # Generate access list
    if not request.user.is_superuser:
        if request.user.id is None:
            access = ['g_{}'.format(settings.REFINERY_PUBLIC_GROUP_ID)]
        else:
            access = ['u_{}'.format(request.user.id)]
            for group in request.user.groups.all():
                access.append('g_{}'.format(group.id))
        params['fq'] = params['fq'] + ' AND access:({})'.format(
            ' OR '.join(access))

    try:
        allIds = params['allIds'] in ['1', 'true', 'True']
    except KeyError:
        allIds = False

    try:
        annotations = params['annotations'] in ['1', 'true', 'True']
    except KeyError:
        annotations = False
    try:
        response = requests.get(url, params=params, headers=headers)
        response.raise_for_status()
    except HTTPError as e:
        logger.error(e)

    if allIds or annotations:
        # Query for all uuids given the same query. Solr shold be very fast
        # because we just queried for almost the same information, only limited
        # in size.
        all_ids_params = {
            'defType': params['defType'],
            'fl': 'dbid',
            'fq': params['fq'],
            'q': params['q'],
            'qf': params['qf'],
            'rows': 2147483647,
            'start': 0,
            'wt': 'json'
        }
        try:
            response_ids = requests.get(
                url,
                params=all_ids_params,
                headers=headers
            )
            response_ids.raise_for_status()
        except HTTPError as e:
            logger.error(e)

        if response_ids.status_code == 200:
            response_ids = response_ids.json()
            ids = []

            for ds in response_ids['response']['docs']:
                ids.append(ds['dbid'])

            annotation_data = get_data_sets_annotations(ids)

            response = response.json()

            if allIds:
                response['response']['allIds'] = ids

            if annotations:
                response['response']['annotations'] = annotation_data

            response = json.dumps(response)

    return HttpResponse(response, content_type='application/json')


def solr_select(request, core):
    # core format is <name_of_core>
    # query.GET is a querydict containing all parts of the query
    url = settings.REFINERY_SOLR_BASE_URL + core + "/select"
    data = request.GET.urlencode()
    try:
        full_response = requests.get(url, params=data)
        # FIXME:
        # Solr sends back an additional 400 here in the data_sets 1 filebrowser
        # when there is only one row defined in the metadata since
        # full_response.content has no facet_fields. Handling
        # this one-off case for now since the way data_sets 2 filebrowser
        # interacts with Solr doesn't produce this extra 400 error
        if ("Pivot Facet needs at least one field name"
                not in full_response.content):
            full_response.raise_for_status()
    except HTTPError as e:
        logger.error(e)
        response = json.dumps({})
    else:
        response = full_response.content
    return HttpResponse(response, content_type='application/json')


def solr_igv(request):
    """Function for taking solr request url.
    Removes pagination, facets from input query to create multiple
    :param request: Django HttpRequest object including solr query
    :type source: HttpRequest object.
    :returns:
    """

    # copy querydict to make it editable
    if request.is_ajax():
        igv_config = json.loads(request.body)

        logger.debug(json.dumps(igv_config, indent=4))

        logger.debug('IGV data query: ' + str(igv_config['query']))
        logger.debug('IGV annotation query: ' + str(igv_config['annotation']))

        if igv_config['query'] is None:
            # generate solr_query method
            # assay uuid
            solr_query = generate_solr_params_for_assay(
                {},
                igv_config['assay_uuid']
            )
            url_path = '/'.join(["data_set_manager", "select"])
            url = urljoin(settings.REFINERY_SOLR_BASE_URL, url_path)
            igv_config['query'] = ''.join([url, '/?', solr_query])

        # attributes associated with node selection from interface
        node_selection_blacklist_mode = igv_config[
            'node_selection_blacklist_mode']
        node_selection = igv_config['node_selection']

        solr_results = get_solr_results(
            igv_config['query'], selected_mode=node_selection_blacklist_mode,
            selected_nodes=node_selection)

        if igv_config['annotation'] is not None:
            solr_annot = get_solr_results(igv_config['annotation'])
        else:
            solr_annot = None
        # if solr query returns results
        if solr_results:
            try:
                session_urls = igv_multi_species(solr_results, solr_annot)
            except GenomeBuild.DoesNotExist:
                logger.error(
                    "Provided genome build cannot be found in the database.")
                session_urls = "Couldn't find the provided genome build."

        logger.debug("session_urls")
        logger.debug(json.dumps(session_urls, indent=4))

        return HttpResponse(json.dumps(session_urls),
                            content_type='application/json')


def samples_solr(request, ds_uuid, study_uuid, assay_uuid):
    logger.debug("core.views.samples_solr called")
    data_set = get_object_or_404(DataSet, uuid=ds_uuid)
    workflows = Workflow.objects.all()
    # TODO: retrieve from Django settings
    solr_url = 'http://127.0.0.1:8983'

    return render_to_response('core/samples_solr.html',
                              {'workflows': workflows,
                               'data_set': data_set,
                               'study_uuid': study_uuid,
                               'assay_uuid': assay_uuid,
                               'solr_url': solr_url},
                              context_instance=RequestContext(request))


def doi(request, id):
    """Forwarding requests to DOI's API"""
    # Decode URL and replace dollar signs by forward slashes
    # This encoding is needed because forward slashes cause 404 errors even
    # when they are URL encoded as they are still regarded as forward
    # slashes.
    id = urllib.unquote(id).decode('utf8')
    id = id.replace('$', '/')
    url = "https://dx.doi.org/{id}".format(id=id)
    headers = {'Accept': 'application/json'}

    try:
        response = requests.get(url, headers=headers)
        response.raise_for_status()
    except HTTPError as e:
        logger.error(e)
    except requests.exceptions.ConnectionError:
        return HttpResponse('Service currently unavailable', status=503)

    return HttpResponse(response, content_type='application/json')


def pubmed_abstract(request, id):
    """Forwarding requests to PubMed's API
    Example:
    https://eutils.ncbi.nlm.nih.gov/entrez/eutils/efetch.fcgi?db=pubmed&retmode=XML&rettype=abstract&id=25344497
    """
    url = "http://eutils.ncbi.nlm.nih.gov/entrez/eutils/efetch.fcgi"
    params = {
        'db': 'pubmed',
        'retmode': 'xml',
        'rettype': 'abstract',
        'id': id
    }
    headers = {
        'Accept': 'text/xml'
    }

    try:
        response = requests.get(url, params=params, headers=headers)
        response.raise_for_status()
    except HTTPError as e:
        logger.error(e)
    except requests.exceptions.ConnectionError:
        return HttpResponse('Service currently unavailable', status=503)

    try:
        response_dict = xmltodict.parse(response.text)
    except ExpatError:
        return HttpResponse('Service currently unavailable', status=503)

    return HttpResponse(
        json.dumps(response_dict),
        content_type='application/json'
    )


def pubmed_search(request, term):
    """Forwarding requests to PubMed's API
    Example:
    https://eutils.ncbi.nlm.nih.gov/entrez/eutils/esearch.fcgi?db=pubmed&retmode=json&retmax=1&term=10.1093%2Fbioinformatics%2Fbtu707
    """
    term = urllib.unquote(term).decode('utf8')
    term = term.replace('$', '/')

    url = "https://eutils.ncbi.nlm.nih.gov/entrez/eutils/esearch.fcgi"
    params = {
        'db': 'pubmed',
        'retmode': 'json',
        'retmax': 1,
        'term': term
    }
    headers = {
        'Accept': 'application/json'
    }

    try:
        response = requests.get(url, params=params, headers=headers)
        response.raise_for_status()
    except HTTPError as e:
        logger.debug(e)
    except requests.exceptions.ConnectionError:
        return HttpResponse('Service currently unavailable', status=503)

    return HttpResponse(response, content_type='application/json')


def pubmed_summary(request, id):
    """Forwarding requests to PubMed's API
    Example:
    https://eutils.ncbi.nlm.nih.gov/entrez/eutils/esummary.fcgi?db=pubmed&retmode=json&id=25344497
    """
    url = "http://eutils.ncbi.nlm.nih.gov/entrez/eutils/esummary.fcgi"
    params = {
        'db': 'pubmed',
        'retmode': 'json',
        'id': id
    }
    headers = {
        'Accept': 'application/json'
    }

    try:
        response = requests.get(url, params=params, headers=headers)
        response.raise_for_status()
    except HTTPError as e:
        logger.error(e)
    except requests.exceptions.ConnectionError:
        return HttpResponse('Service currently unavailable', status=503)

    return HttpResponse(response, content_type='application/json')


def fastqc_viewer(request):
    return render_to_response('core/fastqc-viewer.html', {},
                              context_instance=RequestContext(request))


@gzip_page
def neo4j_dataset_annotations(request):
    """Query Neo4J for dataset annotations per user"""

    if request.user.username:
        user_name = request.user.username
    else:
        try:
            user_name = get_anonymous_user().username
        except(User.DoesNotExist, User.MultipleObjectsReturned,
               ImproperlyConfigured) as e:
            error_message = \
                "Could not properly fetch the AnonymousUser: {}".format(e)
            logger.error(error_message)
            return HttpResponseServerError(error_message)

    url = urljoin(
        settings.NEO4J_BASE_URL,
        'ontology/unmanaged/annotations/{}'.format(user_name)
    )

    headers = {
        'Accept': 'application/json; charset=UTF-8',
        'Accept-Encoding': 'gzip,deflate',
        'Content-type': 'application/json'
    }

    params = {
        'objectification': 2
    }

    try:
        response = requests.get(url, params=params, headers=headers)
        response.raise_for_status()
    except HTTPError as e:
        logger.error(e)
    except requests.exceptions.ConnectionError as e:
        logger.error('Neo4J seems to be offline.')
        logger.error(e)
        return HttpResponse(
            'Neo4J seems to be offline.',
            content_type='text/plain',
            status=503
        )

    return HttpResponse(response, content_type='application/json')


class WorkflowViewSet(viewsets.ModelViewSet):
    """API endpoint that allows Workflows to be viewed"""
    queryset = Workflow.objects.all()
    serializer_class = WorkflowSerializer
    http_method_names = ['get']


class NodeViewSet(viewsets.ModelViewSet):
    """API endpoint that allows Nodes to be viewed"""
    queryset = Node.objects.all()
    serializer_class = NodeSerializer
    lookup_field = 'uuid'
    http_method_names = ['get']
    # permission_classes = (IsAuthenticated,)


class DataSetsViewSet(APIView):
    """API endpoint that allows for DataSets to be deleted"""
    http_method_names = ['delete', 'patch']

    def get_object(self, uuid):
        try:
            return DataSet.objects.get(uuid=uuid)
        except DataSet.DoesNotExist as e:
            logger.error(e)
            return Response(uuid, status=status.HTTP_404_NOT_FOUND)
        except DataSet.MultipleObjectsReturned as e:
            logger.error(e)
            return Response(
                uuid, status=status.HTTP_500_INTERNAL_SERVER_ERROR
            )

    def is_user_authorized(self, user, data_set):
        if (not user.is_authenticated() or
                not user.has_perm('core.change_dataset', data_set)):
            return False
        else:
            return True

    def delete(self, request, uuid):
        if not request.user.is_authenticated():
            return HttpResponseForbidden(
                content="User {} is not authenticated".format(request.user))
        else:
            try:
                dataset_deleted = DataSet.objects.get(uuid=uuid).delete()
            except NameError as e:
                logger.error(e)
                return HttpResponseBadRequest(content="Bad Request")
            except DataSet.DoesNotExist as e:
                logger.error(e)
                return HttpResponseNotFound(content="DataSet with UUID: {} "
                                                    "not found.".format(uuid))
            except DataSet.MultipleObjectsReturned as e:
                logger.error(e)
                return HttpResponseServerError(
                    content="Multiple DataSets returned for this request")
            else:
                if dataset_deleted[0]:
                    return Response({"data": dataset_deleted[1]})
                else:
                    return HttpResponseBadRequest(content=dataset_deleted[1])

    def patch(self, request, uuid, format=None):
        data_set = self.get_object(uuid)

        # check edit permission for user
        if self.is_user_authorized(request.user, data_set):
            serializer = DataSetSerializer(
                data_set, data=request.data, partial=True
            )
            if serializer.is_valid():
                serializer.save()
                return Response(
                    serializer.data, status=status.HTTP_202_ACCEPTED
                )
            return Response(
                serializer.errors, status=status.HTTP_400_BAD_REQUEST
            )
        else:
            return Response(
                data_set, status=status.HTTP_401_UNAUTHORIZED
            )


class AnalysesViewSet(APIView):
    """API endpoint that allows for Analyses to be deleted"""
    http_method_names = ['delete']

    def delete(self, request, uuid):
        if not request.user.is_authenticated():
            return HttpResponseForbidden(
                content="User {} is not authenticated".format(request.user))
        else:
            try:
                analysis_deleted = Analysis.objects.get(uuid=uuid).delete()
            except NameError as e:
                logger.error(e)
                return HttpResponseBadRequest(content="Bad Request")
            except Analysis.DoesNotExist as e:
                logger.error(e)
                return HttpResponseNotFound(content="Analysis with UUID: {} "
                                                    "not found.".format(uuid))
            except Analysis.MultipleObjectsReturned as e:
                logger.error(e)
                return HttpResponseServerError(
                    content="Multiple Analyses returned for this request")
            else:
                if analysis_deleted[0]:
                    return Response({"data": analysis_deleted[1]})
                else:
                    return HttpResponseBadRequest(content=analysis_deleted[1])


class CustomRegistrationView(RegistrationView):

    def register(self, request, **cleaned_data):
        """
        Given a username, email address, password, first name, last name,
        and affiliation, register a new user account, which will initially
        be inactive.

        Along with the new ``User`` object, a new
        ``core.models.CustomRegistrationProfile`` will be created,
        tied to that ``User``, containing the activation key which
        will be used for this account.

        An email will be sent to the administrator email address; this
        email should contain an activation link. The email will be
        rendered using two templates. See the documentation for
        ``CustomRegistrationProfile.custom_send_activation_email()`` for
        information about these templates and the contexts provided to
        them.

        After the ``User`` and ``CustomRegistrationProfile`` are created and
        the activation email is sent, the signal
        ``registration.signals.user_registered`` will be sent, with
        the new ``User`` as the keyword argument ``user`` and the
        class of this backend as the sender.

        """
        username = cleaned_data['username']
        email = cleaned_data['email']
        password = cleaned_data['password1']
        first_name = cleaned_data['first_name']
        last_name = cleaned_data['last_name']
        affiliation = cleaned_data['affiliation']

        if Site._meta.installed:
            site = Site.objects.get_current()
        else:
            site = RequestSite(request)

        # Create a new inactive User with the extra custom fields
        new_user = CustomRegistrationProfile.objects \
            .custom_create_inactive_user(
                username, email, password, site,
                first_name, last_name, affiliation)

        signals.user_registered.send(sender=self.__class__,
                                     user=new_user,
                                     request=request)
        return new_user

    def get_success_url(self, request, user):
        """
        Return the name of the URL to redirect to after successful
        user registration.

        """
        return ('registration_complete', (), {})


class OpenIDToken(APIView):
    """Registers (or retrieves) a Cognito IdentityId and an OpenID Connect
    token for a user authenticated by Django authentication process

    Requires:
    * server must have access to AWS Cognito API
    * Cognito identity pool with Refinery configured as a custom auth provider
    """
    authentication_classes = (authentication.SessionAuthentication,)
    permission_classes = (IsAuthenticated,)
    renderer_classes = (JSONRenderer,)

    def post(self, request):
        # retrieve current AWS region
        try:
            with open('/home/ubuntu/region') as f:
                region = f.read().rstrip()
        except IOError as exc:
            return api_error_response(
                "Error retrieving current AWS region: {}".format(exc),
                status.HTTP_500_INTERNAL_SERVER_ERROR
            )
        try:
            client = boto3.client('cognito-identity', region_name=region)
        except botocore.exceptions.NoRegionError as exc:
            # AWS region is not configured
            return api_error_response(
                "Server AWS configuration is incorrect: {}".format(exc),
                status.HTTP_500_INTERNAL_SERVER_ERROR
            )
        try:
            # 60 results is the highest allowed value
            response = client.list_identity_pools(MaxResults=60)
        except botocore.exceptions.NoCredentialsError as exc:
            return api_error_response(
                "Server AWS configuration is incorrect: {}".format(exc),
                status.HTTP_500_INTERNAL_SERVER_ERROR
            )
        except botocore.exceptions.ClientError as exc:
            return api_error_response(
                "Error retrieving Cognito identity pools: {}".format(exc),
                status.HTTP_500_INTERNAL_SERVER_ERROR
            )

        # retrieve Cognito settings
        try:
            identity_pool_name = settings.COGNITO_IDENTITY_POOL_NAME
            developer_provider_name = settings.COGNITO_DEVELOPER_PROVIDER_NAME
        except AttributeError as exc:
            return api_error_response(
                "Server AWS configuration is incorrect: {}".format(exc),
                status.HTTP_500_INTERNAL_SERVER_ERROR
            )

        # retrieve Cognito identity pool ID using pool name
        identity_pool_id = ''
        for identity_pool in response['IdentityPools']:
            if identity_pool['IdentityPoolName'] == identity_pool_name:
                identity_pool_id = identity_pool['IdentityPoolId']

        try:
            token = client.get_open_id_token_for_developer_identity(
                IdentityPoolId=identity_pool_id,
                Logins={developer_provider_name: request.user.username}
            )
        except botocore.exceptions.ClientError as exc:
            return api_error_response(
                "Server AWS configuration is incorrect: {}".format(exc),
                status.HTTP_500_INTERNAL_SERVER_ERROR
            )
        token["Region"] = region

        return Response(token)<|MERGE_RESOLUTION|>--- conflicted
+++ resolved
@@ -7,6 +7,7 @@
 from xml.parsers.expat import ExpatError
 
 from django.conf import settings
+from django.contrib.auth import login, logout
 from django.contrib.auth.decorators import login_required
 from django.contrib.auth.models import User
 from django.contrib.sites.models import RequestSite, Site, get_current_site
@@ -15,15 +16,8 @@
 from django.http import (HttpResponse, HttpResponseBadRequest,
                          HttpResponseForbidden, HttpResponseNotFound,
                          HttpResponseRedirect, HttpResponseServerError)
-<<<<<<< HEAD
-
-
-from django.shortcuts import get_object_or_404, render_to_response, redirect
-from django.template import loader, RequestContext
-=======
-from django.shortcuts import get_object_or_404, render_to_response
+from django.shortcuts import get_object_or_404, redirect, render_to_response
 from django.template import RequestContext, loader
->>>>>>> d53ee010
 from django.views.decorators.gzip import gzip_page
 
 import boto3
@@ -41,26 +35,12 @@
 from rest_framework.views import APIView
 import xmltodict
 
-<<<<<<< HEAD
-
-from .forms import (DataSetForm, ProjectForm, UserForm, UserProfileForm,
-                    WorkflowForm)
-from .models import (Analysis, CustomRegistrationProfile, DataSet,
-                     ExtendedGroup, Invitation, Ontology, Project,
-                     UserProfile, Workflow, WorkflowEngine)
-from .serializers import (DataSetSerializer, NodeSerializer,
-                          WorkflowSerializer)
-from .utils import get_data_sets_annotations
-=======
 from analysis_manager.utils import get_solr_results
->>>>>>> d53ee010
 from annotation_server.models import GenomeBuild
 from data_set_manager.models import Node
 from data_set_manager.utils import generate_solr_params_for_assay
 from file_store.models import FileStoreItem
 from visualization_manager.views import igv_multi_species
-from django.contrib.auth import login, logout
-
 
 from .forms import (DataSetForm, ProjectForm, UserForm, UserProfileForm,
                     WorkflowForm)
