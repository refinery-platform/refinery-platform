--- conflicted
+++ resolved
@@ -10,13 +10,9 @@
 from rest_framework.routers import DefaultRouter
 
 from .views import (AnalysesViewSet, DataSetsViewSet, EventViewSet,
-<<<<<<< HEAD
-                    OpenIDToken, UserProfileViewSet, UserViewSet,
-                    WorkflowViewSet, site_statistics)
-=======
                     ObtainAuthTokenValidSession, OpenIDToken,
-                    UserProfileViewSet, WorkflowViewSet, site_statistics)
->>>>>>> 9f9d144b
+                    UserProfileViewSet, UserViewSet, WorkflowViewSet,
+                    site_statistics)
 
 urlpatterns = patterns(
     'core.views',
