--- conflicted
+++ resolved
@@ -22,21 +22,14 @@
                      invalidate_cached_object, InvestigationLink,
                      NodeSet, Project, Tutorials, update_nodeset,
                      UserProfile, Workflow, WorkflowEngine)
-<<<<<<< HEAD
 from .search_indexes import DataSetIndex
-from .serializers import NodeGroupSerializer
-from .utils import (create_current_selection_node_group,
-                    filter_nodes_uuids_in_solr, get_aware_local_time,
-                    move_obj_to_front)
-from .views import AnalysesViewSet, DataSetsViewSet, NodeGroups
-from data_set_manager.models import Assay, Investigation, Node, Study, Contact
-from factory_boy.utils import create_dataset_with_necessary_models
-=======
+
 from .utils import (filter_nodes_uuids_in_solr, get_aware_local_time,
                     move_obj_to_front)
 from .views import AnalysesViewSet, DataSetsViewSet
-from data_set_manager.models import Assay, Investigation, Node, Study
->>>>>>> f7eb9408
+from data_set_manager.models import Assay, Contact, Investigation, Node, Study
+from factory_boy.utils import create_dataset_with_necessary_models
+
 from file_store.models import FileStoreItem
 from galaxy_connector.models import Instance
 
