--- conflicted
+++ resolved
@@ -3,11 +3,6 @@
 from django.apps import apps
 from django.contrib.auth.models import AnonymousUser, Group, User
 from django.contrib.sites.models import Site
-<<<<<<< HEAD
-from django.core.files.base import ContentFile
-from django.core.files.uploadedfile import SimpleUploadedFile
-=======
->>>>>>> 406e63a2
 from django.core.management import CommandError, call_command
 from django.db import connection
 from django.db.migrations.executor import MigrationExecutor
@@ -17,28 +12,11 @@
 from guardian.shortcuts import get_objects_for_group
 import mock
 import mockcache as memcache
-from override_storage import override_storage
-
-<<<<<<< HEAD
-from analysis_manager.models import AnalysisStatus
-from data_set_manager.models import (AnnotatedNode, Assay, Contact,
-                                     Investigation, Node, NodeCollection,
-                                     Study)
-from factory_boy.django_model_factories import AnalysisNodeConnectionFactory, \
-    FileStoreItemFactory, GalaxyInstanceFactory, NodeFactory
-from factory_boy.utils import (create_dataset_with_necessary_models,
-                               create_tool_with_necessary_models,
-                               make_analyses_with_single_dataset)
-from file_store.models import FileStoreItem, FileType
-from file_store.tasks import FileImportTask
-
-from .management.commands.create_user import init_user
-=======
+
 from data_set_manager.models import Assay, Contact, Investigation, Study
 from factory_boy.django_model_factories import GalaxyInstanceFactory
 from factory_boy.utils import create_dataset_with_necessary_models
 
->>>>>>> 406e63a2
 from .management.commands.import_annotations import \
     Command as ImportAnnotationsCommand
 from .models import (DataSet, ExtendedGroup, WorkflowEngine,
@@ -208,31 +186,8 @@
             self.good_dataset
         )
         self.assertEqual(
-<<<<<<< HEAD
-            self.analysis.get_refinery_import_task_signatures(),
-            [FileImportTask().subtask(
-                (self.analysis.get_input_file_store_items()[0].uuid,)
-            )]
-        )
-
-    @override_storage()
-    def test_get_refinery_import_task_signatures_inputs_all_local(self):
-        # Create and associate an AnalysisNodeConnection with a "local" file
-        file_store_item = FileStoreItem()
-        file_store_item.datafile.save('test_file.txt', ContentFile(''))
-        node = NodeFactory(assay=self.assay, study=self.study,
-                           name="Input Node", analysis_uuid=self.analysis.uuid,
-                           file_uuid=file_store_item.uuid)
-        AnalysisNodeConnectionFactory(analysis=self.analysis, node=node,
-                                      step=0, filename=self.node_filename,
-                                      direction=INPUT_CONNECTION,
-                                      is_refinery_file=False)
-        self.assertEqual(
-            self.analysis.get_refinery_import_task_signatures(), []
-=======
             prepared_description,
             self.good_dataset.get_investigation().get_description()
->>>>>>> 406e63a2
         )
 
 
@@ -569,82 +524,6 @@
     migrate_to = None
 
     def setUp(self):
-<<<<<<< HEAD
-        self.user = User.objects.create_user('testuser')
-        CuserMiddleware.set_user(self.user)
-        self.pre_re = u'^\d{2}/\d{2}/\d{2} \d{2}:\d{2}:\d{2}: testuser '
-        self.post_re = u' data set Test DataSet - [0-9a-f-]+$'
-
-    def test_data_set_create(self):
-        create_dataset_with_necessary_models()
-        events = Event.objects.all()
-        self.assertEqual(len(events), 1)
-        self.assertRegexpMatches(
-            str(events[0]),
-            self.pre_re + u'created data set Test DataSet - [0-9a-f-]+$'
-        )
-
-    # DataSetPermissionsUpdateTests covers data_set_permissions_change.
-
-    def test_data_set_metadata_reupload(self):
-        pass  # TODO
-
-    def test_data_set_file_link(self):
-        pass  # TODO
-
-    def test_data_set_metadata_edit(self):
-        pass  # TODO
-
-    def test_data_set_visualization_creation(self):
-        create_tool_with_necessary_models("VISUALIZATION")
-
-        events = Event.objects.all()
-        self.assertEqual(len(events), 2)
-        self.assertRegexpMatches(
-            str(events[0]),
-            self.pre_re + r'created' + self.post_re
-        )
-        self.assertRegexpMatches(
-            str(events[1]),
-            self.pre_re +
-            r'launched visualization Test VISUALIZATION Tool: [0-9a-f-]+ on' +
-            self.post_re
-        )
-
-    def test_data_set_visualization_deletion(self):
-        pass  # TODO
-
-    def test_data_set_analysis_creation(self):
-        create_tool_with_necessary_models("WORKFLOW")
-
-        events = Event.objects.all()
-        self.assertEqual(len(events), 2)
-        self.assertRegexpMatches(
-            unicode(events[0]),
-            self.pre_re + u'created' + self.post_re
-        )
-        self.assertRegexpMatches(
-            unicode(events[1]),
-            self.pre_re +
-            u'launched analysis Test WORKFLOW Tool: [0-9a-f-]+ on' +
-            self.post_re
-        )
-
-    def test_data_set_analysis_deletion(self):
-        pass  # TODO
-
-    def test_group_permissions_change(self):
-        pass  # TODO
-
-    def test_group_invitation_sent(self):
-        pass  # TODO
-
-    def test_group_invitation_accepted(self):
-        pass  # TODO
-
-    def test_group_invitation_revoked(self):
-        pass  # TODO
-=======
         assert self.migrate_from and self.migrate_to, \
             "TestCase '{}' must define migrate_from and migrate_to properties"\
             .format(type(self).__name__)
@@ -652,7 +531,6 @@
         self.migrate_to = [(self.app, self.migrate_to)]
         executor = MigrationExecutor(connection)
         old_apps = executor.loader.project_state(self.migrate_from).apps
->>>>>>> 406e63a2
 
         # Reverse to the original migration
         executor.migrate(self.migrate_from)
