import json
import random
import re
import string
from urlparse import urljoin

from django.contrib.auth.models import AnonymousUser, Group, User
from django.core.files.uploadedfile import SimpleUploadedFile
from django.test import TestCase
from django.utils import timezone

from guardian.shortcuts import assign_perm, get_objects_for_group
import mock
import mockcache as memcache
from rest_framework.test import (APIClient, APIRequestFactory, APITestCase,
                                 force_authenticate)
from tastypie.exceptions import NotFound
from tastypie.test import ResourceTestCase

from analysis_manager.models import AnalysisStatus
from data_set_manager.models import Assay, Contact, Investigation, Node, Study
from factory_boy.utils import create_dataset_with_necessary_models
from file_store.models import FileStoreItem, FileType
from galaxy_connector.models import Instance

from .api import AnalysisResource
from .management.commands.create_user import init_user
from .models import (INPUT_CONNECTION, OUTPUT_CONNECTION, Analysis,
                     AnalysisNodeConnection, AnalysisResult, DataSet,
                     ExtendedGroup, InvestigationLink, Project, Tutorials,
                     UserProfile, Workflow, WorkflowDataInputMap,
                     WorkflowEngine, invalidate_cached_object)
from .search_indexes import DataSetIndex
from .utils import (filter_nodes_uuids_in_solr, get_aware_local_time,
                    get_resources_for_user, move_obj_to_front)
from .views import AnalysesViewSet, DataSetsViewSet

cache = memcache.Client(["127.0.0.1:11211"])


class UserCreateTest(TestCase):
    """Test User instance creation"""

    def setUp(self):
        self.username = "testuser"
        self.password = "password"
        self.email = "test@example.com"
        self.first_name = "John"
        self.last_name = "Sample"
        self.affiliation = "University"
        self.public_group_name = ExtendedGroup.objects.public_group().name

    def test_add_new_user_to_public_group(self):
        """Test if User accounts are added to Public group"""
        new_user = User.objects.create_user(self.username)
        self.assertEqual(
            new_user.groups.filter(name=self.public_group_name).count(), 1)

    def test_init_user(self):
        """Test if User account are created correctly using the management
        command
        """
        init_user(self.username, self.password, self.email, self.first_name,
                  self.last_name, self.affiliation)
        new_user = User.objects.get(username=self.username)
        self.assertEqual(
            new_user.groups.filter(name=self.public_group_name).count(), 1)


def make_api_uri(resource_name, resource_id='', sharing=False):
    """Helper function to build Tastypie REST URIs"""
    base_url = '/api/v1'
    uri = '/'.join([base_url, resource_name]) + '/'
    uri_with_resource_id = '/'.join([base_url, resource_name, resource_id]) \
                           + '/'

    def add_sharing(uri):
        return uri + 'sharing/'

    if resource_id:
        if sharing:
            return add_sharing(uri_with_resource_id)
        else:
            return uri_with_resource_id
    else:
        if sharing:
            return add_sharing(uri)
        else:
            return uri


<<<<<<< HEAD
class AnalysisResourceTest(ResourceTestCase):
=======
class LoginResourceTestCase(ResourceTestCase):

    def setUp(self):
        super(LoginResourceTestCase, self).setUp()
        self.username = self.password = 'user'
        self.user = User.objects.create_user(
            self.username, '', self.password
        )
        self.username2 = self.password2 = 'user2'
        self.user2 = User.objects.create_user(
            self.username2, '', self.password2
        )
        self.get_credentials()

    def get_credentials(self):
        """Authenticate as self.user"""
        # workaround required to use SessionAuthentication
        # http://javaguirre.net/2013/01/29/using-session-authentication-tastypie-tests/
        return self.api_client.client.login(
            username=self.username,
            password=self.password
        )


class ApiResourceTest(LoginResourceTestCase):

    def setUp(self):
        super(ApiResourceTest, self).setUp()

    def test_xml_format_ignored(self):
        response = self.api_client.get(
            '/api/v1/',
            format='xml',
            authentication=self.get_credentials()
        )
        self.assertValidJSONResponse(response)


class AnalysisResourceTest(LoginResourceTestCase):
>>>>>>> 1d34725c
    """Test Analysis REST API operations"""

    def setUp(self):
        super(AnalysisResourceTest, self).setUp()
        self.project = Project.objects.create()
        self.user_catch_all_project = UserProfile.objects.get(
            user=self.user
        ).catch_all_project
        self.dataset = create_dataset_with_necessary_models()
        self.dataset2 = create_dataset_with_necessary_models()
        self.galaxy_instance = Instance.objects.create()
        self.workflow_engine = WorkflowEngine.objects.create(
            instance=self.galaxy_instance
        )
        self.workflow = Workflow.objects.create(
            workflow_engine=self.workflow_engine
        )

    def test_get_analysis(self):
        """Test retrieving an existing Analysis that belongs to a user who
        created it
        """

        self.dataset.set_owner(self.user)

        workflow_dict = {'a': True}
        workflow_as_repr = repr(workflow_dict)
        analysis = Analysis.objects.create(
            name='bla',
            summary='keks',
            project=self.user_catch_all_project,
            data_set=self.dataset,
            workflow=self.workflow,
            workflow_copy=workflow_as_repr
        )
        analysis.set_owner(self.user)
        analysis_uri = make_api_uri(Analysis._meta.module_name, analysis.uuid)
        response = self.api_client.get(
            analysis_uri,
            format='json'
        )
        self.assertValidJSONResponse(response)
        data = self.deserialize(response)

        expected_keys = set(AnalysisResource.Meta.fields)
        expected_keys.add(u'workflow_json')

        self.assertEqual(set(data.keys()), expected_keys)
        self.assertEqual(data['uuid'], analysis.uuid)

        workflow_as_json = json.dumps(workflow_dict)
        self.assertNotEqual(workflow_as_json, workflow_as_repr)
        self.assertEqual(data['workflow_json'], workflow_as_json)

    def test_get_analysis_list(self):
        """Test retrieving a list of Analysis instances that belong to a user
        who created them.
        """

        self.dataset.set_owner(self.user)

        analysis1 = Analysis.objects.create(
            name='a1',
            summary='keks',
            project=self.user_catch_all_project,
            data_set=self.dataset,
            workflow=self.workflow
        )
        assign_perm(
            'read_%s' % Analysis._meta.module_name,
            self.user,
            analysis1
        )
        analysis2 = Analysis.objects.create(
            name='a2',
            summary='keks',
            project=self.user_catch_all_project,
            data_set=self.dataset,
            workflow=self.workflow
        )
        assign_perm(
            'read_%s' % Analysis._meta.module_name,
            self.user,
            analysis2
        )
        analysis_uri = make_api_uri(Analysis._meta.module_name)
        response = self.api_client.get(
            analysis_uri,
            format='json'
        )
        self.assertValidJSONResponse(response)
        data = self.deserialize(response)['objects']
        self.assertEqual(len(data), 2)
        self.assertEqual(data[0]['name'], analysis2.name)

    def test_get_analysis_without_login(self):
        """Test retrieving an existing Analysis without logging in"""
        self.api_client.client.logout()
        analysis = Analysis.objects.create(
            name='bla',
            summary='keks',
            project=self.project,
            data_set=self.dataset,
            workflow=self.workflow
        )
        analysis.set_owner(self.user)
        analysis_uri = make_api_uri(Analysis._meta.module_name, analysis.uuid)
        response = self.api_client.get(analysis_uri, format='json')
        self.assertHttpNotFound(response)

    def test_get_analysis_without_permission(self):
        """Test retrieving an existing Analysis that belongs to a different
        user
        """
        analysis = Analysis.objects.create(
            name='bla',
            summary='keks',
            project=self.project,
            data_set=self.dataset,
            workflow=self.workflow
        )
        analysis.set_owner(self.user2)
        analysis_uri = make_api_uri(Analysis._meta.module_name, analysis.uuid)
        response = self.api_client.get(
            analysis_uri,
            format='json'
        )
        self.assertHttpNotFound(response)

    def test_get_analysis_with_invalid_uuid(self):
        """Test retrieving an Analysis instance that doesn't exist.
        """
        analysis = Analysis.objects.create(project=self.project,
                                           data_set=self.dataset,
                                           workflow=self.workflow)
        assign_perm(
            "read_%s" % Analysis._meta.module_name, self.user, analysis
        )
        analysis_uri = make_api_uri(Analysis._meta.module_name, 'Invalid UUID')
        response = self.api_client.get(analysis_uri, format='json',
                                       authentication=self.get_credentials())
        self.assertHttpNotFound(response)

    def test_get_analysis_list_for_given_dataset(self):
        """Test retrieving a list of Analysis instances for a given dataset"""

        self.dataset.set_owner(self.user)

        analysis1 = Analysis.objects.create(
            name='a1',
            project=self.user_catch_all_project,
            data_set=self.dataset,
            workflow=self.workflow
        )
        analysis1.set_owner(self.user)
        analysis2 = Analysis.objects.create(
            name='a2',
            project=self.user_catch_all_project,
            data_set=self.dataset2,
            workflow=self.workflow
        )
        analysis2.set_owner(self.user)
        analysis_uri = make_api_uri(Analysis._meta.module_name)
        response = self.api_client.get(
            analysis_uri,
            format='json',
            data={'data_set__uuid': self.dataset.uuid}
        )
        self.assertValidJSONResponse(response)
        data = self.deserialize(response)['objects']
        self.assertEqual(len(data), 1)
        self.assertEqual(data[0]['name'], analysis1.name)

    def test_get_sorted_analysis_list(self):
        """Get a list of Analysis instances with sorting params applied
        (e.g., order_by=name)
        """
        self.dataset.set_owner(self.user)
        self.dataset2.set_owner(self.user)
        analysis1 = Analysis.objects.create(
            name='a1',
            project=self.user_catch_all_project,
            data_set=self.dataset,
            workflow=self.workflow
        )
        analysis1.set_owner(self.user)
        analysis2 = Analysis.objects.create(
            name='a2',
            project=self.user_catch_all_project,
            data_set=self.dataset2,
            workflow=self.workflow
        )
        analysis2.set_owner(self.user)
        analysis_uri = make_api_uri(Analysis._meta.module_name)
        response = self.api_client.get(
            analysis_uri,
            format='json',
            data={'order_by': 'name'}
        )
        self.assertValidJSONResponse(response)
        data = self.deserialize(response)['objects']
        self.assertEqual(len(data), 2)
        self.assertEqual(data[0]['name'], analysis1.name)

    def test_get_empty_analysis_list(self):
        """Test retrieving a list of Analysis instances when none exist"""
        analysis_uri = make_api_uri(Analysis._meta.module_name)
        response = self.api_client.get(analysis_uri, format='json',
                                       authentication=self.get_credentials())
        self.assertValidJSONResponse(response)
        data = self.deserialize(response)['objects']
        self.assertEqual(len(data), 0)

    def test_delete_analysis(self):
        """Test deleting an existing Analysis instance"""
        analysis = Analysis.objects.create(project=self.project,
                                           data_set=self.dataset,
                                           workflow=self.workflow)
        self.assertEqual(Analysis.objects.count(), 1)
        assign_perm(
            "delete_%s" % Analysis._meta.module_name,
            self.user,
            analysis
        )

        analysis_uri = make_api_uri(Analysis._meta.module_name, analysis.uuid)
        response = self.api_client.delete(
            analysis_uri, format='json', authentication=self.get_credentials()
        )
        self.assertHttpMethodNotAllowed(response)
        self.assertEqual(Analysis.objects.count(), 1)

    def test_delete_analysis_without_login(self):
        """Test deleting an existing Analysis instance with logging in"""
        analysis = Analysis.objects.create(project=self.project,
                                           data_set=self.dataset,
                                           workflow=self.workflow)
        self.assertEqual(Analysis.objects.count(), 1)
        assign_perm(
            "delete_%s" % Analysis._meta.module_name,
            self.user,
            analysis
        )
        analysis_uri = make_api_uri(Analysis._meta.module_name, analysis.uuid)
        response = self.api_client.delete(analysis_uri, format='json')
        self.assertHttpMethodNotAllowed(response)
        self.assertEqual(Analysis.objects.count(), 1)


class BaseResourceSlugTest(TestCase):
    """Tests for BaseResource Slugs"""

    def setUp(self):
        # make some data
        for index, item in enumerate(range(0, 10)):
            DataSet.objects.create(slug="TestSlug%d" % index)
        self.project = Project.objects.create(name="project")
        self.project_with_slug = Project.objects.create(
            name="project2",
            slug="project_slug"
        )
        self.project_with_empty_slug = Project.objects.create(
            name="project3",
            slug=None
        )

    def test_duplicate_slugs(self):
        # Try to create DS with existing slug
        DataSet.objects.create(slug="TestSlug1")
        self.assertEqual(DataSet.objects.filter(slug="TestSlug1")
                         .count(), 1)

    def test_empty_slug(self):
        DataSet.objects.create(slug="")
        dataset_empty_slug = DataSet.objects.get(slug="")
        self.assertIsNotNone(dataset_empty_slug)
        DataSet.objects.create(slug=None)
        dataset_none_slug = DataSet.objects.get(slug=None)
        self.assertIsNotNone(dataset_none_slug)

    def test_edit_existing_slug(self):
        instance = DataSet.objects.get(slug="TestSlug1")
        instance.summary = "Edited Summary"
        instance.save()
        data_set_edited = DataSet.objects.get(summary="Edited Summary")
        self.assertIsNotNone(data_set_edited)

    def test_save_slug_no_change(self):
        instance = DataSet.objects.get(slug="TestSlug1")
        instance_again = DataSet.objects.get(slug="TestSlug1")
        instance_again.save()

        self.assertEqual(instance, instance_again)

    def test_save_slug_with_change(self):
        instance = DataSet.objects.get(slug="TestSlug1")
        instance_again = DataSet.objects.get(slug="TestSlug1")
        instance_again.slug = "CHANGED"
        instance_again.save()

        self.assertNotEqual(instance.slug, instance_again.slug)

    def test_save_slug_when_another_model_with_same_slug_exists(self):
        dataset_with_same_slug_as_project = DataSet.objects.create(
            slug=self.project_with_slug.slug)
        self.assertIsNotNone(dataset_with_same_slug_as_project)

    def test_save_empty_slug_when_another_model_with_same_slug_exists(self):
        dataset_no_slug = DataSet.objects.create(
            slug=self.project_with_empty_slug.slug)

        self.assertIsNotNone(dataset_no_slug)

    def test_save_slug_when_same_model_with_same_slug_exists(self):
        Project.objects.create(name="project", slug="TestSlug4")
        Project.objects.create(name="project_duplicate", slug="TestSlug4")
        self.assertRaises(Project.DoesNotExist,
                          Project.objects.get,
                          name="project_duplicate")

    def test_save_empty_slug_when_same_model_with_same_slug_exists(self):
        project_with_no_slug = Project.objects.create(name="project2",
                                                      slug=None)
        self.assertIsNotNone(project_with_no_slug)

    def test_save_empty_slug_when_same_model_with_same_empty_slug_exists(
            self):

        Project.objects.create(name="project_no_slug", slug="")
        Project.objects.create(name="project_no_slug_duplicate", slug="")
        self.assertIsNotNone(Project.objects.get(
            name="project_no_slug_duplicate"))

        Project.objects.create(name="project_no_slug2", slug=None)
        Project.objects.create(name="project_no_slug_duplicate2", slug=None)

        self.assertIsNotNone(Project.objects.get(
            name="project_no_slug_duplicate2"))

        Project.objects.create(name="project_no_slug3", slug="            ")
        Project.objects.create(name="project_no_slug_duplicate3",
                               slug="            ")
        self.assertIsNotNone(Project.objects.get(
            name="project_no_slug_duplicate3"))


class CachingTest(TestCase):
    """Testing the addition and deletion of cached objects"""

    def setUp(self):
        # make some data
        self.username = self.password = 'Cool'
        self.user = User.objects.create_user(
            self.username, '', self.password
        )
        self.username1 = self.password1 = 'Cool1'
        self.user1 = User.objects.create_user(
            self.username1, '', self.password1
        )
        self.public_group_name = ExtendedGroup.objects.public_group().name
        for index, item in enumerate(range(0, 6)):
            DataSet.objects.create(slug="TestSlug%d" % index)
        # Adding to cache
        cache.add("{}-DataSet".format(self.user.id), DataSet.objects.all())

        # Initial data that is cached, to test against later
        self.initial_cache = cache.get("{}-DataSet".format(self.user.id))

    def tearDown(self):
        self.cache = invalidate_cached_object(DataSet.objects.get(
            slug="TestSlug1"), True)

    def test_verify_cache_invalidation(self):
        # Grab a DataSet and see if we can invalidate the cache
        ds = DataSet.objects.get(slug="TestSlug5")
        self.cache = invalidate_cached_object(ds, True)
        self.assertIsNone(self.cache.get("{}-DataSet".format(self.user.id)))

    def test_verify_data_after_save(self):
        # Grab, alter, and save an object being cached
        ds = DataSet.objects.get(slug="TestSlug5")
        ds.slug = "NewSlug"
        ds.save()

        # Invalidate cache
        self.cache = invalidate_cached_object(ds, True)

        # Adding to cache again
        self.cache.add("{}-DataSet".format(self.user.id),
                       DataSet.objects.all())
        new_cache = self.cache.get("{}-DataSet".format(self.user.id))

        self.assertTrue(new_cache)
        # Make sure new cache represents the altered data
        self.assertNotEqual(self.initial_cache, new_cache)
        self.assertTrue(DataSet.objects.get(slug="NewSlug"))

    def test_verify_data_after_delete(self):
        # Grab and delete an object being cached
        ds = DataSet.objects.get(slug="TestSlug5")
        ds.delete()

        # Invalidate cache
        self.cache = invalidate_cached_object(DataSet.objects.get(
            slug="TestSlug1"), True)

        self.assertFalse(self.cache.get("{}-DataSet".format(self.user.id)))
        # Adding to cache again
        self.cache.add("{}-DataSet".format(self.user.id),
                       DataSet.objects.all())
        new_cache = self.cache.get("{}-DataSet".format(self.user.id))

        self.assertTrue(new_cache)
        # Make sure new cache represents the altered data
        self.assertNotEqual(self.initial_cache, new_cache)

    def test_verify_data_after_perms_change(self):
        # Grab and change sharing an object being cached
        ds = DataSet.objects.get(slug="TestSlug5")
        ds.share(group=Group.objects.get(name="Public"))

        # Invalidate cache
        self.cache = invalidate_cached_object(DataSet.objects.get(
            slug="TestSlug1"), True)

        self.assertFalse(self.cache.get("{}-DataSet".format(self.user.id)))
        # Adding to cache again
        self.cache.add("{}-DataSet".format(self.user.id),
                       DataSet.objects.all())
        new_cache = self.cache.get("{}-DataSet".format(self.user.id))

        self.assertTrue(new_cache)
        # Make sure new cache represents the altered data
        self.assertNotEqual(self.initial_cache, new_cache)


class WorkflowDeletionTest(TestCase):
    """Testing for the deletion of Workflows"""

    def setUp(self):
        self.username = self.password = 'user'
        self.user = User.objects.create_user(
            self.username, '', self.password
        )
        self.project = Project.objects.create()
        self.galaxy_instance = Instance.objects.create()
        self.workflow_engine = WorkflowEngine.objects.create(
            instance=self.galaxy_instance
        )
        self.workflow_used_by_analyses = Workflow.objects.create(
            name="workflow_used_by_analyses",
            workflow_engine=self.workflow_engine)
        self.workflow_not_used_by_analyses = Workflow.objects.create(
            name="workflow_not_used_by_analyses",
            workflow_engine=self.workflow_engine)
        self.dataset = DataSet.objects.create()
        self.analysis = Analysis.objects.create(
            name='bla',
            summary='keks',
            project=self.project,
            data_set=self.dataset,
            workflow=self.workflow_used_by_analyses,
            status="SUCCESS"
        )
        self.analysis.set_owner(self.user)

    def test_verify_workflow_used_by_analysis(self):
        self.assertEqual(self.analysis.workflow.name,
                         "workflow_used_by_analyses")

    def test_verify_no_deletion_if_workflow_used_in_analysis(self):
        self.workflow_used_by_analyses.delete()
        self.assertIsNotNone(self.workflow_used_by_analyses)
        self.assertFalse(self.workflow_used_by_analyses.is_active)

    def test_verify_deletion_if_workflow_not_used_in_analysis(self):
        self.assertIsNotNone(Workflow.objects.get(
            name="workflow_not_used_by_analyses"))
        self.workflow_not_used_by_analyses.delete()
        self.assertRaises(Workflow.DoesNotExist,
                          Workflow.objects.get,
                          name="workflow_not_used_by_analyses")


class DataSetDeletionTest(TestCase):
    """Testing for the deletion of Datasets"""

    def setUp(self):
        self.username = self.password = 'user'
        self.user = User.objects.create_user(
            self.username, '', self.password
        )
        self.project = Project.objects.create()
        self.galaxy_instance = Instance.objects.create()
        self.isa_archive_file = FileStoreItem.objects.create(
            datafile=SimpleUploadedFile(
                'test_file.zip',
                'Coffee is delicious!')
        )
        self.pre_isa_archive_file = FileStoreItem.objects.create(
            datafile=SimpleUploadedFile(
                'test_file.txt',
                'Coffee is delicious!')
        )
        self.investigation = Investigation.objects.create(
                isarchive_file=self.isa_archive_file.uuid,
                pre_isarchive_file=self.pre_isa_archive_file.uuid
            )

        self.workflow_engine = WorkflowEngine.objects.create(
            instance=self.galaxy_instance
        )
        self.workflow = Workflow.objects.create(
            name="Workflow1", workflow_engine=self.workflow_engine)
        self.dataset_with_analysis = DataSet.objects.create(
            name="dataset_with_analysis")
        self.dataset_without_analysis = \
            DataSet.objects.create(name="dataset_without_analysis")
        self.investigation_link = \
            InvestigationLink.objects.create(
                investigation=self.investigation,
                data_set=self.dataset_without_analysis)

        self.analysis = Analysis.objects.create(
            name='bla',
            summary='keks',
            project=self.project,
            data_set=self.dataset_with_analysis,
            workflow=self.workflow,
            status="SUCCESS"
        )
        self.analysis.set_owner(self.user)

    def test_verify_dataset_deletion_if_no_analysis_run_upon_it(self):
        self.assertIsNotNone(
            DataSet.objects.get(name="dataset_without_analysis"))
        self.dataset_without_analysis.delete()
        self.assertRaises(DataSet.DoesNotExist,
                          DataSet.objects.get,
                          name="dataset_without_analysis")

    def test_verify_dataset_deletion_if_analysis_run_upon_it(self):
        self.assertIsNotNone(
            DataSet.objects.get(name="dataset_with_analysis"))
        self.dataset_with_analysis.delete()
        self.assertRaises(DataSet.DoesNotExist,
                          DataSet.objects.get,
                          name="dataset_with_analysis")

    def test_isa_archive_deletion(self):
        self.assertIsNotNone(self.dataset_without_analysis.get_isa_archive())
        self.dataset_without_analysis.delete()
        self.assertIsNone(self.dataset_without_analysis.get_isa_archive())

    def test_pre_isa_archive_deletion(self):
        self.assertIsNotNone(
            self.dataset_without_analysis.get_pre_isa_archive())
        self.dataset_without_analysis.delete()
        self.assertIsNone(self.dataset_without_analysis.get_pre_isa_archive())


class AnalysisTests(TestCase):
    def setUp(self):
        # Create a user
        self.username = self.password = 'user'
        self.user = User.objects.create_user(
            self.username, '', self.password
        )

        # Create a Project
        self.project = Project.objects.create()
        self.project1 = Project.objects.create()

        # Create a galaxy Instance
        self.galaxy_instance = Instance.objects.create()

        # Create a WorkflowEngine
        self.workflow_engine = WorkflowEngine.objects.create(
            instance=self.galaxy_instance
        )

        # Create a Workflow
        self.workflow = Workflow.objects.create(
            name="Workflow1", workflow_engine=self.workflow_engine)
        self.workflow1 = Workflow.objects.create(
            name="Workflow1", workflow_engine=self.workflow_engine)

        text_filetype = FileType.objects.get(name="TXT")

        # Create FileStoreItems
        self.file_store_item = FileStoreItem.objects.create(
            datafile=SimpleUploadedFile(
                'test_file.txt',
                'Coffee is delicious!'
            ),
            filetype=text_filetype
        )
        self.file_store_item1 = FileStoreItem.objects.create(
            datafile=SimpleUploadedFile(
                'test_file.txt',
                'Coffee is delicious!'
            )
        )

        # Create some DataSets that will have an analysis run upon them
        self.dataset_with_analysis = DataSet.objects.create()
        self.dataset_with_analysis1 = DataSet.objects.create()

        # Create a DataSet that won't have an analysis run upon it
        self.dataset_without_analysis = DataSet.objects.create()

        # Create two Analyses using the two DataSets made earlier
        self.analysis = Analysis.objects.create(
            name='analysis_without_node_analyzed_further',
            summary='This is a summary',
            project=self.project,
            data_set=self.dataset_with_analysis,
            workflow=self.workflow,
            status="SUCCESS"
        )
        self.analysis_status = AnalysisStatus.objects.create(
            analysis=self.analysis
        )
        self.analysis_with_node_analyzed_further = Analysis.objects.create(
            name='analysis_with_node_analyzed_further',
            summary='This is a summary',
            project=self.project1,
            data_set=self.dataset_with_analysis1,
            workflow=self.workflow1,
            status="SUCCESS"
        )
        # Set Ownership
        self.analysis.set_owner(self.user)
        self.analysis_with_node_analyzed_further.set_owner(self.user)

        # Create Investigation/InvestigationLinks for the DataSets
        self.investigation = Investigation.objects.create()
        self.investigation_link = InvestigationLink.objects.create(
            investigation=self.investigation,
            data_set=self.dataset_with_analysis)
        self.investigation1 = Investigation.objects.create()
        self.investigation_link1 = InvestigationLink.objects.create(
            investigation=self.investigation1,
            data_set=self.dataset_with_analysis1)

        # Create Studys and Assays
        self.study = Study.objects.create(investigation=self.investigation)
        self.assay = Assay.objects.create(study=self.study)
        self.study1 = Study.objects.create(investigation=self.investigation1)
        self.assay1 = Assay.objects.create(study=self.study1)

        # Create Nodes
        self.node = Node.objects.create(
            assay=self.assay,
            study=self.study,
            name="test_node",
            analysis_uuid=self.analysis.uuid,
            file_uuid=self.file_store_item.uuid
        )
        self.node2 = Node.objects.create(
            assay=self.assay1,
            study=self.study,
            analysis_uuid=self.analysis_with_node_analyzed_further.uuid,
            file_uuid=self.file_store_item1.uuid
        )

        # Create WorkflowDataInputMaps
        self.wf_data_input_map = WorkflowDataInputMap.objects.create(
            workflow_data_input_name="input 1",
            data_uuid=self.node.uuid
        )
        self.wf_data_input_map2 = WorkflowDataInputMap.objects.create(
            workflow_data_input_name="input 2",
            data_uuid=self.node2.uuid
        )
        self.node_filename = "{}.{}".format(
            self.node.name,
            self.node.get_file_store_item().get_file_extension()
        )

        # Create AnalysisNodeConnections
        self.analysis_node_connection_a = (
            AnalysisNodeConnection.objects.create(
                analysis=self.analysis,
                node=self.node,
                step=1,
                filename=self.node_filename,
                direction=OUTPUT_CONNECTION,
                is_refinery_file=True,
                galaxy_dataset_name="Galaxy File Name"
            )
        )
        self.analysis_node_connection_b = (
            AnalysisNodeConnection.objects.create(
                analysis=self.analysis,
                node=self.node,
                step=2,
                filename=self.node_filename,
                direction=OUTPUT_CONNECTION,
                is_refinery_file=False
            )
        )
        self.analysis_node_connection_c = (
            AnalysisNodeConnection.objects.create(
                analysis=self.analysis,
                node=self.node,
                step=3,
                filename=self.node_filename,
                direction=OUTPUT_CONNECTION,
                is_refinery_file=True
            )
        )
        self.analysis_node_connection_with_node_analyzed_further = (
            AnalysisNodeConnection.objects.create(
                analysis=self.analysis_with_node_analyzed_further,
                node=self.node2,
                step=0,
                direction=INPUT_CONNECTION
            )
        )

        # Add wf_data_input_maps to Analysis M2M relationship
        self.analysis.workflow_data_input_maps.add(self.wf_data_input_map,
                                                   self.wf_data_input_map2)

    def test_verify_analysis_deletion_if_nodes_not_analyzed_further(self):
        # Try to delete Analysis with a Node that has an
        # AnalysisNodeConnection with direction == 'out'
        query = Analysis.objects.get(
            name='analysis_without_node_analyzed_further')
        self.assertIsNotNone(query)
        self.analysis.delete()
        self.assertRaises(Analysis.DoesNotExist, Analysis.objects.get,
                          name='analysis_without_node_analyzed_further')

    def test_verify_analysis_remains_if_nodes_analyzed_further(self):
        # Try to delete Analysis with a Node that has an
        # AnalysisNodeConnection with direction == 'in'
        self.analysis_with_node_analyzed_further.delete()
        self.assertIsNotNone(Analysis.objects.get(
            name='analysis_with_node_analyzed_further'))

    def test_terminate_file_import_tasks(self):
        with mock.patch(
            "file_store.models.FileStoreItem.terminate_file_import_task"
        ) as terminate_mock:
            self.analysis.terminate_file_import_tasks()
            self.assertEqual(terminate_mock.call_count, 2)

    def test_galaxy_tool_file_import_state_returns_data_when_it_should(self):
        self.analysis_status.galaxy_import_state = AnalysisStatus.PROGRESS
        self.analysis_status.galaxy_import_progress = 96

        self.assertEqual(
            self.analysis_status.galaxy_file_import_state(),
            [
                {
                    'state': self.analysis_status.galaxy_import_state,
                    'percent_done': self.analysis_status.galaxy_import_progress
                }
            ]
        )

    def test_galaxy_tool_file_import_state_is_empty_without_an_import_state(
            self):
        self.analysis_status.galaxy_import_progress = 96

        self.assertEqual(
            self.analysis_status.galaxy_file_import_state(),
            []
        )

    def test_galaxy_tool_file_import_state_is_empty_without_import_progress(
            self):
        self.analysis_status.galaxy_import_state = AnalysisStatus.PROGRESS

        self.assertEqual(
            self.analysis_status.galaxy_file_import_state(),
            []
        )

    def test_facet_name(self):
        self.assertRegexpMatches(
            self.analysis_with_node_analyzed_further.facet_name(),
            'REFINERY_ANALYSIS_UUID_' + r'\d+_\d+' + '_s'
        )

    @mock.patch("core.models.index_annotated_nodes_selection")
    @mock.patch.object(Analysis, "rename_results")
    def test__prepare_annotated_nodes_calls_methods_in_proper_order(
            self,
            rename_results_mock,
            index_annotated_nodes_selection_mock
    ):
        mock_manager = mock.Mock()
        mock_manager.attach_mock(rename_results_mock, "rename_results_mock")
        mock_manager.attach_mock(index_annotated_nodes_selection_mock,
                                 "index_annotated_nodes_selection_mock")

        self.analysis._prepare_annotated_nodes(node_uuids=None)

        # Assert that `rename_results` is called before
        # `index_annotated_nodes_selection`
        self.assertEqual(
            mock_manager.mock_calls,
            [
                mock.call.rename_results_mock(),
                mock.call.index_annotated_nodes_selection_mock(None)
            ]
        )

    def test___get_output_connection_to_analysis_result_mapping(self):
        common_params = {
            "analysis_uuid": self.analysis.uuid,
            "file_store_uuid": self.node.file_uuid,
            "file_name": self.node_filename,
            "file_type": self.node.get_file_store_item().filetype
        }
        analysis_result_0 = AnalysisResult.objects.create(**common_params)
        AnalysisResult.objects.create(**common_params)
        analysis_result_1 = AnalysisResult.objects.create(**common_params)

        output_mapping = (
            self.analysis._get_output_connection_to_analysis_result_mapping()
        )
        self.assertEqual(
            output_mapping,
            [
                (self.analysis_node_connection_c, analysis_result_0),
                (self.analysis_node_connection_b, None),
                (self.analysis_node_connection_a, analysis_result_1)
            ]
        )

    def test_analysis_node_connection_input_id(self):
        self.assertEqual(
            self.analysis_node_connection_a.get_input_connection_id(),
            "{}_{}".format(self.analysis_node_connection_a.step,
                           self.analysis_node_connection_a.filename)
        )

    def test_analysis_node_connection_output_id(self):
        self.assertEqual(
            self.analysis_node_connection_a.get_output_connection_id(),
            "{}_{}".format(self.analysis_node_connection_a.step,
                           self.analysis_node_connection_a.name)
        )

    def test__create_derived_data_file_node(self):
        derived_data_file_node = self.analysis._create_derived_data_file_node(
            self.study,
            self.assay,
            self.analysis_node_connection_a
        )
        self.assertEqual(derived_data_file_node.name, "Galaxy File Name")
        self.assertEqual(derived_data_file_node.study, self.study)
        self.assertEqual(derived_data_file_node.assay, self.assay)
        self.assertEqual(derived_data_file_node.type, Node.DERIVED_DATA_FILE)
        self.assertEqual(derived_data_file_node.analysis_uuid,
                         self.analysis.uuid)
        self.assertEqual(derived_data_file_node.subanalysis,
                         self.analysis_node_connection_a.subanalysis)
        self.assertEqual(derived_data_file_node.workflow_output,
                         self.analysis_node_connection_a.name)


class UtilitiesTest(TestCase):
    def setUp(self):
        investigation = Investigation.objects.create()
        self.study = Study.objects.create(
                file_name='test_filename123.txt',
                title='Study Title Test',
                investigation=investigation)
        assay = {
            'study': self.study,
            'measurement': 'transcription factor binding site',
            'measurement_accession': 'http://www.testurl.org/testID',
            'measurement_source': 'OBI',
            'technology': 'nucleotide sequencing',
            'technology_accession': 'test info',
            'technology_source': 'test source',
            'platform': 'Genome Analyzer II',
            'file_name': 'test_assay_filename.txt'
        }
        self.assay = Assay.objects.create(**assay)
        self.valid_uuid = self.assay.uuid
        self.invalid_uuid = "03b5f681-35d5-4bdd-bc7d-8552fa777ebc"
        self.node_uuids = [
            "1a50204d-49fa-4082-a708-26ee93fb0f86",
            "32e977fc-b906-4315-b6ed-6a644d173492",
            "910117c5-fda2-4700-ae87-dc897f3a5d85"
            ]

    def test_get_resources_for_user(self):
        django_anon_user = AnonymousUser()
        guardian_anon_user = User.get_anonymous()
        auth_user = User.objects.create_user(
            'testuser', 'test@example.com', 'password')
        public_group = ExtendedGroup.objects.public_group()

        def django_anon_datasets():
            return get_resources_for_user(django_anon_user, 'dataset')

        def guardian_anon_datasets():
            return get_resources_for_user(guardian_anon_user, 'dataset')

        def auth_datasets():
            return get_resources_for_user(auth_user, 'dataset')

        def public_datasets():
            return get_objects_for_group(
                public_group,
                'core.read_dataset'
            )

        # The point of this test is to make sure getting
        # resources for the Anonymous User is the same as
        # getting resources for the Public Group.
        # (In practice, it should be the Guardian
        # Anonymous, but if it's Django for some reason,
        # it should still work.)

        self.assertTrue(auth_user.is_authenticated())

        # Both ways should be the same, and empty, to begin:

        self.assertEqual(len(django_anon_datasets()), 0)
        self.assertEqual(len(guardian_anon_datasets()), 0)
        self.assertEqual(len(auth_datasets()), 0)
        self.assertEqual(len(public_datasets()), 0)

        # Create a data set:

        dataset = create_dataset_with_necessary_models()
        dataset.set_owner(auth_user)

        self.assertEqual(len(django_anon_datasets()), 0)
        self.assertEqual(len(guardian_anon_datasets()), 0)
        self.assertEqual(len(auth_datasets()), 1)
        self.assertEqual(len(public_datasets()), 0)

        # Make data set public:

        dataset.share(public_group)
        self.assertEqual(len(django_anon_datasets()), 1)
        self.assertEqual(len(guardian_anon_datasets()), 1)
        self.assertEqual(len(auth_datasets()), 1)
        self.assertEqual(len(public_datasets()), 1)

    def test_get_aware_local_time(self):
        expected_time = timezone.localtime(timezone.now())
        response_time = get_aware_local_time()
        difference_time = response_time - expected_time

        self.assertLessEqual(difference_time.total_seconds(), .99)

    # Mock methods used in filter_nodes_uuids_in_solr
    def fake_generate_solr_params(params, assay_uuid):
        # Method should respond with a string
        return ''

    def fake_search_solr(params, str_name):
        # Method expects solr params and a str_name. It should return a string
        # For mock purpose, pass params which are included in solr_response
        return params

    def fake_format_solr_response(solr_response):
        # Method expects solr_response and returns array of uuid objs
        if '&fq=-uuid' in solr_response:
            # if uuids are passed in
            response_node_uuids = [
                {'uuid': 'd2041706-ad2e-4f5b-a6ac-2122fe2a9751'},
                {'uuid': '57d2b371-a364-4806-b7ee-366a722ca9f4'},
                {'uuid': 'c9d7f81f-2274-4179-ad00-28227bf4b9b7'},
                {'uuid': 'e082ce03-0a83-4162-af5c-7472e450d7d0'},
                {'uuid': '880e60f7-7036-4468-b9c8-fdeebe7c21c3'},
                {'uuid': '945aaca7-dc58-47b8-8012-e9821249ca7a'},
                {'uuid': '2b939cb3-5b40-48c2-8df7-e5472c3bdcca'},
                {'uuid': 'd5e6fef8-d8c9-4df9-b5f0-dd757fe79f7d'}
            ]
        else:
            # else return all uuids
            response_node_uuids = [
                {'uuid': '1a50204d-49fa-4082-a708-26ee93fb0f86'},
                {'uuid': '32e977fc-b906-4315-b6ed-6a644d173492'},
                {'uuid': '910117c5-fda2-4700-ae87-dc897f3a5d85'},
                {'uuid': 'd2041706-ad2e-4f5b-a6ac-2122fe2a9751'},
                {'uuid': '57d2b371-a364-4806-b7ee-366a722ca9f4'},
                {'uuid': 'c9d7f81f-2274-4179-ad00-28227bf4b9b7'},
                {'uuid': 'e082ce03-0a83-4162-af5c-7472e450d7d0'},
                {'uuid': '880e60f7-7036-4468-b9c8-fdeebe7c21c3'},
                {'uuid': '945aaca7-dc58-47b8-8012-e9821249ca7a'},
                {'uuid': '2b939cb3-5b40-48c2-8df7-e5472c3bdcca'},
                {'uuid': 'd5e6fef8-d8c9-4df9-b5f0-dd757fe79f7d'}
            ]
        return {'nodes': response_node_uuids}

    @mock.patch("data_set_manager.utils.generate_solr_params_for_assay",
                fake_generate_solr_params)
    @mock.patch("data_set_manager.utils.search_solr", fake_search_solr)
    @mock.patch("data_set_manager.utils.format_solr_response",
                fake_format_solr_response)
    def test_filter_nodes_uuids_in_solr_with_uuids(self):
        response_node_uuids = [
            'd2041706-ad2e-4f5b-a6ac-2122fe2a9751',
            '57d2b371-a364-4806-b7ee-366a722ca9f4',
            'c9d7f81f-2274-4179-ad00-28227bf4b9b7',
            'e082ce03-0a83-4162-af5c-7472e450d7d0',
            '880e60f7-7036-4468-b9c8-fdeebe7c21c3',
            '945aaca7-dc58-47b8-8012-e9821249ca7a',
            '2b939cb3-5b40-48c2-8df7-e5472c3bdcca',
            'd5e6fef8-d8c9-4df9-b5f0-dd757fe79f7d'
        ]
        response = filter_nodes_uuids_in_solr(self.valid_uuid, self.node_uuids)
        self.assertItemsEqual(response, response_node_uuids)

    @mock.patch("data_set_manager.utils.generate_solr_params_for_assay",
                fake_generate_solr_params)
    @mock.patch("data_set_manager.utils.search_solr", fake_search_solr)
    @mock.patch("data_set_manager.utils.format_solr_response",
                fake_format_solr_response)
    def test_filter_nodes_uuids_in_solr_no_uuids(self):
        response_node_uuids = [
            '1a50204d-49fa-4082-a708-26ee93fb0f86',
            '32e977fc-b906-4315-b6ed-6a644d173492',
            '910117c5-fda2-4700-ae87-dc897f3a5d85',
            'd2041706-ad2e-4f5b-a6ac-2122fe2a9751',
            '57d2b371-a364-4806-b7ee-366a722ca9f4',
            'c9d7f81f-2274-4179-ad00-28227bf4b9b7',
            'e082ce03-0a83-4162-af5c-7472e450d7d0',
            '880e60f7-7036-4468-b9c8-fdeebe7c21c3',
            '945aaca7-dc58-47b8-8012-e9821249ca7a',
            '2b939cb3-5b40-48c2-8df7-e5472c3bdcca',
            'd5e6fef8-d8c9-4df9-b5f0-dd757fe79f7d'
        ]
        response = filter_nodes_uuids_in_solr(self.valid_uuid, [])
        self.assertItemsEqual(response, response_node_uuids)

    def test_move_obj_to_front_valid(self):
        nodes_list = [
            {
                'uuid': 'b55c3f8b-693b-4918-861b-c3e9268ec597',
                'name': 'Test Node Group'
            },
            {
                'uuid': 'c18d7a3d-f54a-42ae-9a30-37f631fa7e73',
                'name': 'Completement Nodes 2'
            },
            {
                'uuid': '22b3dc7e-bcbd-4dfc-bccb-db72b02b4d0e',
                'name': 'Current Selection'
            },
            {
                'uuid': '0c6dc0e6-1a79-427d-b7a8-1b4f4c422755',
                'name': 'Another NodeGroup'
            },
        ]
        response_arr = nodes_list
        self.assertNotEqual(response_arr[0].get('name'),
                            nodes_list[2].get('name'))
        # Should move current selection node to front
        response_arr = move_obj_to_front(nodes_list, 'name', 'Current '
                                                             'Selection')
        self.assertEqual(response_arr[0].get('name'),
                         nodes_list[0].get('name'))
        # Should leave leading node in front
        response_arr = move_obj_to_front(nodes_list, 'name', 'Current '
                                                             'Selection')
        self.assertEqual(response_arr[0].get('name'),
                         nodes_list[0].get('name'))

    def test_move_obj_to_front_missing_prop(self):
        # Method does not throw errors if obj is missing prop_key
        nodes_list = [
            {
                'uuid': 'b55c3f8b-693b-4918-861b-c3e9268ec597',
            },
            {
                'uuid': 'c18d7a3d-f54a-42ae-9a30-37f631fa7e73',
            },
            {
                'uuid': '22b3dc7e-bcbd-4dfc-bccb-db72b02b4d0e',
                'name': 'Another NodeGroup'
            },
            {
                'uuid': '0c6dc0e6-1a79-427d-b7a8-1b4f4c422755',
                'name': 'Current Selection'
            },
        ]
        response_arr = nodes_list
        self.assertNotEqual(response_arr[0].get('name'),
                            nodes_list[3].get('name'))
        # Should move current selection node to front
        response_arr = move_obj_to_front(nodes_list, 'name', 'Current '
                                                             'Selection')
        self.assertEqual(response_arr[0].get('name'),
                         nodes_list[0].get('name'))


class UserTutorialsTest(TestCase):
    """
    This test ensures that whenever a UserProfile instance is created,
    there is a Tutorial object associated with it
    """
    def setUp(self):
        self.username = self.password = 'user'
        self.user = User.objects.create_user(
            self.username, '', self.password
        )
        self.userprofile = UserProfile.objects.get(user=self.user)

    def test_tutorial_creation(self):
        self.assertIsNotNone(
            Tutorials.objects.get(user_profile=self.userprofile)
        )


class DataSetResourceTest(LoginResourceTestCase):
    """Test DataSet V1 REST API operations"""

    def setUp(self):
        super(DataSetResourceTest, self).setUp()
        self.project = Project.objects.create()
        self.user_catch_all_project = UserProfile.objects.get(
            user=self.user
        ).catch_all_project
        self.dataset = DataSet.objects.create(name="Dataset 1")
        self.dataset2 = DataSet.objects.create(name="Dataset 2")
        self.galaxy_instance = Instance.objects.create()
        self.workflow_engine = WorkflowEngine.objects.create(
            instance=self.galaxy_instance
        )
        self.workflow = Workflow.objects.create(
            workflow_engine=self.workflow_engine
        )
        self.investigation = Investigation.objects.create()
        self.study = Study.objects.create(investigation=self.investigation)
        self.assay = Assay.objects.create(
            study=self.study)
        self.investigation_link = \
            InvestigationLink.objects.create(
                investigation=self.investigation,
                data_set=self.dataset,
                version=1
            )

    def test_get_dataset(self):
        """Test retrieving an existing Dataset that belongs to a user who
        created it
        """

        self.dataset.set_owner(self.user)

        dataset_uri = make_api_uri(
            "data_sets", self.dataset.uuid)
        response = self.api_client.get(
            dataset_uri,
            format='json'
        )
        self.assertValidJSONResponse(response)
        data = self.deserialize(response)
        self.assertEqual(data['uuid'], self.dataset.uuid)

    def test_get_dataset_expecting_analyses(self):
        a1 = Analysis.objects.create(
            name='a1',
            project=self.user_catch_all_project,
            data_set=self.dataset,
            workflow=self.workflow
        )
        a2 = Analysis.objects.create(
            name='a2',
            project=self.user_catch_all_project,
            data_set=self.dataset,
            workflow=self.workflow
        )

        a1.set_owner(self.user)
        a2.set_owner(self.user)

        dataset_uri = make_api_uri("data_sets",
                                   self.dataset.uuid)
        response = self.api_client.get(
            dataset_uri,
            format='json'
        )
        self.assertValidJSONResponse(response)
        data = self.deserialize(response)
        self.assertEqual(data['uuid'], self.dataset.uuid)
        self.assertIsNotNone(data['analyses'])
        self.assertEqual(len(data['analyses']), 2)

        self.assertIsNotNone(data['analyses'][0]['is_owner'])
        self.assertTrue(data['analyses'][0]['is_owner'])
        self.assertIsNotNone(data['analyses'][0]['owner'])
        self.assertEqual(
            data['analyses'][0]['owner'],
            UserProfile.objects.get(user=self.user).uuid
        )
        self.assertEqual(data['analyses'][0]['status'], a2.status)
        self.assertEqual(data['analyses'][0]['name'], a2.name)
        self.assertEqual(data['analyses'][0]['uuid'], a2.uuid)

    def test_get_dataset_expecting_no_analyses(self):
        dataset_uri = make_api_uri("data_sets",
                                   self.dataset.uuid)
        response = self.api_client.get(
            dataset_uri,
            format='json'
        )
        self.assertValidJSONResponse(response)
        data = self.deserialize(response)
        self.assertEqual(data['uuid'], self.dataset.uuid)
        self.assertEqual(data['analyses'], [])

    def test_detail_response_with_complete_dataset(self):
        # Properly created DataSets will have version information
        self.dataset.set_owner(self.user)

        dataset_uri = make_api_uri(
            "data_sets",
            self.dataset.uuid
        )
        response = self.api_client.get(
            dataset_uri,
            format='json'
        )
        data = self.deserialize(response)
        self.assertEqual(data["version"], 1)
        self.assertIsNotNone(data["date"])

    def test_detail_response_yields_error_if_incomplete_dataset(self):
        # DataSets that aren't fully created will yield informative errors
        self.dataset2.set_owner(self.user)

        dataset_uri = make_api_uri(
            "data_sets",
            self.dataset2.uuid
        )
        with self.assertRaises(NotFound):
            self.api_client.get(dataset_uri, format='json')

    def test_list_response_yields_complete_datasets_only(self):
        # DataSets that aren't fully created will not be displayed in the
        # list api response
        self.dataset.set_owner(self.user)
        self.dataset2.set_owner(self.user)

        resp = self.api_client.get(make_api_uri('data_sets'), format='json')
        self.assertValidJSONResponse(resp)
        data = json.loads(resp.content)
        self.assertEqual(data["meta"]["total_count"], 1)
        self.assertEqual(data["objects"][0]["name"], self.dataset.name)


class DataSetTests(TestCase):
    """ Testing of the DataSet model"""

    def setUp(self):
        self.username = self.password = 'user'
        self.user = User.objects.create_user(
            self.username, '', self.password
        )
        self.username2 = self.password2 = 'user2'
        self.user2 = User.objects.create_user(
            self.username2, '', self.password2
        )
        self.project = Project.objects.create()
        self.user_catch_all_project = UserProfile.objects.get(
            user=self.user
        ).catch_all_project
        self.dataset = DataSet.objects.create()
        self.dataset2 = DataSet.objects.create()
        self.galaxy_instance = Instance.objects.create()
        self.workflow_engine = WorkflowEngine.objects.create(
            instance=self.galaxy_instance
        )
        self.workflow = Workflow.objects.create(
            workflow_engine=self.workflow_engine
        )
        self.investigation = Investigation.objects.create()
        self.latest_investigation = Investigation.objects.create()

        self.study = Study.objects.create(
            investigation=self.latest_investigation
        )
        self.assay = Assay.objects.create(
            study=self.study
        )
        self.investigation_link = InvestigationLink.objects.create(
            investigation=self.investigation,
            data_set=self.dataset,
            version=1
        )
        self.latest_investigation_link = InvestigationLink.objects.create(
            investigation=self.latest_investigation,
            data_set=self.dataset,
            version=2
        )

        self.file_store_item = FileStoreItem.objects.create(
            datafile=SimpleUploadedFile(
                'test_file.txt',
                'Coffee is delicious!'
            )
        )
        self.file_store_item1 = FileStoreItem.objects.create(
            datafile=SimpleUploadedFile(
                'test_file.txt',
                'Coffee is delicious!'
            )
        )
        self.file_store_item2 = FileStoreItem.objects.create(
            datafile=SimpleUploadedFile(
                'test_file.txt',
                'Coffee is delicious!'
            )
        )
        self.node = Node.objects.create(
            name="n0", assay=self.assay, study=self.study,
            file_uuid=self.file_store_item.uuid)
        self.node1 = Node.objects.create(
            name="n1", assay=self.assay, study=self.study,
            file_uuid=self.file_store_item1.uuid)
        self.node2 = Node.objects.create(
            name="n2", assay=self.assay, study=self.study,
            file_uuid=self.file_store_item2.uuid)
        self.node3 = Node.objects.create(
            name="n3", assay=self.assay, study=self.study)
        self.node4 = Node.objects.create(
            name="n4", assay=self.assay, study=self.study)

    def test_get_studies(self):
        studies = self.dataset.get_studies()
        self.assertEqual(len(studies), 1)

    def test_get_assays(self):
        assays = self.dataset.get_assays()
        self.assertEqual(len(assays), 1)

    def test_get_file_store_items(self):
        file_store_items = self.dataset.get_file_store_items()
        self.assertEqual(len(file_store_items), 3)
        self.assertIn(self.file_store_item, file_store_items)
        self.assertIn(self.file_store_item1, file_store_items)
        self.assertIn(self.file_store_item2, file_store_items)

    def test_dataset_complete(self):
        self.assertTrue(self.dataset.is_valid())

    def test_dataset_incomplete(self):
        self.assertFalse(self.dataset2.is_valid())

    def test_neo4j_called_on_post_save(self):
        with mock.patch(
            "core.models.async_update_annotation_sets_neo4j"
        ) as neo4j_mock:
            self.dataset.save()
            self.assertTrue(neo4j_mock.called)

    def test_solr_called_on_post_save(self):
        with mock.patch(
            "core.models.update_data_set_index"
        ) as solr_mock:
            self.dataset.save()
            self.assertTrue(solr_mock.called)

    def test_get_latest_investigation_link(self):
        self.assertEqual(
            self.dataset.get_latest_investigation_link(),
            self.latest_investigation_link
        )

    def test_get_latest_investigation(self):
        self.assertEqual(
            self.dataset.get_latest_investigation_link().investigation,
            self.latest_investigation
        )

    def test_get_latest_study(self):
        dataset = create_dataset_with_necessary_models()
        self.assertEqual(
            dataset.get_latest_study(),
            Study.objects.get(
                investigation=(
                    dataset.get_latest_investigation_link().investigation
                )
            )
        )

    def test_get_latest_study_no_studies(self):
        dataset = create_dataset_with_necessary_models()
        dataset.get_latest_study().delete()
        with self.assertRaises(RuntimeError) as context:
            dataset.get_latest_study()
            self.assertIn("Couldn't fetch Study", context.exception.message)


class DataSetApiV2Tests(APITestCase):

    def create_rand_str(self, count):
        return ''.join(
            random.choice(string.ascii_lowercase) for _ in xrange(count)
        )

    def setUp(self):
        self.public_group_name = ExtendedGroup.objects.public_group().name
        self.username = 'coffee_lover'
        self.password = 'coffeecoffee'
        self.user = User.objects.create_user(self.username, '',
                                             self.password)

        self.factory = APIRequestFactory()
        self.client = APIClient()
        self.view = DataSetsViewSet.as_view()

        self.url_root = '/api/v2/data_sets/'

        # Create Datasets
        self.dataset = DataSet.objects.create(
            name="coffee dataset",
            title="coffee dataset"
        )
        self.dataset2 = DataSet.objects.create(
            name="cool dataset",
            title="cool dataset"
        )

        # Set Data Sets Owner
        self.dataset.set_owner(self.user)
        self.dataset2.set_owner(self.user)

        # Create Investigation/InvestigationLinks for the DataSets
        self.investigation = Investigation.objects.create()

        # Create Studys and Assays
        self.study = Study.objects.create(investigation=self.investigation)
        self.assay = Assay.objects.create(study=self.study)

        # Create Nodes
        self.node = Node.objects.create(assay=self.assay, study=self.study)

        self.node_json = json.dumps([{
            "uuid": "cfb31cca-4f58-4ef0-b1e2-4469c804bf73",
            "relative_file_store_item_url": None,
            "parent_nodes": [],
            "child_nodes": [
                "1d9ee2ee-d804-4458-93b9-b1fb9a08a2c8"
            ],
            "auxiliary_nodes": [],
            "is_auxiliary_node": False,
            "file_extension": None,
            "auxiliary_file_generation_task_state": None,
            "ready_for_igv_detail_view": None
        }])

        self.client.login(username=self.username, password=self.password)

        # Make reusable requests & responses
        self.get_request = self.factory.get(self.url_root)
        self.get_response = self.view(self.get_request)
        self.put_request = self.factory.put(
            self.url_root,
            data=self.node_json,
            format="json"
        )
        self.put_response = self.view(self.put_request)
        self.options_request = self.factory.options(
            self.url_root,
            data=self.node_json,
            format="json"
        )
        self.options_response = self.view(self.options_request)

    def test_unallowed_http_verbs(self):
        self.assertEqual(
            self.put_response.data['detail'], 'Method "PUT" not allowed.')
        self.assertEqual(
            self.options_response.data['detail'], 'Method "OPTIONS" not '
                                                  'allowed.')
        self.assertEqual(
            self.get_response.data['detail'], 'Method "GET" not allowed.')

    def test_dataset_delete_successful(self):

        self.assertEqual(DataSet.objects.all().count(), 2)

        self.delete_request1 = self.factory.delete(
           urljoin(self.url_root, self.dataset.uuid)
        )

        force_authenticate(self.delete_request1, user=self.user)

        self.delete_response = self.view(self.delete_request1,
                                         self.dataset.uuid)

        self.assertEqual(self.delete_response.status_code, 200)

        self.assertEqual(DataSet.objects.all().count(), 1)

        self.delete_request2 = self.factory.delete(
          urljoin(self.url_root, self.dataset2.uuid)
        )

        force_authenticate(self.delete_request2, user=self.user)

        self.delete_response = self.view(self.delete_request2,
                                         self.dataset2.uuid)
        self.assertEqual(self.delete_response.status_code, 200)

        self.assertEqual(DataSet.objects.all().count(), 0)

    def test_dataset_delete_no_auth(self):
        self.assertEqual(DataSet.objects.all().count(), 2)

        self.delete_request = self.factory.delete(
           urljoin(self.url_root, self.dataset.uuid)
        )

        self.delete_response = self.view(self.delete_request,
                                         self.dataset.uuid)

        self.assertEqual(self.delete_response.status_code, 403)

        self.assertEqual(DataSet.objects.all().count(), 2)

    def test_dataset_delete_not_found(self):
        self.assertEqual(DataSet.objects.all().count(), 2)

        uuid = self.dataset.uuid

        self.dataset.delete()

        self.assertEqual(DataSet.objects.all().count(), 1)

        self.delete_request = self.factory.delete(
           urljoin(self.url_root, uuid)
        )
        force_authenticate(self.delete_request, user=self.user)

        self.delete_response = self.view(self.delete_request,
                                         uuid)

        self.assertEqual(self.delete_response.status_code, 404)

        self.assertEqual(DataSet.objects.all().count(), 1)

    # Accession too long
    def test_dataset_patch_accession_fails(self):
        new_accession = self.create_rand_str(33)
        patch_request = self.factory.patch(
            urljoin(self.url_root, self.dataset.uuid),
            {"accession": new_accession}
        )
        force_authenticate(patch_request, user=self.user)
        patch_response = self.view(patch_request, self.dataset.uuid)
        self.assertEqual(patch_response.status_code, 400)
        self.assertEqual(
            patch_response.data.get('accession')[0],
            'Ensure this field has no more than 32 characters.'
        )

    def test_dataset_patch_accession_successful(self):
        new_accession = self.create_rand_str(10)
        patch_request = self.factory.patch(
            urljoin(self.url_root, self.dataset.uuid),
            {"accession": new_accession},
        )
        force_authenticate(patch_request, user=self.user)
        patch_response = self.view(patch_request, self.dataset.uuid)
        self.assertEqual(patch_response.status_code, 202)
        self.assertEqual(patch_response.data.get('accession'), new_accession)

    def test_dataset_patch_auth_fails(self):
        new_description = self.create_rand_str(50)
        patch_request = self.factory.patch(
            urljoin(self.url_root, self.dataset.uuid),
            {"description": new_description},
        )
        patch_response = self.view(patch_request, self.dataset.uuid)
        self.assertEqual(patch_response.status_code, 401)

    def test_dataset_patch_description_fails(self):
        new_description = self.create_rand_str(5001)
        patch_request = self.factory.patch(
            urljoin(self.url_root, self.dataset.uuid),
            {"description": new_description},
        )
        force_authenticate(patch_request, user=self.user)
        patch_response = self.view(patch_request, self.dataset.uuid)
        self.assertEqual(patch_response.status_code, 400)
        self.assertEqual(
            patch_response.data.get('description')[0],
            'Ensure this field has no more than 5000 characters.'
        )

    def test_dataset_patch_description_successful(self):
        new_description = self.create_rand_str(500)
        patch_request = self.factory.patch(
            urljoin(self.url_root, self.dataset.uuid),
            {"description": new_description},
        )
        force_authenticate(patch_request, user=self.user)
        patch_response = self.view(patch_request, self.dataset.uuid)
        self.assertEqual(patch_response.status_code, 202)
        self.assertEqual(
            patch_response.data.get('description'), new_description
        )

    # Slug too long
    def test_dataset_patch_slug_fails(self):
        new_slug = self.create_rand_str(251)
        patch_request = self.factory.patch(
            urljoin(self.url_root, self.dataset.uuid),
            {"slug": new_slug}
        )
        force_authenticate(patch_request, user=self.user)
        patch_response = self.view(patch_request, self.dataset.uuid)
        self.assertEqual(patch_response.status_code, 400)
        self.assertEqual(
            patch_response.data.get('slug')[0],
            'Ensure this field has no more than 250 characters.'
        )

    # Slugs must be unique
    def test_dataset_patch_slug_fails_unique(self):
        new_slug = self.create_rand_str(10)
        patch_request = self.factory.patch(
            urljoin(self.url_root, self.dataset.uuid),
            {"slug": new_slug}
        )
        force_authenticate(patch_request, user=self.user)
        patch_response = self.view(patch_request, self.dataset.uuid)
        self.assertEqual(patch_response.status_code, 202)
        self.assertEqual(patch_response.data.get('slug'), new_slug)

        # Duplicate request
        patch_request = self.factory.patch(
            urljoin(self.url_root, self.dataset2.uuid),
            {"slug": new_slug}
        )
        force_authenticate(patch_request, user=self.user)
        patch_response = self.view(patch_request, self.dataset2.uuid)
        self.assertEqual(patch_response.status_code, 400)
        self.assertEqual(
            patch_response.data.get('slug')[0],
            'Slugs must be unique.'
        )

    def test_dataset_patch_slug_successful(self):
        new_slug = self.create_rand_str(10)
        patch_request = self.factory.patch(
            urljoin(self.url_root, self.dataset.uuid),
            {"slug": new_slug},
        )
        force_authenticate(patch_request, user=self.user)
        patch_response = self.view(patch_request, self.dataset.uuid)
        self.assertEqual(patch_response.status_code, 202)
        self.assertEqual(patch_response.data.get('slug'), new_slug)

    def test_dataset_patch_slug_trim_whitespace(self):
        new_slug = '  Test Slug Name  '
        patch_request = self.factory.patch(
            urljoin(self.url_root, self.dataset.uuid),
            {"slug": new_slug},
        )
        force_authenticate(patch_request, user=self.user)
        patch_response = self.view(patch_request, self.dataset.uuid)
        self.assertEqual(patch_response.status_code, 202)
        self.assertEqual(patch_response.data.get('slug'), new_slug.strip())

    # Summary too long
    def test_dataset_patch_summary_fails(self):
        new_summary = self.create_rand_str(1001)
        patch_request = self.factory.patch(
            urljoin(self.url_root, self.dataset.uuid),
            {"summary": new_summary}
        )
        force_authenticate(patch_request, user=self.user)
        patch_response = self.view(patch_request, self.dataset.uuid)
        self.assertEqual(patch_response.status_code, 400)
        self.assertEqual(
            patch_response.data.get('summary')[0],
            'Ensure this field has no more than 1000 characters.'
        )

    def test_dataset_patch_summary_successful(self):
        new_summary = self.create_rand_str(500)
        patch_request = self.factory.patch(
            urljoin(self.url_root, self.dataset.uuid),
            {"summary": new_summary},
        )
        force_authenticate(patch_request, user=self.user)
        patch_response = self.view(patch_request, self.dataset.uuid)
        self.assertEqual(patch_response.status_code, 202)
        self.assertEqual(patch_response.data.get('summary'), new_summary)

    # Title too long
    def test_dataset_patch_title_fails(self):
        new_title = self.create_rand_str(251)
        patch_request = self.factory.patch(
            urljoin(self.url_root, self.dataset.uuid),
            {"title": new_title}
        )
        force_authenticate(patch_request, user=self.user)
        patch_response = self.view(patch_request, self.dataset.uuid)
        self.assertEqual(patch_response.status_code, 400)
        self.assertEqual(
            patch_response.data.get('title')[0],
            'Ensure this field has no more than 250 characters.'
            )

    def test_dataset_patch_title_successful(self):
        new_title = "decaf coffee dataset"
        patch_request = self.factory.patch(
            urljoin(self.url_root, self.dataset.uuid),
            {"title": new_title},
        )
        force_authenticate(patch_request, user=self.user)
        patch_response = self.view(patch_request, self.dataset.uuid)
        self.assertEqual(patch_response.status_code, 202)
        self.assertEqual(patch_response.data.get('title'), new_title)


class AnalysisApiV2Tests(APITestCase):

    def setUp(self):
        self.public_group_name = ExtendedGroup.objects.public_group().name
        self.username = 'coffee_lover'
        self.password = 'coffeecoffee'
        self.user = User.objects.create_user(self.username, '',
                                             self.password)
        self.project = Project.objects.create()

        self.galaxy_instance = Instance.objects.create()
        self.workflow_engine = WorkflowEngine.objects.create(
            instance=self.galaxy_instance
        )
        self.workflow = Workflow.objects.create(
            workflow_engine=self.workflow_engine
        )
        self.factory = APIRequestFactory()
        self.client = APIClient()
        self.view = AnalysesViewSet.as_view()

        self.url_root = '/api/v2/analyses/'

        # Create Datasets
        self.dataset = DataSet.objects.create(name="coffee dataset")
        self.dataset2 = DataSet.objects.create(name="cool dataset")

        # Create Investigation/InvestigationLinks for the DataSets
        self.investigation = Investigation.objects.create()

        # Create Studys and Assays
        self.study = Study.objects.create(investigation=self.investigation)
        self.assay = Assay.objects.create(study=self.study)

        # Create Analyses
        self.analysis = Analysis.objects.create(
            name='Coffee Analysis',
            summary='coffee',
            project=self.project,
            data_set=self.dataset,
            workflow=self.workflow
        )
        self.analysis.set_owner(self.user)

        self.analysis2 = Analysis.objects.create(
            name='Coffee Analysis2',
            summary='coffee2',
            project=self.project,
            data_set=self.dataset,
            workflow=self.workflow
        )
        self.analysis2.set_owner(self.user)

        # Create Nodes
        self.node = Node.objects.create(assay=self.assay, study=self.study)

        self.node_json = json.dumps([{
            "uuid": "cfb31cca-4f58-4ef0-b1e2-4469c804bf73",
            "relative_file_store_item_url": None,
            "parent_nodes": [],
            "child_nodes": [
                "1d9ee2ee-d804-4458-93b9-b1fb9a08a2c8"
            ],
            "auxiliary_nodes": [],
            "is_auxiliary_node": False,
            "file_extension": None,
            "auxiliary_file_generation_task_state": None,
            "ready_for_igv_detail_view": None
        }])

        self.client.login(username=self.username, password=self.password)

        # Make reusable requests & responses
        self.get_request = self.factory.get(self.url_root)
        self.get_response = self.view(self.get_request)
        self.put_request = self.factory.put(
            self.url_root,
            data=self.node_json,
            format="json"
        )
        self.put_response = self.view(self.put_request)
        self.patch_request = self.factory.patch(
            self.url_root,
            data=self.node_json,
            format="json"
        )
        self.patch_response = self.view(self.patch_request)
        self.options_request = self.factory.options(
            self.url_root,
            data=self.node_json,
            format="json"
        )
        self.options_response = self.view(self.options_request)

    def test_unallowed_http_verbs(self):
        self.assertEqual(
            self.put_response.data['detail'], 'Method "PUT" not allowed.')
        self.assertEqual(
            self.patch_response.data['detail'], 'Method "PATCH" not allowed.')
        self.assertEqual(
            self.options_response.data['detail'], 'Method "OPTIONS" not '
                                                  'allowed.')
        self.assertEqual(
            self.get_response.data['detail'], 'Method "GET" not allowed.')

    def test_analysis_delete_successful(self):

        self.assertEqual(Analysis.objects.all().count(), 2)

        self.delete_request1 = self.factory.delete(
           urljoin(self.url_root, self.analysis.uuid)
        )

        force_authenticate(self.delete_request1, user=self.user)

        self.delete_response = self.view(self.delete_request1,
                                         self.analysis.uuid)

        self.assertEqual(self.delete_response.status_code, 200)

        self.assertEqual(Analysis.objects.all().count(), 1)

        self.delete_request2 = self.factory.delete(
          urljoin(self.url_root, self.analysis2.uuid)
        )

        force_authenticate(self.delete_request2, user=self.user)

        self.delete_response = self.view(self.delete_request2,
                                         self.analysis2.uuid)
        self.assertEqual(self.delete_response.status_code, 200)

        self.assertEqual(Analysis.objects.all().count(), 0)

    def test_analysis_delete_no_auth(self):
        self.assertEqual(Analysis.objects.all().count(), 2)

        self.delete_request = self.factory.delete(
           urljoin(self.url_root, self.analysis.uuid)
        )

        self.delete_response = self.view(self.delete_request,
                                         self.analysis.uuid)

        self.assertEqual(self.delete_response.status_code, 403)

        self.assertEqual(Analysis.objects.all().count(), 2)

    def test_analysis_delete_not_found(self):
        self.assertEqual(Analysis.objects.all().count(), 2)

        uuid = self.analysis.uuid

        self.analysis.delete()

        self.assertEqual(Analysis.objects.all().count(), 1)

        self.delete_request = self.factory.delete(
           urljoin(self.url_root, uuid)
        )
        force_authenticate(self.delete_request, user=self.user)

        self.delete_response = self.view(self.delete_request,
                                         uuid)

        self.assertEqual(self.delete_response.status_code, 404)

        self.assertEqual(Analysis.objects.all().count(), 1)


class CoreIndexTests(TestCase):
    def setUp(self):
        self.dataset_index = DataSetIndex()
        self.good_dataset = create_dataset_with_necessary_models()
        self.bad_dataset = DataSet.objects.create()

    def test_prepare(self):
        data = self.dataset_index.prepare(self.good_dataset)
        self.assertRegexpMatches(
            data['text'],
            re.compile(
                r'AnnotatedNode-\d.*AnnotatedNode-\d',
                re.DOTALL
            )
        )

    def test_prepare_submitter(self):
        contact = Contact.objects.create(
            collection=self.good_dataset.get_investigation(),
            first_name="Scott",
            last_name="Ouellette"
        )
        # Create an identical contact to ensure we prepare a unique list of
        # submitters
        Contact.objects.create(
            collection=self.good_dataset.get_investigation(),
            first_name="Scott",
            last_name="Ouellette"
        )
        self.good_dataset.save()

        prepared_submitters = self.dataset_index.prepare_submitter(
            self.good_dataset
        )

        self.assertEqual(
            prepared_submitters,
            [u"{}, {}".format(contact.last_name, contact.first_name)]
        )

    def test_prepare_submitter_funky_contact(self):
        contact = Contact.objects.create(
            collection=self.good_dataset.get_investigation(),
            first_name=u'Sc\xd6tt',
            last_name=u'\xd6uellette'
        )
        self.good_dataset.save()

        prepared_submitters = self.dataset_index.prepare_submitter(
            self.good_dataset
        )
        self.assertEqual(
            prepared_submitters,
            [u"{}, {}".format(contact.last_name, contact.first_name)]
        )

    def test_prepare_description_bad_dataset(self):
        prepared_description = self.dataset_index.prepare_description(
            self.bad_dataset
        )
        self.assertEqual(prepared_description, "")

    def test_prepare_description_good_dataset(self):
        prepared_description = self.dataset_index.prepare_description(
            self.good_dataset
        )
        self.assertEqual(prepared_description, "This is a great DataSet")<|MERGE_RESOLUTION|>--- conflicted
+++ resolved
@@ -89,9 +89,6 @@
             return uri
 
 
-<<<<<<< HEAD
-class AnalysisResourceTest(ResourceTestCase):
-=======
 class LoginResourceTestCase(ResourceTestCase):
 
     def setUp(self):
@@ -131,7 +128,6 @@
 
 
 class AnalysisResourceTest(LoginResourceTestCase):
->>>>>>> 1d34725c
     """Test Analysis REST API operations"""
 
     def setUp(self):
