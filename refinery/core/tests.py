--- conflicted
+++ resolved
@@ -2221,52 +2221,6 @@
         self.assertTrue(self._check_permission(self.user_b, self.dataset_b))
 
 
-<<<<<<< HEAD
-class TestIsAbsoluteURL(TestCase):
-
-    def test_is_absolute_url(self):
-        self.assertTrue(is_absolute_url('http://example.org'))
-        self.assertTrue(is_absolute_url('ftp://example.org'))
-
-    def test_is_not_absolute_url(self):
-        self.assertFalse(is_absolute_url('/path/to/file'))
-        self.assertFalse(is_absolute_url('example.org'))
-
-    def test_is_absolute_url_with_empty_input(self):
-        self.assertFalse(is_absolute_url(None))
-        self.assertFalse(is_absolute_url(''))
-
-    def test_get_absolute_url_with_absolute_url(self):
-        self.assertEqual(get_absolute_url('http://example.org'),
-                         'http://example.org')
-
-
-@override_settings(REFINERY_URL_SCHEME='http')
-class TestGetAbsoluteURL(TestCase):
-
-    def setUp(self):
-        self.current_site = Site.objects.get_or_create(name='Test',
-                                                       domain='example.org')[0]
-
-    def test_get_absolute_url_with_relative_url(self):
-        with override_settings(SITE_ID=self.current_site.id):
-            self.assertEqual(get_absolute_url('/path/to/file'),
-                             'http://example.org/path/to/file')
-
-    def test_get_absolute_url_with_absolute_url(self):
-        with override_settings(SITE_ID=self.current_site.id):
-            self.assertEqual(get_absolute_url('http://example.org'),
-                             'http://example.org')
-
-    def test_get_absolute_url_with_empty_input(self):
-        with override_settings(SITE_ID=self.current_site.id):
-            self.assertEqual(get_absolute_url(None), None)
-            self.assertEqual(get_absolute_url(''), '')
-
-    def test_get_absolute_url_with_invalid_current_site(self):
-        Site.objects.all().delete()
-        self.assertIsNone(get_absolute_url('/path/to/file'))
-=======
 class TestManagementCommands(TestCase):
     def test_set_up_site_name(self):
         site_name = "Refinery Test"
@@ -2342,4 +2296,49 @@
                 str(galaxy_instance.id),
                 "non-existent group name"
             )
->>>>>>> ae273b9e
+
+
+class TestIsAbsoluteURL(TestCase):
+
+    def test_is_absolute_url(self):
+        self.assertTrue(is_absolute_url('http://example.org'))
+        self.assertTrue(is_absolute_url('ftp://example.org'))
+
+    def test_is_not_absolute_url(self):
+        self.assertFalse(is_absolute_url('/path/to/file'))
+        self.assertFalse(is_absolute_url('example.org'))
+
+    def test_is_absolute_url_with_empty_input(self):
+        self.assertFalse(is_absolute_url(None))
+        self.assertFalse(is_absolute_url(''))
+
+    def test_get_absolute_url_with_absolute_url(self):
+        self.assertEqual(get_absolute_url('http://example.org'),
+                         'http://example.org')
+
+
+@override_settings(REFINERY_URL_SCHEME='http')
+class TestGetAbsoluteURL(TestCase):
+
+    def setUp(self):
+        self.current_site = Site.objects.get_or_create(name='Test',
+                                                       domain='example.org')[0]
+
+    def test_get_absolute_url_with_relative_url(self):
+        with override_settings(SITE_ID=self.current_site.id):
+            self.assertEqual(get_absolute_url('/path/to/file'),
+                             'http://example.org/path/to/file')
+
+    def test_get_absolute_url_with_absolute_url(self):
+        with override_settings(SITE_ID=self.current_site.id):
+            self.assertEqual(get_absolute_url('http://example.org'),
+                             'http://example.org')
+
+    def test_get_absolute_url_with_empty_input(self):
+        with override_settings(SITE_ID=self.current_site.id):
+            self.assertEqual(get_absolute_url(None), None)
+            self.assertEqual(get_absolute_url(''), '')
+
+    def test_get_absolute_url_with_invalid_current_site(self):
+        Site.objects.all().delete()
+        self.assertIsNone(get_absolute_url('/path/to/file'))