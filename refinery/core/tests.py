--- conflicted
+++ resolved
@@ -4,20 +4,12 @@
 import string
 from urlparse import urljoin
 
-<<<<<<< HEAD
-from django.contrib.auth.models import Group, User
-=======
 from django.contrib.auth.models import AnonymousUser, Group, User
->>>>>>> d882f4e6
 from django.core.files.uploadedfile import SimpleUploadedFile
 from django.test import TestCase
 from django.utils import timezone
 
-<<<<<<< HEAD
-from guardian.shortcuts import assign_perm
-=======
 from guardian.shortcuts import assign_perm, get_objects_for_group
->>>>>>> d882f4e6
 import mock
 import mockcache as memcache
 from rest_framework.test import (APIClient, APIRequestFactory, APITestCase,
