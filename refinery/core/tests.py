from datetime import timedelta
import json
import re

from django.apps import apps
from django.conf import settings
from django.contrib.auth.models import AnonymousUser, Group, User
from django.contrib.sites.models import Site
from django.core.files.uploadedfile import SimpleUploadedFile
from django.core.management import CommandError, call_command
from django.db import connection
from django.db.migrations.executor import MigrationExecutor
from django.test import TestCase
from django.utils import timezone

from guardian.core import ObjectPermissionChecker
from guardian.shortcuts import assign_perm, get_objects_for_group, remove_perm
import mock
import mockcache as memcache

from tastypie.exceptions import NotFound
from tastypie.test import ResourceTestCase

from analysis_manager.models import AnalysisStatus
from core.tasks import collect_site_statistics
from data_set_manager.models import (
    AnnotatedNode, Assay, Contact, Investigation, Node, NodeCollection, Study
)
from factory_boy.django_model_factories import (
    GalaxyInstanceFactory,
)
from factory_boy.utils import (
    create_dataset_with_necessary_models, create_tool_with_necessary_models,
    make_analyses_with_single_dataset
)
from file_store.models import FileStoreItem, FileType

from .api import AnalysisResource
from .management.commands.create_user import init_user
from .management.commands.import_annotations import \
    Command as ImportAnnotationsCommand
from .models import (
    INPUT_CONNECTION, OUTPUT_CONNECTION, Analysis, AnalysisNodeConnection,
    AnalysisResult, BaseResource, DataSet, ExtendedGroup, InvestigationLink,
    Project, SiteStatistics, Tutorials, UserProfile, Workflow, WorkflowEngine,
    invalidate_cached_object
)
from .search_indexes import DataSetIndex
from .utils import (
    filter_nodes_uuids_in_solr, get_aware_local_time, get_resources_for_user,
    move_obj_to_front, which_default_read_perm
)

cache = memcache.Client(["127.0.0.1:11211"])


class UserCreateTest(TestCase):
    """Test User instance creation"""

    def setUp(self):
        self.username = "testuser"
        self.password = "password"
        self.email = "test@example.com"
        self.first_name = "John"
        self.last_name = "Sample"
        self.affiliation = "University"
        self.public_group_name = ExtendedGroup.objects.public_group().name

    def test_add_new_user_to_public_group(self):
        """Test if User accounts are added to Public group"""
        new_user = User.objects.create_user(self.username)
        self.assertEqual(
            new_user.groups.filter(name=self.public_group_name).count(), 1)

    def test_init_user(self):
        """Test if User account are created correctly using the management
        command
        """
        init_user(self.username, self.password, self.email, self.first_name,
                  self.last_name, self.affiliation)
        new_user = User.objects.get(username=self.username)
        self.assertEqual(
            new_user.groups.filter(name=self.public_group_name).count(), 1)


def make_api_uri(resource_name, resource_id='', sharing=False):
    """Helper function to build Tastypie REST URIs"""
    base_url = '/api/v1'
    uri = '/'.join([base_url, resource_name]) + '/'
    uri_with_resource_id = '/'.join([base_url, resource_name, resource_id]) \
                           + '/'

    def add_sharing(uri):
        return uri + 'sharing/'

    if resource_id:
        if sharing:
            return add_sharing(uri_with_resource_id)
        else:
            return uri_with_resource_id
    else:
        if sharing:
            return add_sharing(uri)
        else:
            return uri


class LoginResourceTestCase(ResourceTestCase):

    def setUp(self):
        super(LoginResourceTestCase, self).setUp()
        self.username = self.password = 'user'
        self.user = User.objects.create_user(
            self.username, '', self.password
        )
        self.username2 = self.password2 = 'user2'
        self.user2 = User.objects.create_user(
            self.username2, '', self.password2
        )
        self.get_credentials()

    def get_credentials(self):
        """Authenticate as self.user"""
        # workaround required to use SessionAuthentication
        # http://javaguirre.net/2013/01/29/using-session-authentication-tastypie-tests/
        return self.api_client.client.login(
            username=self.username,
            password=self.password
        )


class ApiResourceTest(LoginResourceTestCase):

    def setUp(self):
        super(ApiResourceTest, self).setUp()

    def test_xml_format_ignored(self):
        response = self.api_client.get(
            '/api/v1/',
            format='xml',
            authentication=self.get_credentials()
        )
        self.assertValidJSONResponse(response)


class AnalysisResourceTest(LoginResourceTestCase):
    """Test Analysis REST API operations"""

    def setUp(self):
        super(AnalysisResourceTest, self).setUp()
        self.project = Project.objects.create()
        self.user_catch_all_project = UserProfile.objects.get(
            user=self.user
        ).catch_all_project
        self.dataset = create_dataset_with_necessary_models()
        self.dataset2 = create_dataset_with_necessary_models()
        self.galaxy_instance = GalaxyInstanceFactory()
        self.workflow_engine = WorkflowEngine.objects.create(
            instance=self.galaxy_instance
        )
        self.workflow = Workflow.objects.create(
            workflow_engine=self.workflow_engine
        )

    def test_get_analysis(self):
        """Test retrieving an existing Analysis that belongs to a user who
        created it
        """

        self.dataset.set_owner(self.user)

        workflow_dict = {'a': True}
        workflow_as_repr = repr(workflow_dict)
        analysis = Analysis.objects.create(
            name='bla',
            summary='keks',
            project=self.user_catch_all_project,
            data_set=self.dataset,
            workflow=self.workflow,
            workflow_copy=workflow_as_repr
        )
        analysis.set_owner(self.user)
        analysis_uri = make_api_uri(Analysis._meta.model_name, analysis.uuid)
        response = self.api_client.get(
            analysis_uri,
            format='json'
        )
        self.assertValidJSONResponse(response)
        data = self.deserialize(response)

        expected_keys = set(AnalysisResource.Meta.fields)
        expected_keys.add(u'workflow_json')

        self.assertEqual(set(data.keys()), expected_keys)
        self.assertEqual(data['uuid'], analysis.uuid)

        workflow_as_json = json.dumps(workflow_dict)
        self.assertNotEqual(workflow_as_json, workflow_as_repr)
        self.assertEqual(data['workflow_json'], workflow_as_json)

    def test_get_analysis_list(self):
        """Test retrieving a list of Analysis instances that belong to a user
        who created them.
        """

        self.dataset.set_owner(self.user)

        analysis1 = Analysis.objects.create(
            name='a1',
            summary='keks',
            project=self.user_catch_all_project,
            data_set=self.dataset,
            workflow=self.workflow
        )
        assign_perm(
            'read_%s' % Analysis._meta.model_name, self.user, analysis1
        )
        analysis2 = Analysis.objects.create(
            name='a2',
            summary='keks',
            project=self.user_catch_all_project,
            data_set=self.dataset,
            workflow=self.workflow
        )
        assign_perm(
            'read_%s' % Analysis._meta.model_name, self.user, analysis2
        )
        analysis_uri = make_api_uri(Analysis._meta.model_name)
        response = self.api_client.get(analysis_uri, format='json',
                                       data={'order_by': '-name'})
        self.assertValidJSONResponse(response)
        data = self.deserialize(response)['objects']
        self.assertEqual(len(data), 2)
        self.assertEqual(data[0]['name'], analysis2.name)

    def test_get_analysis_without_login(self):
        """Test retrieving an existing Analysis without logging in"""
        self.api_client.client.logout()
        analysis = Analysis.objects.create(
            name='bla',
            summary='keks',
            project=self.project,
            data_set=self.dataset,
            workflow=self.workflow
        )
        analysis.set_owner(self.user)
        analysis_uri = make_api_uri(Analysis._meta.model_name, analysis.uuid)
        response = self.api_client.get(analysis_uri, format='json')
        self.assertHttpNotFound(response)

    def test_get_analysis_without_permission(self):
        """Test retrieving an existing Analysis that belongs to a different
        user
        """
        analysis = Analysis.objects.create(
            name='bla',
            summary='keks',
            project=self.project,
            data_set=self.dataset,
            workflow=self.workflow
        )
        analysis.set_owner(self.user2)
        analysis_uri = make_api_uri(Analysis._meta.model_name, analysis.uuid)
        response = self.api_client.get(analysis_uri, format='json')
        self.assertHttpNotFound(response)

    def test_get_analysis_with_invalid_uuid(self):
        """Test retrieving an Analysis instance that doesn't exist.
        """
        analysis = Analysis.objects.create(project=self.project,
                                           data_set=self.dataset,
                                           workflow=self.workflow)
        assign_perm(
            "read_%s" % Analysis._meta.model_name, self.user, analysis
        )
        analysis_uri = make_api_uri(Analysis._meta.model_name, 'Invalid UUID')
        response = self.api_client.get(analysis_uri, format='json',
                                       authentication=self.get_credentials())
        self.assertHttpNotFound(response)

    def test_get_analysis_list_for_given_dataset(self):
        """Test retrieving a list of Analysis instances for a given dataset"""

        self.dataset.set_owner(self.user)

        analysis1 = Analysis.objects.create(
            name='a1',
            project=self.user_catch_all_project,
            data_set=self.dataset,
            workflow=self.workflow
        )
        analysis1.set_owner(self.user)
        analysis2 = Analysis.objects.create(
            name='a2',
            project=self.user_catch_all_project,
            data_set=self.dataset2,
            workflow=self.workflow
        )
        analysis2.set_owner(self.user)
        analysis_uri = make_api_uri(Analysis._meta.model_name)
        response = self.api_client.get(
            analysis_uri, format='json',
            data={'data_set__uuid': self.dataset.uuid}
        )
        self.assertValidJSONResponse(response)
        data = self.deserialize(response)['objects']
        self.assertEqual(len(data), 1)
        self.assertEqual(data[0]['name'], analysis1.name)

    def test_get_sorted_analysis_list(self):
        """Get a list of Analysis instances with sorting params applied
        (e.g., order_by=name)
        """
        self.dataset.set_owner(self.user)
        self.dataset2.set_owner(self.user)
        analysis1 = Analysis.objects.create(
            name='a1',
            project=self.user_catch_all_project,
            data_set=self.dataset,
            workflow=self.workflow
        )
        analysis1.set_owner(self.user)
        analysis2 = Analysis.objects.create(
            name='a2',
            project=self.user_catch_all_project,
            data_set=self.dataset2,
            workflow=self.workflow
        )
        analysis2.set_owner(self.user)
        analysis_uri = make_api_uri(Analysis._meta.model_name)
        response = self.api_client.get(
            analysis_uri,
            format='json',
            data={'order_by': 'name'}
        )
        self.assertValidJSONResponse(response)
        data = self.deserialize(response)['objects']
        self.assertEqual(len(data), 2)
        self.assertEqual(data[0]['name'], analysis1.name)

    def test_get_empty_analysis_list(self):
        """Test retrieving a list of Analysis instances when none exist"""
        analysis_uri = make_api_uri(Analysis._meta.model_name)
        response = self.api_client.get(analysis_uri, format='json',
                                       authentication=self.get_credentials())
        self.assertValidJSONResponse(response)
        data = self.deserialize(response)['objects']
        self.assertEqual(len(data), 0)

    def test_delete_analysis(self):
        """Test deleting an existing Analysis instance"""
        analysis = Analysis.objects.create(project=self.project,
                                           data_set=self.dataset,
                                           workflow=self.workflow)
        self.assertEqual(Analysis.objects.count(), 1)
        assign_perm(
            "delete_%s" % Analysis._meta.model_name, self.user, analysis
        )

        analysis_uri = make_api_uri(Analysis._meta.model_name, analysis.uuid)
        response = self.api_client.delete(
            analysis_uri, format='json', authentication=self.get_credentials()
        )
        self.assertHttpMethodNotAllowed(response)
        self.assertEqual(Analysis.objects.count(), 1)

    def test_delete_analysis_without_login(self):
        """Test deleting an existing Analysis instance with logging in"""
        analysis = Analysis.objects.create(project=self.project,
                                           data_set=self.dataset,
                                           workflow=self.workflow)
        self.assertEqual(Analysis.objects.count(), 1)
        assign_perm(
            "delete_%s" % Analysis._meta.model_name, self.user, analysis
        )
        analysis_uri = make_api_uri(Analysis._meta.model_name, analysis.uuid)
        response = self.api_client.delete(analysis_uri, format='json')
        self.assertHttpMethodNotAllowed(response)
        self.assertEqual(Analysis.objects.count(), 1)


class BaseResourceSlugTest(TestCase):
    """Tests for BaseResource Slugs"""

    def setUp(self):
        # make some data
        for index, item in enumerate(range(0, 10)):
            DataSet.objects.create(slug="TestSlug%d" % index)
        self.project = Project.objects.create(name="project")
        self.project_with_slug = Project.objects.create(
            name="project2",
            slug="project_slug"
        )
        self.project_with_empty_slug = Project.objects.create(
            name="project3",
            slug=None
        )

    def test_duplicate_slugs(self):
        # Try to create DS with existing slug
        DataSet.objects.create(slug="TestSlug1")
        self.assertEqual(DataSet.objects.filter(slug="TestSlug1")
                         .count(), 1)

    def test_empty_slug(self):
        DataSet.objects.create(slug="")
        dataset_empty_slug = DataSet.objects.get(slug="")
        self.assertIsNotNone(dataset_empty_slug)
        DataSet.objects.create(slug=None)
        dataset_none_slug = DataSet.objects.get(slug=None)
        self.assertIsNotNone(dataset_none_slug)

    def test_edit_existing_slug(self):
        instance = DataSet.objects.get(slug="TestSlug1")
        instance.summary = "Edited Summary"
        instance.save()
        data_set_edited = DataSet.objects.get(summary="Edited Summary")
        self.assertIsNotNone(data_set_edited)

    def test_save_slug_no_change(self):
        instance = DataSet.objects.get(slug="TestSlug1")
        instance_again = DataSet.objects.get(slug="TestSlug1")
        instance_again.save()

        self.assertEqual(instance, instance_again)

    def test_save_slug_with_change(self):
        instance = DataSet.objects.get(slug="TestSlug1")
        instance_again = DataSet.objects.get(slug="TestSlug1")
        instance_again.slug = "CHANGED"
        instance_again.save()

        self.assertNotEqual(instance.slug, instance_again.slug)

    def test_save_slug_when_another_model_with_same_slug_exists(self):
        dataset_with_same_slug_as_project = DataSet.objects.create(
            slug=self.project_with_slug.slug)
        self.assertIsNotNone(dataset_with_same_slug_as_project)

    def test_save_empty_slug_when_another_model_with_same_slug_exists(self):
        dataset_no_slug = DataSet.objects.create(
            slug=self.project_with_empty_slug.slug)

        self.assertIsNotNone(dataset_no_slug)

    def test_save_slug_when_same_model_with_same_slug_exists(self):
        Project.objects.create(name="project", slug="TestSlug4")
        Project.objects.create(name="project_duplicate", slug="TestSlug4")
        self.assertRaises(Project.DoesNotExist,
                          Project.objects.get,
                          name="project_duplicate")

    def test_save_empty_slug_when_same_model_with_same_slug_exists(self):
        project_with_no_slug = Project.objects.create(name="project2",
                                                      slug=None)
        self.assertIsNotNone(project_with_no_slug)

    def test_save_empty_slug_when_same_model_with_same_empty_slug_exists(
            self):

        Project.objects.create(name="project_no_slug", slug="")
        Project.objects.create(name="project_no_slug_duplicate", slug="")
        self.assertIsNotNone(Project.objects.get(
            name="project_no_slug_duplicate"))

        Project.objects.create(name="project_no_slug2", slug=None)
        Project.objects.create(name="project_no_slug_duplicate2", slug=None)

        self.assertIsNotNone(Project.objects.get(
            name="project_no_slug_duplicate2"))

        Project.objects.create(name="project_no_slug3", slug="            ")
        Project.objects.create(name="project_no_slug_duplicate3",
                               slug="            ")
        self.assertIsNotNone(Project.objects.get(
            name="project_no_slug_duplicate3"))


class CachingTest(TestCase):
    """Testing the addition and deletion of cached objects"""

    def setUp(self):
        # make some data
        self.username = self.password = 'Cool'
        self.user = User.objects.create_user(
            self.username, '', self.password
        )
        self.username1 = self.password1 = 'Cool1'
        self.user1 = User.objects.create_user(
            self.username1, '', self.password1
        )
        self.public_group_name = ExtendedGroup.objects.public_group().name
        for index, item in enumerate(range(0, 6)):
            create_dataset_with_necessary_models(slug="TestSlug%d" % index)
        # Adding to cache
        cache.add("{}-DataSet".format(self.user.id), DataSet.objects.all())

        # Initial data that is cached, to test against later
        self.initial_cache = cache.get("{}-DataSet".format(self.user.id))

    def tearDown(self):
        self.cache = invalidate_cached_object(DataSet.objects.get(
            slug="TestSlug1"), True)

    def test_verify_cache_invalidation(self):
        # Grab a DataSet and see if we can invalidate the cache
        ds = DataSet.objects.get(slug="TestSlug5")
        self.cache = invalidate_cached_object(ds, True)
        self.assertIsNone(self.cache.get("{}-DataSet".format(self.user.id)))

    def test_verify_data_after_save(self):
        # Grab, alter, and save an object being cached
        ds = DataSet.objects.get(slug="TestSlug5")
        ds.slug = "NewSlug"
        ds.save()

        # Invalidate cache
        self.cache = invalidate_cached_object(ds, True)

        # Adding to cache again
        self.cache.add("{}-DataSet".format(self.user.id),
                       DataSet.objects.all())
        new_cache = self.cache.get("{}-DataSet".format(self.user.id))

        self.assertTrue(new_cache)
        # Make sure new cache represents the altered data
        self.assertNotEqual(self.initial_cache, new_cache)
        self.assertTrue(DataSet.objects.get(slug="NewSlug"))

    def test_verify_data_after_delete(self):
        # Grab and delete an object being cached
        ds = DataSet.objects.get(slug="TestSlug5")
        ds.delete()

        # Invalidate cache
        self.cache = invalidate_cached_object(DataSet.objects.get(
            slug="TestSlug1"), True)

        self.assertFalse(self.cache.get("{}-DataSet".format(self.user.id)))
        # Adding to cache again
        self.cache.add("{}-DataSet".format(self.user.id),
                       DataSet.objects.all())
        new_cache = self.cache.get("{}-DataSet".format(self.user.id))

        self.assertTrue(new_cache)
        # Make sure new cache represents the altered data
        self.assertNotEqual(self.initial_cache, new_cache)

    def test_verify_data_after_perms_change(self):
        # Grab and change sharing an object being cached
        ds = DataSet.objects.get(slug="TestSlug5")
        ds.share(group=Group.objects.get(name="Public"))

        # Invalidate cache
        self.cache = invalidate_cached_object(DataSet.objects.get(
            slug="TestSlug1"), True)

        self.assertFalse(self.cache.get("{}-DataSet".format(self.user.id)))
        # Adding to cache again
        self.cache.add("{}-DataSet".format(self.user.id),
                       DataSet.objects.all())
        new_cache = self.cache.get("{}-DataSet".format(self.user.id))

        self.assertTrue(new_cache)
        # Make sure new cache represents the altered data
        self.assertNotEqual(self.initial_cache, new_cache)


class WorkflowDeletionTest(TestCase):
    """Testing for the deletion of Workflows"""

    def setUp(self):
        self.username = self.password = 'user'
        self.user = User.objects.create_user(
            self.username, '', self.password
        )
        self.project = Project.objects.create()
        self.galaxy_instance = GalaxyInstanceFactory()
        self.workflow_engine = WorkflowEngine.objects.create(
            instance=self.galaxy_instance
        )
        self.workflow_used_by_analyses = Workflow.objects.create(
            name="workflow_used_by_analyses",
            workflow_engine=self.workflow_engine)
        self.workflow_not_used_by_analyses = Workflow.objects.create(
            name="workflow_not_used_by_analyses",
            workflow_engine=self.workflow_engine)
        self.dataset = DataSet.objects.create()
        self.analysis = Analysis.objects.create(
            name='bla',
            summary='keks',
            project=self.project,
            data_set=self.dataset,
            workflow=self.workflow_used_by_analyses,
            status="SUCCESS"
        )
        self.analysis.set_owner(self.user)

    def test_verify_workflow_used_by_analysis(self):
        self.assertEqual(self.analysis.workflow.name,
                         "workflow_used_by_analyses")

    def test_verify_no_deletion_if_workflow_used_in_analysis(self):
        self.workflow_used_by_analyses.delete()
        self.assertIsNotNone(self.workflow_used_by_analyses)
        self.assertFalse(self.workflow_used_by_analyses.is_active)

    def test_verify_deletion_if_workflow_not_used_in_analysis(self):
        self.assertIsNotNone(Workflow.objects.get(
            name="workflow_not_used_by_analyses"))
        self.workflow_not_used_by_analyses.delete()
        self.assertRaises(Workflow.DoesNotExist,
                          Workflow.objects.get,
                          name="workflow_not_used_by_analyses")


class DataSetDeletionTest(TestCase):
    """Testing for the deletion of Datasets"""
    def setUp(self):
        self.username = self.password = 'user'
        self.user = User.objects.create_user(
            self.username, '', self.password
        )
        self.analyses, self.dataset = \
            make_analyses_with_single_dataset(
                1,
                self.user
            )

    def test_transaction_rollback_on_dataset_delete_failure(self):
        with mock.patch.object(BaseResource, "delete", side_effect=Exception):
            self.dataset.delete()

        self.assertGreater(Analysis.objects.count(), 0)
        self.assertGreater(AnnotatedNode.objects.count(), 0)
        self.assertGreater(Assay.objects.count(), 0)
        self.assertGreater(DataSet.objects.count(), 0)
        self.assertGreater(FileStoreItem.objects.count(), 0)
        self.assertGreater(Investigation.objects.count(), 0)
        self.assertGreater(InvestigationLink.objects.count(), 0)
        self.assertGreater(Node.objects.count(), 0)
        self.assertGreater(NodeCollection.objects.count(), 0)
        self.assertGreater(Study.objects.count(), 0)

    def test_dataset_deletion_removes_related_objects(self):
        self.dataset.delete()

        self.assertEqual(Analysis.objects.count(), 0)
        self.assertEqual(AnnotatedNode.objects.count(), 0)
        self.assertEqual(Assay.objects.count(), 0)
        self.assertEqual(DataSet.objects.count(), 0)
        self.assertEqual(FileStoreItem.objects.count(), 0)
        self.assertEqual(Investigation.objects.count(), 0)
        self.assertEqual(InvestigationLink.objects.count(), 0)
        self.assertEqual(Node.objects.count(), 0)
        self.assertEqual(NodeCollection.objects.count(), 0)
        self.assertEqual(Study.objects.count(), 0)

    def test_dataset_bulk_deletion_removes_related_objects(self):
        # make a second DataSet
        create_dataset_with_necessary_models(is_isatab_based=True)
        DataSet.objects.all().delete()

        self.assertEqual(Analysis.objects.count(), 0)
        self.assertEqual(AnnotatedNode.objects.count(), 0)
        self.assertEqual(Assay.objects.count(), 0)
        self.assertEqual(DataSet.objects.count(), 0)
        self.assertEqual(FileStoreItem.objects.count(), 0)
        self.assertEqual(Investigation.objects.count(), 0)
        self.assertEqual(InvestigationLink.objects.count(), 0)
        self.assertEqual(Node.objects.count(), 0)
        self.assertEqual(NodeCollection.objects.count(), 0)
        self.assertEqual(Study.objects.count(), 0)

    def test_isa_archive_deletion(self):
        isatab_dataset = create_dataset_with_necessary_models(
            is_isatab_based=True
        )
        isatab_file_store_item_uuid = \
            isatab_dataset.get_investigation().get_file_store_item().uuid
        isatab_dataset.delete()
        with self.assertRaises(FileStoreItem.DoesNotExist):
            FileStoreItem.objects.get(uuid=isatab_file_store_item_uuid)

    def test_pre_isa_archive_deletion(self):
        tabular_file_store_item_uuid = \
            self.dataset.get_investigation().get_file_store_item().uuid
        self.dataset.delete()
        with self.assertRaises(FileStoreItem.DoesNotExist):
            FileStoreItem.objects.get(uuid=tabular_file_store_item_uuid)


class AnalysisDeletionTest(TestCase):
    """Testing for the deletion of Analyses"""
    def setUp(self):
        self.username = self.password = 'user'
        self.user = User.objects.create_user(self.username, '', self.password)
        self.analyses, self.dataset = \
            make_analyses_with_single_dataset(
                1,
                self.user
            )
        self.analysis = self.analyses[0]

    def test_transaction_rollback_on_analysis_delete_failure(self):
        with mock.patch.object(BaseResource, "delete", side_effect=Exception):
            self.analysis.delete()

        self.assertGreater(Analysis.objects.count(), 0)
        self.assertGreater(AnalysisNodeConnection.objects.count(), 0)
        self.assertGreater(AnalysisResult.objects.count(), 0)
        self.assertGreater(AnalysisStatus.objects.count(), 0)
        self.assertGreater(Node.objects.count(), 0)

    def test_analysis_deletion_removes_related_objects(self):
        self.analysis.delete()

        self.assertEqual(Analysis.objects.count(), 0)
        self.assertEqual(AnalysisNodeConnection.objects.count(), 0)
        self.assertEqual(AnalysisResult.objects.count(), 0)
        self.assertEqual(AnalysisStatus.objects.count(), 0)

        # analysis deletion should only remove derived Nodes
        total_dataset_nodes = \
            sum([d.get_nodes().count() for d in DataSet.objects.all()])
        total_nodes = Node.objects.count()

        self.assertGreater(total_dataset_nodes, 0)
        self.assertEqual(total_dataset_nodes, total_nodes)

    def test_analysis_bulk_deletion_removes_related_objects(self):
        # make a second Analysis
        make_analyses_with_single_dataset(1, self.user)
        with mock.patch('celery.result.AsyncResult'):
            Analysis.objects.all().delete()

        self.assertEqual(Analysis.objects.count(), 0)
        self.assertEqual(AnalysisNodeConnection.objects.count(), 0)
        self.assertEqual(AnalysisResult.objects.count(), 0)
        self.assertEqual(AnalysisStatus.objects.count(), 0)

        # analysis deletion should only remove derived Nodes
        total_dataset_nodes = \
            sum([d.get_nodes().count() for d in DataSet.objects.all()])
        total_nodes = Node.objects.count()

        self.assertGreater(total_dataset_nodes, 0)
        self.assertEqual(total_dataset_nodes, total_nodes)


class AnalysisTests(TestCase):
    def setUp(self):
        # Create a user
        self.username = self.password = 'user'
        self.user = User.objects.create_user(
            self.username, '', self.password
        )

        # Create a Project
        self.project = Project.objects.create()
        self.project1 = Project.objects.create()

        # Create a galaxy Instance
        self.galaxy_instance = GalaxyInstanceFactory()

        # Create a WorkflowEngine
        self.workflow_engine = WorkflowEngine.objects.create(
            instance=self.galaxy_instance
        )

        # Create a Workflow
        self.workflow = Workflow.objects.create(
            name="Workflow1", workflow_engine=self.workflow_engine)
        self.workflow1 = Workflow.objects.create(
            name="Workflow1", workflow_engine=self.workflow_engine)

        text_filetype = FileType.objects.get(name="TXT")

        # Create FileStoreItems
        self.file_store_item = FileStoreItem.objects.create(
            datafile=SimpleUploadedFile(
                'test_file.txt',
                'Coffee is delicious!'
            ),
            filetype=text_filetype
        )
        self.file_store_item1 = FileStoreItem.objects.create(
            datafile=SimpleUploadedFile(
                'test_file.txt',
                'Coffee is delicious!'
            )
        )

        # Create some DataSets that will have an analysis run upon them
        self.dataset_with_analysis = DataSet.objects.create()
        self.dataset_with_analysis1 = DataSet.objects.create()

        # Create a DataSet that won't have an analysis run upon it
        self.dataset_without_analysis = DataSet.objects.create()

        # Create two Analyses using the two DataSets made earlier
        self.analysis = Analysis.objects.create(
            name='analysis_without_node_analyzed_further',
            summary='This is a summary',
            project=self.project,
            data_set=self.dataset_with_analysis,
            workflow=self.workflow,
            status="SUCCESS"
        )
        self.analysis_status = AnalysisStatus.objects.create(
            analysis=self.analysis
        )
        self.analysis_with_node_analyzed_further = Analysis.objects.create(
            name='analysis_with_node_analyzed_further',
            summary='This is a summary',
            project=self.project1,
            data_set=self.dataset_with_analysis1,
            workflow=self.workflow1,
            status="SUCCESS"
        )
        # Set Ownership
        self.analysis.set_owner(self.user)
        self.analysis_with_node_analyzed_further.set_owner(self.user)

        # Create Investigation/InvestigationLinks for the DataSets
        self.investigation = Investigation.objects.create()
        self.investigation_link = InvestigationLink.objects.create(
            investigation=self.investigation,
            data_set=self.dataset_with_analysis)
        self.investigation1 = Investigation.objects.create()
        self.investigation_link1 = InvestigationLink.objects.create(
            investigation=self.investigation1,
            data_set=self.dataset_with_analysis1)

        # Create Studys and Assays
        self.study = Study.objects.create(investigation=self.investigation)
        self.assay = Assay.objects.create(study=self.study)
        self.study1 = Study.objects.create(investigation=self.investigation1)
        self.assay1 = Assay.objects.create(study=self.study1)

        # Create Nodes
        self.node = Node.objects.create(
            assay=self.assay,
            study=self.study,
            name="test_node",
            analysis_uuid=self.analysis.uuid,
            file_uuid=self.file_store_item.uuid
        )
        self.node2 = Node.objects.create(
            assay=self.assay1,
            study=self.study,
            analysis_uuid=self.analysis_with_node_analyzed_further.uuid,
            file_uuid=self.file_store_item1.uuid
        )

        self.node_filename = "{}.{}".format(
            self.node.name,
            self.node.get_file_store_item().get_extension()
        )

        # Create AnalysisNodeConnections
        self.analysis_node_connection_a = (
            AnalysisNodeConnection.objects.create(
                analysis=self.analysis,
                node=self.node,
                step=1,
                filename=self.node_filename,
                direction=OUTPUT_CONNECTION,
                is_refinery_file=True,
                galaxy_dataset_name="Galaxy File Name"
            )
        )
        self.analysis_node_connection_b = (
            AnalysisNodeConnection.objects.create(
                analysis=self.analysis,
                node=self.node,
                step=2,
                filename=self.node_filename,
                direction=OUTPUT_CONNECTION,
                is_refinery_file=False
            )
        )
        self.analysis_node_connection_c = (
            AnalysisNodeConnection.objects.create(
                analysis=self.analysis,
                node=self.node,
                step=3,
                filename=self.node_filename,
                direction=OUTPUT_CONNECTION,
                is_refinery_file=True
            )
        )
        self.analysis_node_connection_with_node_analyzed_further = (
            AnalysisNodeConnection.objects.create(
                analysis=self.analysis_with_node_analyzed_further,
                node=self.node2,
                step=0,
                direction=INPUT_CONNECTION
            )
        )

    def test_verify_analysis_deletion_if_nodes_not_analyzed_further(self):
        # Try to delete Analysis with a Node that has an
        # AnalysisNodeConnection with direction == 'out'
        query = Analysis.objects.get(
            name='analysis_without_node_analyzed_further')
        self.assertIsNotNone(query)
        self.analysis.delete()
        self.assertRaises(Analysis.DoesNotExist, Analysis.objects.get,
                          name='analysis_without_node_analyzed_further')

    def test_verify_analysis_remains_if_nodes_analyzed_further(self):
        # Try to delete Analysis with a Node that has an
        # AnalysisNodeConnection with direction == 'in'
        self.analysis_with_node_analyzed_further.delete()
        self.assertIsNotNone(Analysis.objects.get(
            name='analysis_with_node_analyzed_further'))

    def test_has_nodes_used_in_downstream_analyses(self):
        self.assertTrue(self.analysis_with_node_analyzed_further
                        .has_nodes_used_in_downstream_analyses())
        self.assertFalse(self.analysis.has_nodes_used_in_downstream_analyses())

    def test_galaxy_tool_file_import_state_returns_data_when_it_should(self):
        self.analysis_status.galaxy_import_state = AnalysisStatus.PROGRESS
        self.analysis_status.galaxy_import_progress = 96

        self.assertEqual(
            self.analysis_status.galaxy_file_import_state(),
            [
                {
                    'state': self.analysis_status.galaxy_import_state,
                    'percent_done': self.analysis_status.galaxy_import_progress
                }
            ]
        )

    def test_galaxy_tool_file_import_state_is_empty_without_an_import_state(
            self):
        self.analysis_status.galaxy_import_progress = 96

        self.assertEqual(
            self.analysis_status.galaxy_file_import_state(),
            []
        )

    def test_galaxy_tool_file_import_state_is_empty_without_import_progress(
            self):
        self.analysis_status.galaxy_import_state = AnalysisStatus.PROGRESS

        self.assertEqual(
            self.analysis_status.galaxy_file_import_state(),
            []
        )

    def test_facet_name(self):
        self.assertRegexpMatches(
            self.analysis_with_node_analyzed_further.facet_name(),
            'REFINERY_ANALYSIS_UUID_' + r'\d+_\d+' + '_s'
        )

    @mock.patch("core.models.index_annotated_nodes_selection")
    @mock.patch.object(Analysis, "rename_results")
    def test__prepare_annotated_nodes_calls_methods_in_proper_order(
            self,
            rename_results_mock,
            index_annotated_nodes_selection_mock
    ):
        mock_manager = mock.Mock()
        mock_manager.attach_mock(rename_results_mock, "rename_results_mock")
        mock_manager.attach_mock(index_annotated_nodes_selection_mock,
                                 "index_annotated_nodes_selection_mock")

        self.analysis._prepare_annotated_nodes(node_uuids=None)

        # Assert that `rename_results` is called before
        # `index_annotated_nodes_selection`
        self.assertEqual(
            mock_manager.mock_calls,
            [
                mock.call.rename_results_mock(),
                mock.call.index_annotated_nodes_selection_mock(None)
            ]
        )

    def create_analysis_results(self, include_faulty_result=False):
        common_params = {
            "analysis_uuid": self.analysis.uuid,
            "file_store_uuid": self.node.file_uuid,
            "file_name": self.node_filename,
            "file_type": self.node.get_file_store_item().filetype
        }
        analysis_result_0 = AnalysisResult.objects.create(**common_params)

        if include_faulty_result:
            # This analysis result has a filename that doesn't correspond to
            #  any specified AnalysisNodeConnection Output filenames
            AnalysisResult.objects.create(
                **dict(common_params, file_name="Bad Filename")
            )
        else:
            AnalysisResult.objects.create(**common_params)

        analysis_result_1 = AnalysisResult.objects.create(**common_params)

        return analysis_result_0, analysis_result_1

    def test___get_output_connection_to_analysis_result_mapping(self):
        analysis_result_0, analysis_result_1 = self.create_analysis_results()

        output_mapping = (
            self.analysis._get_output_connection_to_analysis_result_mapping()
        )

        self.assertEqual(
            output_mapping,
            [
                (self.analysis_node_connection_c, analysis_result_0),
                (self.analysis_node_connection_b, None),
                (self.analysis_node_connection_a, analysis_result_1)
            ]
        )

    def test___get_output_connection_to_analysis_result_mapping_failure_state(
        self
    ):
        self.create_analysis_results(include_faulty_result=True)

        with self.assertRaises(IndexError):
            self.analysis._get_output_connection_to_analysis_result_mapping()

    def test_analysis_node_connection_input_id(self):
        self.assertEqual(
            self.analysis_node_connection_a.get_input_connection_id(),
            "{}_{}".format(self.analysis_node_connection_a.step,
                           self.analysis_node_connection_a.filename)
        )

    def test_analysis_node_connection_output_id(self):
        self.assertEqual(
            self.analysis_node_connection_a.get_output_connection_id(),
            "{}_{}".format(self.analysis_node_connection_a.step,
                           self.analysis_node_connection_a.name)
        )

    def test__create_derived_data_file_node(self):
        derived_data_file_node = self.analysis._create_derived_data_file_node(
            self.study,
            self.assay,
            self.analysis_node_connection_a
        )
        self.assertEqual(derived_data_file_node.name, "Galaxy File Name")
        self.assertEqual(derived_data_file_node.study, self.study)
        self.assertEqual(derived_data_file_node.assay, self.assay)
        self.assertEqual(derived_data_file_node.type, Node.DERIVED_DATA_FILE)
        self.assertEqual(derived_data_file_node.analysis_uuid,
                         self.analysis.uuid)
        self.assertEqual(derived_data_file_node.subanalysis,
                         self.analysis_node_connection_a.subanalysis)
        self.assertEqual(derived_data_file_node.workflow_output,
                         self.analysis_node_connection_a.name)


class UtilitiesTest(TestCase):
    def setUp(self):
        investigation = Investigation.objects.create()
        self.study = Study.objects.create(
                file_name='test_filename123.txt',
                title='Study Title Test',
                investigation=investigation)
        assay = {
            'study': self.study,
            'measurement': 'transcription factor binding site',
            'measurement_accession': 'http://www.testurl.org/testID',
            'measurement_source': 'OBI',
            'technology': 'nucleotide sequencing',
            'technology_accession': 'test info',
            'technology_source': 'test source',
            'platform': 'Genome Analyzer II',
            'file_name': 'test_assay_filename.txt'
        }
        self.assay = Assay.objects.create(**assay)
        self.valid_uuid = self.assay.uuid
        self.invalid_uuid = "03b5f681-35d5-4bdd-bc7d-8552fa777ebc"
        self.node_uuids = [
            "1a50204d-49fa-4082-a708-26ee93fb0f86",
            "32e977fc-b906-4315-b6ed-6a644d173492",
            "910117c5-fda2-4700-ae87-dc897f3a5d85"
            ]

    def test_get_resources_for_user(self):
        django_anon_user = AnonymousUser()
        guardian_anon_user = User.get_anonymous()
        auth_user = User.objects.create_user(
            'testuser', 'test@example.com', 'password')
        public_group = ExtendedGroup.objects.public_group()

        def django_anon_datasets():
            return get_resources_for_user(django_anon_user, 'dataset')

        def guardian_anon_datasets():
            return get_resources_for_user(guardian_anon_user, 'dataset')

        def auth_datasets():
            return get_resources_for_user(auth_user, 'dataset')

        def public_datasets():
            return get_objects_for_group(
                public_group,
                'core.read_dataset'
            )

        # The point of this test is to make sure getting
        # resources for the Anonymous User is the same as
        # getting resources for the Public Group.
        # (In practice, it should be the Guardian
        # Anonymous, but if it's Django for some reason,
        # it should still work.)

        self.assertTrue(auth_user.is_authenticated())

        # Both ways should be the same, and empty, to begin:

        self.assertEqual(len(django_anon_datasets()), 0)
        self.assertEqual(len(guardian_anon_datasets()), 0)
        self.assertEqual(len(auth_datasets()), 0)
        self.assertEqual(len(public_datasets()), 0)

        # Create a data set:

        dataset = create_dataset_with_necessary_models()
        dataset.set_owner(auth_user)

        self.assertEqual(len(django_anon_datasets()), 0)
        self.assertEqual(len(guardian_anon_datasets()), 0)
        self.assertEqual(len(auth_datasets()), 1)
        self.assertEqual(len(public_datasets()), 0)

        # Make data set public:

        dataset.share(public_group)
        self.assertEqual(len(django_anon_datasets()), 1)
        self.assertEqual(len(guardian_anon_datasets()), 1)
        self.assertEqual(len(auth_datasets()), 1)
        self.assertEqual(len(public_datasets()), 1)

    def test_get_aware_local_time(self):
        expected_time = timezone.localtime(timezone.now())
        response_time = get_aware_local_time()
        difference_time = response_time - expected_time

        self.assertLessEqual(difference_time.total_seconds(), .99)

    # Mock methods used in filter_nodes_uuids_in_solr
    def fake_generate_solr_params(params, assay_uuid):
        # Method should respond with a string
        return ''

    def fake_search_solr(params, str_name):
        # Method expects solr params and a str_name. It should return a string
        # For mock purpose, pass params which are included in solr_response
        return params

    def fake_format_solr_response(solr_response):
        # Method expects solr_response and returns array of uuid objs
        if '&fq=-uuid' in solr_response:
            # if uuids are passed in
            response_node_uuids = [
                {'uuid': 'd2041706-ad2e-4f5b-a6ac-2122fe2a9751'},
                {'uuid': '57d2b371-a364-4806-b7ee-366a722ca9f4'},
                {'uuid': 'c9d7f81f-2274-4179-ad00-28227bf4b9b7'},
                {'uuid': 'e082ce03-0a83-4162-af5c-7472e450d7d0'},
                {'uuid': '880e60f7-7036-4468-b9c8-fdeebe7c21c3'},
                {'uuid': '945aaca7-dc58-47b8-8012-e9821249ca7a'},
                {'uuid': '2b939cb3-5b40-48c2-8df7-e5472c3bdcca'},
                {'uuid': 'd5e6fef8-d8c9-4df9-b5f0-dd757fe79f7d'}
            ]
        else:
            # else return all uuids
            response_node_uuids = [
                {'uuid': '1a50204d-49fa-4082-a708-26ee93fb0f86'},
                {'uuid': '32e977fc-b906-4315-b6ed-6a644d173492'},
                {'uuid': '910117c5-fda2-4700-ae87-dc897f3a5d85'},
                {'uuid': 'd2041706-ad2e-4f5b-a6ac-2122fe2a9751'},
                {'uuid': '57d2b371-a364-4806-b7ee-366a722ca9f4'},
                {'uuid': 'c9d7f81f-2274-4179-ad00-28227bf4b9b7'},
                {'uuid': 'e082ce03-0a83-4162-af5c-7472e450d7d0'},
                {'uuid': '880e60f7-7036-4468-b9c8-fdeebe7c21c3'},
                {'uuid': '945aaca7-dc58-47b8-8012-e9821249ca7a'},
                {'uuid': '2b939cb3-5b40-48c2-8df7-e5472c3bdcca'},
                {'uuid': 'd5e6fef8-d8c9-4df9-b5f0-dd757fe79f7d'}
            ]
        return {'nodes': response_node_uuids}

    @mock.patch("data_set_manager.utils.generate_solr_params_for_assay",
                fake_generate_solr_params)
    @mock.patch("data_set_manager.utils.search_solr", fake_search_solr)
    @mock.patch("data_set_manager.utils.format_solr_response",
                fake_format_solr_response)
    def test_filter_nodes_uuids_in_solr_with_uuids(self):
        response_node_uuids = [
            'd2041706-ad2e-4f5b-a6ac-2122fe2a9751',
            '57d2b371-a364-4806-b7ee-366a722ca9f4',
            'c9d7f81f-2274-4179-ad00-28227bf4b9b7',
            'e082ce03-0a83-4162-af5c-7472e450d7d0',
            '880e60f7-7036-4468-b9c8-fdeebe7c21c3',
            '945aaca7-dc58-47b8-8012-e9821249ca7a',
            '2b939cb3-5b40-48c2-8df7-e5472c3bdcca',
            'd5e6fef8-d8c9-4df9-b5f0-dd757fe79f7d'
        ]
        response = filter_nodes_uuids_in_solr(self.valid_uuid, self.node_uuids)
        self.assertItemsEqual(response, response_node_uuids)

    @mock.patch("data_set_manager.utils.generate_solr_params_for_assay",
                fake_generate_solr_params)
    @mock.patch("data_set_manager.utils.search_solr", fake_search_solr)
    @mock.patch("data_set_manager.utils.format_solr_response",
                fake_format_solr_response)
    def test_filter_nodes_uuids_in_solr_no_uuids(self):
        response_node_uuids = [
            '1a50204d-49fa-4082-a708-26ee93fb0f86',
            '32e977fc-b906-4315-b6ed-6a644d173492',
            '910117c5-fda2-4700-ae87-dc897f3a5d85',
            'd2041706-ad2e-4f5b-a6ac-2122fe2a9751',
            '57d2b371-a364-4806-b7ee-366a722ca9f4',
            'c9d7f81f-2274-4179-ad00-28227bf4b9b7',
            'e082ce03-0a83-4162-af5c-7472e450d7d0',
            '880e60f7-7036-4468-b9c8-fdeebe7c21c3',
            '945aaca7-dc58-47b8-8012-e9821249ca7a',
            '2b939cb3-5b40-48c2-8df7-e5472c3bdcca',
            'd5e6fef8-d8c9-4df9-b5f0-dd757fe79f7d'
        ]
        response = filter_nodes_uuids_in_solr(self.valid_uuid, [])
        self.assertItemsEqual(response, response_node_uuids)

    def test_move_obj_to_front_valid(self):
        nodes_list = [
            {
                'uuid': 'b55c3f8b-693b-4918-861b-c3e9268ec597',
                'name': 'Test Node Group'
            },
            {
                'uuid': 'c18d7a3d-f54a-42ae-9a30-37f631fa7e73',
                'name': 'Completement Nodes 2'
            },
            {
                'uuid': '22b3dc7e-bcbd-4dfc-bccb-db72b02b4d0e',
                'name': 'Current Selection'
            },
            {
                'uuid': '0c6dc0e6-1a79-427d-b7a8-1b4f4c422755',
                'name': 'Another NodeGroup'
            },
        ]
        response_arr = nodes_list
        self.assertNotEqual(response_arr[0].get('name'),
                            nodes_list[2].get('name'))
        # Should move current selection node to front
        response_arr = move_obj_to_front(nodes_list, 'name', 'Current '
                                                             'Selection')
        self.assertEqual(response_arr[0].get('name'),
                         nodes_list[0].get('name'))
        # Should leave leading node in front
        response_arr = move_obj_to_front(nodes_list, 'name', 'Current '
                                                             'Selection')
        self.assertEqual(response_arr[0].get('name'),
                         nodes_list[0].get('name'))

    def test_move_obj_to_front_missing_prop(self):
        # Method does not throw errors if obj is missing prop_key
        nodes_list = [
            {
                'uuid': 'b55c3f8b-693b-4918-861b-c3e9268ec597',
            },
            {
                'uuid': 'c18d7a3d-f54a-42ae-9a30-37f631fa7e73',
            },
            {
                'uuid': '22b3dc7e-bcbd-4dfc-bccb-db72b02b4d0e',
                'name': 'Another NodeGroup'
            },
            {
                'uuid': '0c6dc0e6-1a79-427d-b7a8-1b4f4c422755',
                'name': 'Current Selection'
            },
        ]
        response_arr = nodes_list
        self.assertNotEqual(response_arr[0].get('name'),
                            nodes_list[3].get('name'))
        # Should move current selection node to front
        response_arr = move_obj_to_front(nodes_list, 'name', 'Current '
                                                             'Selection')
        self.assertEqual(response_arr[0].get('name'),
                         nodes_list[0].get('name'))

    def test_which_default_read_perm_for_dataset(self):
        self.assertEqual(which_default_read_perm('dataset'),
                         'core.read_meta_dataset')

    def test_which_default_read_perm_for_analysis(self):
        self.assertEqual(which_default_read_perm('analysis'),
                         'core.read_analysis')


class UserTutorialsTest(TestCase):
    """
    This test ensures that whenever a UserProfile instance is created,
    there is a Tutorial object associated with it
    """
    def setUp(self):
        self.username = self.password = 'user'
        self.user = User.objects.create_user(
            self.username, '', self.password
        )
        self.userprofile = UserProfile.objects.get(user=self.user)

    def test_tutorial_creation(self):
        self.assertIsNotNone(
            Tutorials.objects.get(user_profile=self.userprofile)
        )


class DataSetResourceTest(LoginResourceTestCase):
    """Test DataSet V1 REST API operations"""

    def setUp(self):
        super(DataSetResourceTest, self).setUp()
        self.project = Project.objects.create()
        self.user_catch_all_project = UserProfile.objects.get(
            user=self.user
        ).catch_all_project
        self.tabular_dataset = create_dataset_with_necessary_models(
            user=self.user
        )
        self.isatab_dataset = create_dataset_with_necessary_models(
            user=self.user2,
            is_isatab_based=True
        )
        self.incomplete_dataset = create_dataset_with_necessary_models(
            user=self.user
        )
        # Delete InvestigationLink to simulate a Dataset that hasn't finished
        # being created
        self.incomplete_dataset.get_latest_investigation_link().delete()

    def test_get_dataset(self):
        """Test retrieving an existing Dataset that belongs to a user who
        created it
        """
        dataset_uri = make_api_uri("data_sets", self.tabular_dataset.uuid)
        response = self.api_client.get(
            dataset_uri,
            format='json'
        )
        self.assertValidJSONResponse(response)
        data = self.deserialize(response)
        self.assertEqual(data['uuid'], self.tabular_dataset.uuid)

    def test_get_dataset_expecting_analyses(self):
        analyses_to_create = 2
        analyses, dataset = make_analyses_with_single_dataset(
            analyses_to_create,
            self.user
        )

        dataset_uri = make_api_uri("data_sets", dataset.uuid)
        response = self.api_client.get(dataset_uri, format='json')
        self.assertValidJSONResponse(response)
        data = self.deserialize(response)
        self.assertEqual(data['uuid'], dataset.uuid)
        self.assertEqual(len(data['analyses']), analyses_to_create)

        for analysis in data['analyses']:
            self.assertEqual(analysis['owner'],
                             UserProfile.objects.get(user=self.user).uuid)
            self.assertIsNotNone(analysis.get('status'))
            self.assertIsNotNone(analysis.get('name'))
            self.assertIsNotNone(analysis.get('uuid'))

    def test_get_dataset_expecting_no_analyses(self):
        dataset_uri = make_api_uri("data_sets", self.tabular_dataset.uuid)
        response = self.api_client.get(
            dataset_uri,
            format='json'
        )
        self.assertValidJSONResponse(response)
        data = self.deserialize(response)
        self.assertEqual(data['uuid'], self.tabular_dataset.uuid)
        self.assertEqual(data['analyses'], [])

    def test_detail_response_with_complete_dataset(self):
        # Properly created DataSets will have version information
        dataset_uri = make_api_uri(
            "data_sets",
            self.tabular_dataset.uuid
        )
        response = self.api_client.get(
            dataset_uri,
            format='json'
        )
        data = self.deserialize(response)
        self.assertEqual(data["version"], 1)
        self.assertIsNotNone(data["date"])

    def test_detail_response_yields_error_if_incomplete_dataset(self):
        # DataSets that aren't fully created will yield informative errors
        dataset_uri = make_api_uri(
            "data_sets",
            self.incomplete_dataset.uuid
        )
        with self.assertRaises(NotFound):
            self.api_client.get(dataset_uri, format='json')

    def test_list_response_yields_complete_datasets_only(self):
        # DataSets that aren't fully created will not be displayed in the
        # list api response
        resp = self.api_client.get(make_api_uri('data_sets'), format='json')
        self.assertValidJSONResponse(resp)
        data = json.loads(resp.content)
        self.assertEqual(data["meta"]["total_count"], 1)
        self.assertEqual(data["objects"][0]["name"], self.tabular_dataset.name)

    def test_isatab_based_dataset_specifics_in_response(self):
        data = self.deserialize(
            self.api_client.get(
                make_api_uri("data_sets", self.isatab_dataset.uuid),
                format='json'
            )
        )
        isa_archive_file_store_item = \
            self.isatab_dataset.get_investigation().get_file_store_item()
        self.assertEqual(data["isa_archive"], isa_archive_file_store_item.uuid)
        self.assertEqual(data["isa_archive_url"],
                         isa_archive_file_store_item.get_datafile_url())

    def test_tabular_dataset_specifics_in_response(self):
        data = self.deserialize(
            self.api_client.get(
                make_api_uri("data_sets", self.tabular_dataset.uuid),
                format='json'
            )
        )
        pre_isa_archive_file_store_item = \
            self.tabular_dataset.get_investigation().get_file_store_item()
        self.assertEqual(data["pre_isa_archive"],
                         pre_isa_archive_file_store_item.uuid)


class DataSetTests(TestCase):
    """ Testing of the DataSet model"""

    def setUp(self):
        self.username = self.password = 'user'
        self.user = User.objects.create_user(
            self.username, '', self.password
        )
        self.username2 = self.password2 = 'user2'
        self.user2 = User.objects.create_user(
            self.username2, '', self.password2
        )
        self.project = Project.objects.create()
        self.user_catch_all_project = UserProfile.objects.get(
            user=self.user
        ).catch_all_project

        self.isa_tab_dataset = create_dataset_with_necessary_models(
            is_isatab_based=True,
            user=self.user
        )
        self.latest_tabular_dataset_version = 3
        self.tabular_dataset = create_dataset_with_necessary_models(
            user=self.user2,
            latest_version=self.latest_tabular_dataset_version
        )

    def test_get_studies(self):
        studies = self.isa_tab_dataset.get_studies()
        self.assertEqual(len(studies), 1)

    def test_get_assays(self):
        assays = self.isa_tab_dataset.get_assays()
        self.assertEqual(len(assays), 1)

    def test_get_file_store_items(self):
        file_store_items = self.isa_tab_dataset.get_file_store_items()
        self.assertEqual(len(file_store_items), 3)

    def test_dataset_complete(self):
        self.assertTrue(self.isa_tab_dataset.is_valid)

    def test_dataset_incomplete(self):
        dataset = create_dataset_with_necessary_models(user=self.user)
        # Delete InvestigationLink to simulate a Dataset that hasn't
        # finished being created
        dataset.get_latest_investigation_link().delete()
        dataset.save()
        self.assertFalse(dataset.is_valid)

    def test_neo4j_called_on_post_save(self):
        with mock.patch(
            "core.models.async_update_annotation_sets_neo4j"
        ) as neo4j_mock:
            self.isa_tab_dataset.save()
            self.assertTrue(neo4j_mock.called)

    def test_solr_called_on_post_save(self):
        with mock.patch(
            "core.models.update_data_set_index"
        ) as solr_mock:
            self.isa_tab_dataset.save()
            self.assertTrue(solr_mock.called)

    def test_get_latest_investigation_link(self):
        self.assertEqual(
            self.tabular_dataset.get_latest_investigation_link().version,
            self.latest_tabular_dataset_version
        )

    def test_get_latest_investigation(self):
        self.assertEqual(
            self.isa_tab_dataset.get_latest_investigation_link().investigation,
            self.isa_tab_dataset.get_investigation()
        )

    def test_get_latest_study(self):
        self.assertEqual(
            self.isa_tab_dataset.get_latest_study(),
            Study.objects.get(
                investigation=self.isa_tab_dataset.
                get_latest_investigation_link().investigation
            )
        )

    def test_get_latest_study_no_studies(self):
        self.isa_tab_dataset.get_latest_study().delete()
        with self.assertRaises(RuntimeError) as context:
            self.isa_tab_dataset.get_latest_study()
            self.assertIn("Couldn't fetch Study", context.exception.message)

    def test_get_nodes(self):
        nodes = Node.objects.all()
        self.assertGreater(nodes.count(), 0)
        for node in self.isa_tab_dataset.get_nodes():
            self.assertIn(node, nodes)

    def test_get_nodes_no_nodes_available(self):
        Node.objects.all().delete()
        self.assertQuerysetEqual(self.isa_tab_dataset.get_nodes(), [])

    def test_get_node_uuids(self):
        node_uuids = Node.objects.all().values_list("uuid", flat=True)
        self.assertGreater(node_uuids.count(), 0)
        for node_uuid in self.isa_tab_dataset.get_node_uuids():
            self.assertIn(node_uuid, node_uuids)

    def test_get_node_uuids_no_nodes_available(self):
        Node.objects.all().delete()
        self.assertQuerysetEqual(self.isa_tab_dataset.get_node_uuids(), [])

    def test_get_metadata_as_file_store_item(self):
        self.assertIsNotNone(
            self.isa_tab_dataset.get_investigation().get_file_store_item()
        )
        self.assertIsNotNone(
            self.tabular_dataset.get_investigation().get_file_store_item()
        )

    def test_is_isatab_based(self):
        self.assertTrue(
            self.isa_tab_dataset.get_investigation().is_isa_tab_based()
<<<<<<< HEAD
        )
        self.assertFalse(
            self.tabular_dataset.get_investigation().is_isa_tab_based()
        )

    def test_cached_is_valid_property_is_invalidated_on_save(self):
        # Trigger load into cache
        self.assertTrue(self.tabular_dataset.is_valid)
        with mock.patch(
            "core.models.DataSet._invalidate_cached_properties"
        ) as invalidate_cached_props_mock:
            self.tabular_dataset.save()
            invalidate_cached_props_mock.assert_called()

    def test_is_pristine_on_pristine_dataset(self):
        self.assertTrue(self.isa_tab_dataset.is_pristine())

    def test_is_pristine_if_dataset_has_analyses(self):
        analyses, dataset = make_analyses_with_single_dataset(1, self.user)
        self.assertFalse(dataset.is_pristine())

    def test_is_pristine_if_dataset_has_visualizations(self):
        tool = create_tool_with_necessary_models("VISUALIZATION")
        self.assertFalse(tool.dataset.is_pristine())

    def test_is_pristine_if_dataset_version_has_changed(self):
        dataset = create_dataset_with_necessary_models(latest_version=2)
        self.assertFalse(dataset.is_pristine())


class APIV2TestCase(APITestCase):
    def setUp(self, **kwargs):
        self.public_group_name = ExtendedGroup.objects.public_group().name
        self.username = 'coffee_lover'
        self.password = 'coffeecoffee'
        self.user = User.objects.create_user(self.username, '',
                                             self.password)

        self.factory = APIRequestFactory()
        self.client = APIClient()
        self.url_root = '/api/v2/{}'.format(kwargs.get("api_base_name"))
        self.view = kwargs.get("view")

        self.client.login(username=self.username, password=self.password)


class DataSetApiV2Tests(APIV2TestCase):
    def create_rand_str(self, count):
        return ''.join(
            random.choice(string.ascii_lowercase) for _ in xrange(count)
        )

    def setUp(self):
        super(DataSetApiV2Tests, self).setUp(
            api_base_name="datasets/",
            view=DataSetsViewSet.as_view()
        )

        # Create Datasets
        self.dataset = create_dataset_with_necessary_models(user=self.user)
        self.dataset2 = create_dataset_with_necessary_models(user=self.user)

        self.node_json = json.dumps([{
            "uuid": "cfb31cca-4f58-4ef0-b1e2-4469c804bf73",
            "relative_file_store_item_url": None,
            "parent_nodes": [],
            "child_nodes": [
                "1d9ee2ee-d804-4458-93b9-b1fb9a08a2c8"
            ],
            "auxiliary_nodes": [],
            "is_auxiliary_node": False,
            "file_extension": None,
            "auxiliary_file_generation_task_state": None,
            "ready_for_igv_detail_view": None
        }])

        # Make reusable requests & responses
        self.get_request = self.factory.get(self.url_root)
        self.get_response = self.view(self.get_request)
        self.put_request = self.factory.put(
            self.url_root,
            data=self.node_json,
            format="json"
        )
        self.put_response = self.view(self.put_request)
        self.options_request = self.factory.options(
            self.url_root,
            data=self.node_json,
            format="json"
        )
        self.options_response = self.view(self.options_request)

    def test_unallowed_http_verbs(self):
        self.assertEqual(
            self.put_response.data['detail'], 'Method "PUT" not allowed.')
        self.assertEqual(
            self.options_response.data['detail'], 'Method "OPTIONS" not '
                                                  'allowed.')
        self.assertEqual(
            self.get_response.data['detail'], 'Method "GET" not allowed.')

    def test_dataset_delete_successful(self):

        self.assertEqual(DataSet.objects.all().count(), 2)

        self.delete_request1 = self.factory.delete(
           urljoin(self.url_root, self.dataset.uuid)
        )

        force_authenticate(self.delete_request1, user=self.user)

        self.delete_response = self.view(self.delete_request1,
                                         self.dataset.uuid)

        self.assertEqual(self.delete_response.status_code, 200)

        self.assertEqual(DataSet.objects.all().count(), 1)

        self.delete_request2 = self.factory.delete(
          urljoin(self.url_root, self.dataset2.uuid)
        )

        force_authenticate(self.delete_request2, user=self.user)

        self.delete_response = self.view(self.delete_request2,
                                         self.dataset2.uuid)
        self.assertEqual(self.delete_response.status_code, 200)

        self.assertEqual(DataSet.objects.all().count(), 0)

    def test_dataset_delete_no_auth(self):
        self.assertEqual(DataSet.objects.all().count(), 2)

        self.delete_request = self.factory.delete(
           urljoin(self.url_root, self.dataset.uuid)
=======
>>>>>>> edf173c2
        )
        self.assertFalse(
            self.tabular_dataset.get_investigation().is_isa_tab_based()
        )

    def test_cached_is_valid_property_is_invalidated_on_save(self):
        # Trigger load into cache
        self.assertTrue(self.tabular_dataset.is_valid)
        with mock.patch(
            "core.models.DataSet._invalidate_cached_properties"
        ) as invalidate_cached_props_mock:
            self.tabular_dataset.save()
            invalidate_cached_props_mock.assert_called()


class CoreIndexTests(TestCase):
    def setUp(self):
        self.dataset_index = DataSetIndex()
        self.good_dataset = create_dataset_with_necessary_models()
        self.bad_dataset = DataSet.objects.create()

    def test_prepare(self):
        data = self.dataset_index.prepare(self.good_dataset)
        self.assertRegexpMatches(
            data['text'],
            re.compile(
                r'AnnotatedNode-\d.*AnnotatedNode-\d',
                re.DOTALL
            )
        )

    def test_prepare_submitter(self):
        contact = Contact.objects.create(
            collection=self.good_dataset.get_investigation(),
            first_name="Scott",
            last_name="Ouellette"
        )
        # Create an identical contact to ensure we prepare a unique list of
        # submitters
        Contact.objects.create(
            collection=self.good_dataset.get_investigation(),
            first_name="Scott",
            last_name="Ouellette"
        )
        self.good_dataset.save()

        prepared_submitters = self.dataset_index.prepare_submitter(
            self.good_dataset
        )

        self.assertEqual(
            prepared_submitters,
            [u"{}, {}".format(contact.last_name, contact.first_name)]
        )

    def test_prepare_submitter_funky_contact(self):
        contact = Contact.objects.create(
            collection=self.good_dataset.get_investigation(),
            first_name=u'Sc\xd6tt',
            last_name=u'\xd6uellette'
        )
        self.good_dataset.save()

        prepared_submitters = self.dataset_index.prepare_submitter(
            self.good_dataset
        )
        self.assertEqual(
            prepared_submitters,
            [u"{}, {}".format(contact.last_name, contact.first_name)]
        )

    def test_prepare_description_bad_dataset(self):
        prepared_description = self.dataset_index.prepare_description(
            self.bad_dataset
        )
        self.assertEqual(prepared_description, "")

    def test_prepare_description_good_dataset(self):
        prepared_description = self.dataset_index.prepare_description(
            self.good_dataset
        )
        self.assertEqual(
            prepared_description,
            self.good_dataset.get_investigation().get_description()
        )


class TestMigrations(TestCase):
    """
    Useful test class for testing Django Data migrations

    From https://www.caktusgroup.com/blog/2016/02/02/
    writing-unit-tests-django-migrations/
    """
    @property
    def app(self):
        return apps.get_containing_app_config(type(self).__module__).name

    migrate_from = None
    migrate_to = None

    def setUp(self):
        assert self.migrate_from and self.migrate_to, \
            "TestCase '{}' must define migrate_from and migrate_to properties"\
            .format(type(self).__name__)
        self.migrate_from = [(self.app, self.migrate_from)]
        self.migrate_to = [(self.app, self.migrate_to)]
        executor = MigrationExecutor(connection)
        old_apps = executor.loader.project_state(self.migrate_from).apps

        # Reverse to the original migration
        executor.migrate(self.migrate_from)

        self.setUpBeforeMigration(old_apps)

        # Run the migration to test
        executor = MigrationExecutor(connection)
        executor.loader.build_graph()  # reload.
        executor.migrate(self.migrate_to)

        self.apps = executor.loader.project_state(self.migrate_to).apps

    def setUpBeforeMigration(self, apps):
        pass


class DataSetPermissionsUpdateTests(TestMigrations):
    migrate_from = '0015_auto_20171213_1429'
    migrate_to = '0016_update_read_meta_permissions'

    def setUpBeforeMigration(self, apps):
        self.public_group = ExtendedGroup.objects.public_group()
        self.user_a = User.objects.create_user("user_a", "", "user_a")
        self.user_b = User.objects.create_user("user_b", "", "user_b")

        self.dataset_a = create_dataset_with_necessary_models(user=self.user_a)
        self.dataset_b = create_dataset_with_necessary_models()
        self.dataset_b.share(self.public_group)

        # Emulate state of DataSets existing prior to the read_meta_dataset
        # permission addition
        for obj in [self.user_a, self.user_b, self.public_group]:
            for dataset in DataSet.objects.all():
                remove_perm("core.read_meta_dataset", obj, dataset)

    def _check_permission(self, obj, dataset,
                          permission="core.read_meta_dataset"):
        return ObjectPermissionChecker(obj).has_perm(permission,  dataset)

    def test_read_meta_permissions_assigned(self):
        # Assert that self.user is the only one with the "read_meta_dataset"
        # perm on self.dataset_a
        self.assertTrue(self._check_permission(self.user_a, self.dataset_a))
        self.assertFalse(self._check_permission(self.user_b, self.dataset_a))
        self.assertFalse(self._check_permission(self.public_group,
                                                self.dataset_a))

        # Assert that all users and groups have the "read_meta_dataset" perm on
        # self.dataset_b
        self.assertTrue(self._check_permission(self.public_group,
                                               self.dataset_b))
        self.assertTrue(self._check_permission(self.user_a, self.dataset_b))
        self.assertTrue(self._check_permission(self.user_b, self.dataset_b))


class TestManagementCommands(TestCase):
    def test_set_up_site_name(self):
        site_name = "Refinery Test"
        domain = "www.example.com"
        call_command('set_up_site_name', site_name, domain)

        self.assertIsNotNone(
            Site.objects.get(domain=domain, name=site_name)
        )

    def test_set_up_site_name_failure(self):
        with self.assertRaises(CommandError):
            call_command('set_up_site_name')

    def _user_in_public_group(self, user_instance):
        return bool(
            user_instance.groups.filter(
                name=ExtendedGroup.objects.public_group().name
            ).count()
        )

    def test_add_users_to_public_group(self):
        # We have a post-save hook on User for this functionality, but this
        # doesn't apply when we create the super/guest user with 'loaddata'
        # where save() is never actually called
        call_command("loaddata", "guest.json")
        user = User.objects.get(username="guest")
        self.assertFalse(self._user_in_public_group(user))

        call_command("add_users_to_public_group")
        self.assertTrue(self._user_in_public_group(user))

    def test_activate_user(self):
        guest_username = "guest"
        call_command("loaddata", "guest.json")
        user = User.objects.get(username=guest_username)
        self.assertFalse(user.is_active)

        call_command("activate_user", guest_username)
        self.assertTrue(User.objects.get(username=guest_username).is_active)

    def test_import_annotations(self):
        """ We just care about this in the context of the optparse -> argparse
        upgrade for Django 1.8 and don't necessarily want to test the
        neo4j interactions """
        with mock.patch.object(ImportAnnotationsCommand, "handle"):
            call_command("import_annotations", "-c")

    def test_create_workflow_engine(self):
        galaxy_instance = GalaxyInstanceFactory()
        call_command(
            "create_workflowengine",
            str(galaxy_instance.id),
            ExtendedGroup.objects.public_group().name
        )
        self.assertIsNotNone(
            WorkflowEngine.objects.get(instance=galaxy_instance)
        )

    def test_create_workflow_engine_bad_galaxy_instance(self):
        with self.assertRaises(CommandError):
            call_command(
                "create_workflowengine",
                str(123),
                ExtendedGroup.objects.public_group().name
            )

    def test_create_workflow_engine_bad_group_name(self):
        galaxy_instance = GalaxyInstanceFactory()
        with self.assertRaises(CommandError):
            call_command(
                "create_workflowengine",
                str(galaxy_instance.id),
                "non-existent group name"
            )


class InitialSiteStatisticsCreationTest(TestMigrations):
    migrate_from = '0019_sitestatistics'
    migrate_to = '0020_create_initial_site_statistics'

    def setUpBeforeMigration(self, apps):
        public_group = ExtendedGroup.objects.public_group()
        self.user_a = User.objects.create_user("user_a", "", "user_a")
        self.user_b = User.objects.create_user("user_b", "", "user_b")
        self.client.login(username="user_a", password="user_a")
        self.client.login(username="user_a", password="user_a")
        self.dataset_a = create_dataset_with_necessary_models(user=self.user_a)
        self.dataset_b = create_dataset_with_necessary_models()
        self.dataset_b.share(public_group)

    def test_initial_site_statistics_created_properly(self):
        initial_site_statistics = SiteStatistics.objects.last()

        self.assertEqual(initial_site_statistics.datasets_uploaded, 2)
        self.assertEqual(initial_site_statistics.datasets_shared, 1)
        self.assertEqual(initial_site_statistics.users_created, 3)
        self.assertEqual(initial_site_statistics.groups_created, 1)
        self.assertEqual(initial_site_statistics.unique_user_logins, 1)
        self.assertEqual(initial_site_statistics.total_user_logins, 2)
        self.assertEqual(initial_site_statistics.total_workflow_launches, 0)
        self.assertEqual(
            initial_site_statistics.total_visualization_launches, 0)


class SiteStatisticsUnitTests(TestCase):
    def setUp(self):
        # Simulate a day of user activity
        test_group = ExtendedGroup.objects.create(name="Test Group",
                                                  is_public=True)
        user_a = User.objects.create_user("user_a", "", "user_a")
        user_b = User.objects.create_user("user_b", "", "user_b")
        self.client.login(username="user_a", password="user_a")
        self.client.login(username="user_b", password="user_b")
        self.client.login(username="user_b", password="user_b")
        self.client.login(username="user_b", password="user_b")
        create_dataset_with_necessary_models(user=user_a)
        create_dataset_with_necessary_models(user=user_a).share(test_group)
        create_dataset_with_necessary_models(user=user_b).share(test_group)
        create_tool_with_necessary_models("VISUALIZATION")  # creates a DataSet
        create_tool_with_necessary_models("WORKFLOW")  # creates a DataSet
        self.site_statistics = SiteStatistics.objects.create()
        self.site_statistics.collect()

    def test__get_previous_instance(self):
        self.assertNotEqual(self.site_statistics._get_previous_instance(),
                            self.site_statistics)

    def test__get_datasets_shared(self):
        self.assertEqual(self.site_statistics._get_datasets_shared(), 2)

    def test__get_datasets_uploaded(self):
        self.assertEqual(self.site_statistics._get_datasets_uploaded(), 5)

    def test__get_total_visualization_launches(self):
        self.assertEqual(
            self.site_statistics._get_total_visualization_launches(),
            1
        )

    def test__get_total_workflow_launches(self):
        self.assertEqual(
            self.site_statistics._get_total_workflow_launches(),
            1
        )

    def test__get_unique_user_logins(self):
        self.assertEqual(self.site_statistics._get_unique_user_logins(), 2)

    def test__get_users_created(self):
        # 3 instead of the expected 2 because the emission of
        # the post_migrate signal creates the AnonymousUser
        self.assertEqual(self.site_statistics._get_users_created(), 3)

    def test__get_groups_created(self):
        self.assertEqual(self.site_statistics._get_groups_created(), 1)

    def test__get_total_user_logins(self):
        self.assertEqual(self.site_statistics._get_total_user_logins(), 4)


class SiteStatisticsIntegrationTests(TestCase):
    def setUp(self):
        test_group = ExtendedGroup.objects.create(name="Test Group A")

        # Simulate a day of user activity
        user_a = User.objects.create_user("user_a", "", "user_a")
        self.client.login(username="user_a", password="user_a")
        self.dataset_a = create_dataset_with_necessary_models(user=user_a)
        self.dataset_b = create_dataset_with_necessary_models(user=user_a)
        self.dataset_b.share(test_group)
        self.site_statistics_a = SiteStatistics.objects.create()
        self.site_statistics_a.collect()

        # Simulate a day where nothing happened
        self.site_statistics_b = SiteStatistics.objects.create()
        self.site_statistics_b.collect()

        # Simulate another day of user activity
        user_b = User.objects.create_user("user_b", "", "user_b")
        user_c = User.objects.create_user("user_c", "", "user_c")
        self.client.login(username="user_b", password="user_b")
        self.client.login(username="user_c", password="user_c")
        self.client.login(username="user_c", password="user_c")
        self.client.login(username="user_c", password="user_c")
        self.dataset_c = create_dataset_with_necessary_models(user=user_b)
        self.dataset_d = create_dataset_with_necessary_models(user=user_b)
        self.dataset_d.share(test_group)
        self.dataset_e = create_dataset_with_necessary_models(user=user_c)
        self.dataset_e.share(test_group)
        ExtendedGroup.objects.create(name="Test Group B")
        create_tool_with_necessary_models("VISUALIZATION")  # creates a DataSet
        create_tool_with_necessary_models("WORKFLOW")  # creates a DataSet
        self.site_statistics_c = SiteStatistics.objects.create()
        self.site_statistics_c.collect()

    def test__get_previous_instance(self):
        self.assertEqual(
            (self.site_statistics_a._get_previous_instance().id,
             self.site_statistics_b._get_previous_instance().id,
             self.site_statistics_c._get_previous_instance().id),
            (SiteStatistics.objects.first().id,
             self.site_statistics_a.id,
             self.site_statistics_b.id)
        )

    def test_datasets_uploaded(self):
        self.assertEqual(
            (self.site_statistics_a.datasets_uploaded,
             self.site_statistics_b.datasets_uploaded,
             self.site_statistics_c.datasets_uploaded),
            (2, 0, 5)
        )

    def test_datasets_shared(self):
        self.assertEqual(
            (self.site_statistics_a.datasets_shared,
             self.site_statistics_b.datasets_shared,
             self.site_statistics_c.datasets_shared),
            (1, 0, 2)
        )

    def test_users_created(self):
        self.assertEqual(
            (self.site_statistics_a.users_created,
             self.site_statistics_b.users_created,
             self.site_statistics_c.users_created),
            # + 2 instead of the expected 1 because the emission of
            # the post_migrate signal creates the AnonymousUser
            (self.site_statistics_a._get_previous_instance().users_created + 2,
             0,
             self.site_statistics_c._get_previous_instance().users_created + 2)
        )

    def test_groups_created(self):
        self.assertEqual(
            (self.site_statistics_a.groups_created,
             self.site_statistics_b.groups_created,
             self.site_statistics_c.groups_created),
            (1, 0, 1)
        )

    def test_unique_user_logins(self):
        self.assertEqual(
            (self.site_statistics_a.unique_user_logins,
             self.site_statistics_b.unique_user_logins,
             self.site_statistics_c.unique_user_logins),
            (1, 0, 2)
        )

    def test_total_user_logins(self):
        self.assertEqual(
            (self.site_statistics_a.total_user_logins,
             self.site_statistics_b.total_user_logins,
             self.site_statistics_c.total_user_logins),
            (1, 0, 4)
        )

    def test_total_workflow_launches(self):
        self.assertEqual(
            (self.site_statistics_a.total_workflow_launches,
             self.site_statistics_b.total_workflow_launches,
             self.site_statistics_c.total_workflow_launches),
            (0, 0, 1)
        )

    def test_total_visualization_launches(self):
        self.assertEqual(
            (self.site_statistics_a.total_visualization_launches,
             self.site_statistics_b.total_visualization_launches,
             self.site_statistics_c.total_visualization_launches),
            (0, 0, 1)
        )

    def test__get_previous_instance_returns_itself_if_only_instance(self):
        SiteStatistics.objects.all().delete()
        site_statistics = SiteStatistics.objects.create()
        self.assertEqual(site_statistics._get_previous_instance(),
                         site_statistics)

    def test_periodic_task_is_scheduled_for_daily_runs(self):
        self.assertEqual(
            settings.CELERYBEAT_SCHEDULE["collect_site_statistics"],
            {
                'task': 'core.tasks.collect_site_statistics',
                'schedule': timedelta(days=1),
                'options': {
                    'expires': 30,  # seconds
                }
            }
        )

    def test_collect_site_statistics_creates_new_instance(self):
        initial_site_statistics_count = SiteStatistics.objects.count()
        collect_site_statistics()
        self.assertEqual(initial_site_statistics_count + 1,
                         SiteStatistics.objects.count())<|MERGE_RESOLUTION|>--- conflicted
+++ resolved
@@ -1568,144 +1568,6 @@
     def test_is_isatab_based(self):
         self.assertTrue(
             self.isa_tab_dataset.get_investigation().is_isa_tab_based()
-<<<<<<< HEAD
-        )
-        self.assertFalse(
-            self.tabular_dataset.get_investigation().is_isa_tab_based()
-        )
-
-    def test_cached_is_valid_property_is_invalidated_on_save(self):
-        # Trigger load into cache
-        self.assertTrue(self.tabular_dataset.is_valid)
-        with mock.patch(
-            "core.models.DataSet._invalidate_cached_properties"
-        ) as invalidate_cached_props_mock:
-            self.tabular_dataset.save()
-            invalidate_cached_props_mock.assert_called()
-
-    def test_is_pristine_on_pristine_dataset(self):
-        self.assertTrue(self.isa_tab_dataset.is_pristine())
-
-    def test_is_pristine_if_dataset_has_analyses(self):
-        analyses, dataset = make_analyses_with_single_dataset(1, self.user)
-        self.assertFalse(dataset.is_pristine())
-
-    def test_is_pristine_if_dataset_has_visualizations(self):
-        tool = create_tool_with_necessary_models("VISUALIZATION")
-        self.assertFalse(tool.dataset.is_pristine())
-
-    def test_is_pristine_if_dataset_version_has_changed(self):
-        dataset = create_dataset_with_necessary_models(latest_version=2)
-        self.assertFalse(dataset.is_pristine())
-
-
-class APIV2TestCase(APITestCase):
-    def setUp(self, **kwargs):
-        self.public_group_name = ExtendedGroup.objects.public_group().name
-        self.username = 'coffee_lover'
-        self.password = 'coffeecoffee'
-        self.user = User.objects.create_user(self.username, '',
-                                             self.password)
-
-        self.factory = APIRequestFactory()
-        self.client = APIClient()
-        self.url_root = '/api/v2/{}'.format(kwargs.get("api_base_name"))
-        self.view = kwargs.get("view")
-
-        self.client.login(username=self.username, password=self.password)
-
-
-class DataSetApiV2Tests(APIV2TestCase):
-    def create_rand_str(self, count):
-        return ''.join(
-            random.choice(string.ascii_lowercase) for _ in xrange(count)
-        )
-
-    def setUp(self):
-        super(DataSetApiV2Tests, self).setUp(
-            api_base_name="datasets/",
-            view=DataSetsViewSet.as_view()
-        )
-
-        # Create Datasets
-        self.dataset = create_dataset_with_necessary_models(user=self.user)
-        self.dataset2 = create_dataset_with_necessary_models(user=self.user)
-
-        self.node_json = json.dumps([{
-            "uuid": "cfb31cca-4f58-4ef0-b1e2-4469c804bf73",
-            "relative_file_store_item_url": None,
-            "parent_nodes": [],
-            "child_nodes": [
-                "1d9ee2ee-d804-4458-93b9-b1fb9a08a2c8"
-            ],
-            "auxiliary_nodes": [],
-            "is_auxiliary_node": False,
-            "file_extension": None,
-            "auxiliary_file_generation_task_state": None,
-            "ready_for_igv_detail_view": None
-        }])
-
-        # Make reusable requests & responses
-        self.get_request = self.factory.get(self.url_root)
-        self.get_response = self.view(self.get_request)
-        self.put_request = self.factory.put(
-            self.url_root,
-            data=self.node_json,
-            format="json"
-        )
-        self.put_response = self.view(self.put_request)
-        self.options_request = self.factory.options(
-            self.url_root,
-            data=self.node_json,
-            format="json"
-        )
-        self.options_response = self.view(self.options_request)
-
-    def test_unallowed_http_verbs(self):
-        self.assertEqual(
-            self.put_response.data['detail'], 'Method "PUT" not allowed.')
-        self.assertEqual(
-            self.options_response.data['detail'], 'Method "OPTIONS" not '
-                                                  'allowed.')
-        self.assertEqual(
-            self.get_response.data['detail'], 'Method "GET" not allowed.')
-
-    def test_dataset_delete_successful(self):
-
-        self.assertEqual(DataSet.objects.all().count(), 2)
-
-        self.delete_request1 = self.factory.delete(
-           urljoin(self.url_root, self.dataset.uuid)
-        )
-
-        force_authenticate(self.delete_request1, user=self.user)
-
-        self.delete_response = self.view(self.delete_request1,
-                                         self.dataset.uuid)
-
-        self.assertEqual(self.delete_response.status_code, 200)
-
-        self.assertEqual(DataSet.objects.all().count(), 1)
-
-        self.delete_request2 = self.factory.delete(
-          urljoin(self.url_root, self.dataset2.uuid)
-        )
-
-        force_authenticate(self.delete_request2, user=self.user)
-
-        self.delete_response = self.view(self.delete_request2,
-                                         self.dataset2.uuid)
-        self.assertEqual(self.delete_response.status_code, 200)
-
-        self.assertEqual(DataSet.objects.all().count(), 0)
-
-    def test_dataset_delete_no_auth(self):
-        self.assertEqual(DataSet.objects.all().count(), 2)
-
-        self.delete_request = self.factory.delete(
-           urljoin(self.url_root, self.dataset.uuid)
-=======
->>>>>>> edf173c2
         )
         self.assertFalse(
             self.tabular_dataset.get_investigation().is_isa_tab_based()
