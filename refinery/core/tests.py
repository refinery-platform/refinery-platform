--- conflicted
+++ resolved
@@ -1855,13 +1855,12 @@
         self.assertIn(self.file_store_item1, file_store_items)
         self.assertIn(self.file_store_item2, file_store_items)
 
-<<<<<<< HEAD
     def test_dataset_complete(self):
         self.assertTrue(self.dataset.is_complete())
 
     def test_dataset_incomplete(self):
         self.assertFalse(self.dataset2.is_complete())
-=======
+
     def test_neo4j_called_on_post_save(self):
         with mock.patch(
             "core.models.update_annotation_sets_neo4j"
@@ -1875,7 +1874,6 @@
         ) as solr_mock:
             self.dataset.save()
             self.assertTrue(solr_mock.called)
->>>>>>> 15ae4767
 
 
 class DataSetApiV2Tests(APITestCase):
