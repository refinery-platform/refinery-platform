--- conflicted
+++ resolved
@@ -512,7 +512,6 @@
 class TestMigrations(TestCase):
     """
     Useful test class for testing Django Data migrations
-
     From https://www.caktusgroup.com/blog/2016/02/02/
     writing-unit-tests-django-migrations/
     """
@@ -524,82 +523,6 @@
     migrate_to = None
 
     def setUp(self):
-<<<<<<< HEAD
-        self.user = User.objects.create_user('testuser')
-        CuserMiddleware.set_user(self.user)
-        self.pre_re = u'^\d{2}/\d{2}/\d{2} \d{2}:\d{2}:\d{2}: testuser '
-        self.post_re = u' data set Test DataSet - [0-9a-f-]+$'
-
-    def test_data_set_create(self):
-        create_dataset_with_necessary_models()
-        events = Event.objects.all()
-        self.assertEqual(len(events), 1)
-        self.assertRegexpMatches(
-            str(events[0]),
-            self.pre_re + u'created data set Test DataSet - [0-9a-f-]+$'
-        )
-
-    # DataSetPermissionsUpdateTests covers data_set_permissions_change.
-
-    def test_data_set_metadata_reupload(self):
-        pass  # TODO
-
-    def test_data_set_file_link(self):
-        pass  # TODO
-
-    def test_data_set_metadata_edit(self):
-        pass  # TODO
-
-    def test_data_set_visualization_creation(self):
-        create_tool_with_necessary_models("VISUALIZATION")
-
-        events = Event.objects.all()
-        self.assertEqual(len(events), 2)
-        self.assertRegexpMatches(
-            str(events[0]),
-            self.pre_re + r'created' + self.post_re
-        )
-        self.assertRegexpMatches(
-            str(events[1]),
-            self.pre_re +
-            r'launched visualization Test VISUALIZATION Tool: [0-9a-f-]+ on' +
-            self.post_re
-        )
-
-    def test_data_set_visualization_deletion(self):
-        pass  # TODO
-
-    def test_data_set_analysis_creation(self):
-        create_tool_with_necessary_models("WORKFLOW")
-
-        events = Event.objects.all()
-        self.assertEqual(len(events), 2)
-        self.assertRegexpMatches(
-            unicode(events[0]),
-            self.pre_re + u'created' + self.post_re
-        )
-        self.assertRegexpMatches(
-            unicode(events[1]),
-            self.pre_re +
-            u'launched analysis Test WORKFLOW Tool: [0-9a-f-]+ on' +
-            self.post_re
-        )
-
-    def test_data_set_analysis_deletion(self):
-        pass  # TODO
-
-    def test_group_permissions_change(self):
-        pass  # TODO
-
-    def test_group_invitation_sent(self):
-        pass  # TODO
-
-    def test_group_invitation_accepted(self):
-        pass  # TODO
-
-    def test_group_invitation_revoked(self):
-        pass  # TODO
-=======
         assert self.migrate_from and self.migrate_to, \
             "TestCase '{}' must define migrate_from and migrate_to properties"\
             .format(type(self).__name__)
@@ -607,7 +530,6 @@
         self.migrate_to = [(self.app, self.migrate_to)]
         executor = MigrationExecutor(connection)
         old_apps = executor.loader.project_state(self.migrate_from).apps
->>>>>>> 93cbba23
 
         # Reverse to the original migration
         executor.migrate(self.migrate_from)
