import json
import random
import re
import string
from urlparse import urljoin

from django.contrib.auth.models import AnonymousUser, Group, User
from django.core.files.uploadedfile import SimpleUploadedFile
from django.test import TestCase
from django.utils import timezone

from guardian.shortcuts import assign_perm, get_objects_for_group
import mock
import mockcache as memcache
from rest_framework.test import (APIClient, APIRequestFactory, APITestCase,
                                 force_authenticate)
from tastypie.exceptions import NotFound
from tastypie.test import ResourceTestCase

from analysis_manager.models import AnalysisStatus
from data_set_manager.models import Assay, Contact, Investigation, Node, Study
from factory_boy.utils import create_dataset_with_necessary_models
from file_store.models import FileStoreItem, FileType
from galaxy_connector.models import Instance

from .api import AnalysisResource
from .management.commands.create_user import init_user
from .models import (INPUT_CONNECTION, OUTPUT_CONNECTION, Analysis,
                     AnalysisNodeConnection, AnalysisResult, DataSet,
                     ExtendedGroup, InvestigationLink, Project, Tutorials,
                     UserProfile, Workflow, WorkflowDataInputMap,
                     WorkflowEngine, invalidate_cached_object)
from .search_indexes import DataSetIndex
from .utils import (filter_nodes_uuids_in_solr, get_aware_local_time,
                    get_resources_for_user, move_obj_to_front)
from .views import AnalysesViewSet, DataSetsViewSet

cache = memcache.Client(["127.0.0.1:11211"])


class UserCreateTest(TestCase):
    """Test User instance creation"""

    def setUp(self):
        self.username = "testuser"
        self.password = "password"
        self.email = "test@example.com"
        self.first_name = "John"
        self.last_name = "Sample"
        self.affiliation = "University"
        self.public_group_name = ExtendedGroup.objects.public_group().name

    def test_add_new_user_to_public_group(self):
        """Test if User accounts are added to Public group"""
        new_user = User.objects.create_user(self.username)
        self.assertEqual(
            new_user.groups.filter(name=self.public_group_name).count(), 1)

    def test_init_user(self):
        """Test if User account are created correctly using the management
        command
        """
        init_user(self.username, self.password, self.email, self.first_name,
                  self.last_name, self.affiliation)
        new_user = User.objects.get(username=self.username)
        self.assertEqual(
            new_user.groups.filter(name=self.public_group_name).count(), 1)


def make_api_uri(resource_name, resource_id='', sharing=False):
    """Helper function to build Tastypie REST URIs"""
    base_url = '/api/v1'
    uri = '/'.join([base_url, resource_name]) + '/'
    uri_with_resource_id = '/'.join([base_url, resource_name, resource_id]) \
                           + '/'

    def add_sharing(uri):
        return uri + 'sharing/'

    if resource_id:
        if sharing:
            return add_sharing(uri_with_resource_id)
        else:
            return uri_with_resource_id
    else:
        if sharing:
            return add_sharing(uri)
        else:
            return uri


<<<<<<< HEAD
class LoginResourceTestCase(ResourceTestCase):

    def setUp(self):
        super(LoginResourceTestCase, self).setUp()
        self.username = self.password = 'user'
        self.user = User.objects.create_user(
            self.username, '', self.password
        )
        self.username2 = self.password2 = 'user2'
        self.user2 = User.objects.create_user(
            self.username2, '', self.password2
        )
        self.get_credentials()

    def get_credentials(self):
        """Authenticate as self.user"""
        # workaround required to use SessionAuthentication
        # http://javaguirre.net/2013/01/29/using-session-authentication-tastypie-tests/
        return self.api_client.client.login(
            username=self.username,
            password=self.password
        )


class ApiResourceTest(LoginResourceTestCase):

    def setUp(self):
        super(ApiResourceTest, self).setUp()

    def test_xml_format_ignored(self):
        response = self.api_client.get(
            '/api/v1/',
            format='xml',
            authentication=self.get_credentials()
        )
        self.assertValidJSONResponse(response)


class NodeSetResourceTest(LoginResourceTestCase):
    """Test NodeSet REST API operations"""

    def setUp(self):
        super(NodeSetResourceTest, self).setUp()
        self.investigation = Investigation.objects.create()
        self.study = Study.objects.create(investigation=self.investigation)
        self.assay = Assay.objects.create(study=self.study)
        self.investigation2 = Investigation.objects.create()
        self.study2 = Study.objects.create(investigation=self.investigation)
        self.assay2 = Assay.objects.create(study=self.study2)
        self.query = {
            "facets": {
                "platform_Characteristics_10_5_s": [],
                "cell_or_tissue_Characteristics_10_5_s": [],
                "REFINERY_TYPE_10_5_s": [],
                "species_Characteristics_10_5_s": [],
                "treatment_Characteristics_10_5_s": [],
                "factor_Characteristics_10_5_s": [],
                "factor_function_Characteristics_10_5_s": [],
                "data_source_Characteristics_10_5_s": [],
                "genome_build_Characteristics_10_5_s": [],
                "REFINERY_FILETYPE_10_5_s": [],
                "antibody_Characteristics_10_5_s": [],
                "data_type_Characteristics_10_5_s": [],
                "lab_Characteristics_10_5_s": []
            },
            "nodeSelection": [],
            "nodeSelectionBlacklistMode": True
        }

    def test_get_nodeset(self):
        """Test retrieving an existing NodeSet that belongs to a user who
        created it
        """
        nodeset = NodeSet.objects.create(
            name='ns',
            study=self.study,
            assay=self.assay,
            solr_query=json.dumps(self.query))
        assign_perm("read_%s" % nodeset._meta.module_name, self.user, nodeset)
        nodeset_uri = make_api_uri('nodeset', nodeset.uuid)
        response = self.api_client.get(
            nodeset_uri,
            format='json',
            authentication=self.get_credentials()
        )
        self.assertValidJSONResponse(response)
        keys = ['name', 'summary', 'assay', 'study', 'uuid', 'is_implicit',
                'node_count', 'solr_query', 'solr_query_components',
                'resource_uri', 'is_current']
        self.assertKeys(self.deserialize(response), keys)

    # Test fails because the API doesn't authorize users.
    # def test_get_nodeset_list(self):
    #     """Test retrieving a list of NodeSets that belong to a user who
    #     created them
    #     """
    #     nodeset1 = NodeSet.objects.create(
    #         name='ns1',
    #         study=self.study,
    #         assay=self.assay,
    #         solr_query=json.dumps(self.query)
    #     )
    #     # nodeset1.set_owner(self.user)
    #     assign_perm(
    #         "read_%s" % nodeset1._meta.module_name,
    #         self.user,
    #         nodeset1
    #     )
    #     nodeset2 = NodeSet.objects.create(
    #         name='ns2',
    #         study=self.study,
    #         assay=self.assay,
    #         solr_query=json.dumps(self.query)
    #     )
    #     # nodeset2.set_owner(self.user2)
    #     assign_perm(
    #         "read_%s" % nodeset2._meta.module_name,
    #         self.user2,
    #         nodeset2
    #     )
    #     nodeset_uri = make_api_uri('nodeset')
    #     self.api_client.client.logout()
    #     response = self.api_client.get(
    #         nodeset_uri,
    #         format='json',
    #         authentication=self.get_credentials()
    #     )
    #     self.assertValidJSONResponse(response)
    #     data = self.deserialize(response)['objects']
    #     self.assertEqual(len(data), 1)
    #     self.assertEqual(data[0]['name'], nodeset1.name)

    def test_get_nodeset_list_for_given_study_and_assay(self):
        """Test retrieving a list of NodeSets for given study and assay"""
        nodeset1 = NodeSet.objects.create(
            name='ns1', study=self.study, assay=self.assay,
            solr_query=json.dumps(self.query))
        assign_perm(
            "read_%s" % nodeset1._meta.module_name, self.user, nodeset1
        )
        nodeset2 = NodeSet.objects.create(
            name='ns2', study=self.study2, assay=self.assay2,
            solr_query=json.dumps(self.query))
        assign_perm(
            "read_%s" % nodeset2._meta.module_name, self.user2, nodeset2
        )
        nodeset_uri = make_api_uri('nodeset')
        response = self.api_client.get(nodeset_uri, format='json',
                                       authentication=self.get_credentials(),
                                       data={'study__uuid': self.study.uuid,
                                             'assay__uuid': self.assay.uuid})
        self.assertValidJSONResponse(response)
        data = self.deserialize(response)['objects']
        self.assertEqual(len(data), 1)
        self.assertEqual(data[0]['name'], nodeset1.name)

    def test_get_sorted_nodeset_list(self):
        """Get a list of NodeSets with sorting params applied
        (e.g., order_by=name)
        """
        nodeset1 = NodeSet.objects.create(
            name='ns1', study=self.study, assay=self.assay,
            solr_query=json.dumps(self.query))
        assign_perm(
            "read_%s" % nodeset1._meta.module_name, self.user, nodeset1
        )
        nodeset2 = NodeSet.objects.create(
            name='ns2', study=self.study2, assay=self.assay2,
            solr_query=json.dumps(self.query))
        assign_perm(
            "read_%s" % nodeset2._meta.module_name, self.user, nodeset2
        )
        nodeset_uri = make_api_uri('nodeset')
        response = self.api_client.get(nodeset_uri, format='json',
                                       authentication=self.get_credentials(),
                                       data={'order_by': 'name'})
        self.assertValidJSONResponse(response)
        data = self.deserialize(response)['objects']
        self.assertEqual(len(data), 2)
        self.assertEqual(data[0]['name'], nodeset1.name)

    def test_get_empty_nodeset_list(self):
        """Test retrieving a list of NodeSets when none exist"""
        nodeset_uri = make_api_uri('nodeset')
        response = self.api_client.get(nodeset_uri, format='json',
                                       authentication=self.get_credentials())
        self.assertValidJSONResponse(response)
        data = self.deserialize(response)['objects']
        self.assertEqual(len(data), 0)

    def test_get_nodeset_without_login(self):
        """Test retrieving an existing NodeSet without logging in"""
        nodeset = NodeSet.objects.create(
            name='ns', study=self.study, assay=self.assay,
            solr_query=json.dumps(self.query))
        assign_perm("read_%s" % nodeset._meta.module_name, self.user, nodeset)
        nodeset_uri = make_api_uri('nodeset', nodeset.uuid)
        response = self.api_client.get(nodeset_uri, format='json')
        self.assertHttpUnauthorized(response)

    def test_get_nodeset_list_without_login(self):
        """Test retrieving a list of NodeSets without logging in"""
        nodeset1 = NodeSet.objects.create(
            name='ns1', study=self.study, assay=self.assay,
            solr_query=json.dumps(self.query))
        assign_perm(
            "read_%s" % nodeset1._meta.module_name, self.user, nodeset1)
        nodeset2 = NodeSet.objects.create(
            name='ns2', study=self.study, assay=self.assay,
            solr_query=json.dumps(self.query))
        assign_perm(
            "read_%s" % nodeset2._meta.module_name, self.user2, nodeset2
        )
        nodeset_uri = make_api_uri('nodeset')
        response = self.api_client.get(nodeset_uri, format='json')
        self.assertHttpUnauthorized(response)

    # See https://github.com/refinery-platform/refinery-platform/issues/586
    # def test_get_nodeset_without_owner(self):
    #     """Test retrieving an existing NodeSet that belongs to no one.
    #     """
    #     nodeset = NodeSet.objects.create(
    #         name='nodeset',
    #         study=self.study,
    #         assay=self.assay,
    #         solr_query=json.dumps(self.query)
    #     )
    #     nodeset_uri = make_api_uri('nodeset', nodeset.uuid)
    #     response = self.api_client.get(
    #         nodeset_uri,
    #         format='json',
    #         authentication=self.get_credentials()
    #     )
    #     self.assertHttpNotFound(response)

    # See https://github.com/refinery-platform/refinery-platform/issues/586
    # def test_get_nodeset_without_permission(self):
    #     """Test retrieving an existing NodeSet that belongs to a different
    #     user
    #     """
    #     nodeset = NodeSet.objects.create(
    #         name='nodeset',
    #         study=self.study,
    #         assay=self.assay,
    #         solr_query=json.dumps(self.query)
    #     )
    #     assign_perm(
    #         "read_%s" % nodeset._meta.module_name, self.user2, nodeset
    #     )
    #     nodeset_uri = make_api_uri('nodeset', nodeset.uuid)
    #     response = self.api_client.get(
    #         nodeset_uri,
    #         format='json',
    #         authentication=self.get_credentials()
    #     )
    #     self.assertHttpNotFound(response)

    def test_get_nodeset_with_invalid_uuid(self):
        """Test retrieving a NodeSet instance that doesn't exist"""
        nodeset = NodeSet.objects.create(
            name='nodeset', study=self.study, assay=self.assay,
            solr_query=json.dumps(self.query))
        assign_perm("read_%s" % nodeset._meta.module_name, self.user, nodeset)
        nodeset_uri = make_api_uri('nodeset', 'Invalid UUID')
        response = self.api_client.get(nodeset_uri, format='json',
                                       authentication=self.get_credentials())
        self.assertHttpNotFound(response)

    def test_create_minimal_nodeset(self):
        """Test adding a new NodeSet with required fields only"""
        dataset = DataSet.objects.create()
        InvestigationLink.objects.create(data_set=dataset,
                                         investigation=self.investigation)
        assign_perm("read_%s" % dataset._meta.module_name, self.user, dataset)
        nodeset_data = {
            'name': 'nodeset1',
            'study': make_api_uri('study', self.study.uuid),
            'assay': make_api_uri('assay', self.assay.uuid),
            'is_implicit': True
        }
        nodeset_uri = make_api_uri('nodeset')

        self.assertEqual(NodeSet.objects.count(), 0)
        response = self.api_client.post(nodeset_uri, format='json',
                                        data=nodeset_data,
                                        authentication=self.get_credentials())
        self.assertHttpCreated(response)
        self.assertEqual(NodeSet.objects.count(), 1)
        nodeset = NodeSet.objects.get(name=nodeset_data['name'])
        self.assertEqual(nodeset.get_owner(), self.user)

    def test_create_minimal_nodeset_without_login(self):
        """Test adding a new NodeSet without logging in"""
        self.assertEqual(NodeSet.objects.count(), 0)
        nodeset_data = {
            'name': 'nodeset1',
            'study': make_api_uri('study', self.study.uuid),
            'assay': make_api_uri('assay', self.assay.uuid),
            'is_implicit': True
        }
        nodeset_uri = make_api_uri('nodeset')
        response = self.api_client.post(nodeset_uri, format='json',
                                        data=nodeset_data)
        self.assertHttpUnauthorized(response)
        self.assertEqual(NodeSet.objects.count(), 0)

    def test_create_minimal_nodeset_without_permission(self):
        """Test adding a new NodeSet by a user that doesn't have read_dataset
        permission on the linked dataset object.
        """
        self.assertEqual(NodeSet.objects.count(), 0)
        nodeset_data = {
            'name': 'nodeset1',
            'study': make_api_uri('study', self.study.uuid),
            'assay': make_api_uri('assay', self.assay.uuid),
            'is_implicit': True
        }
        nodeset_uri = make_api_uri('nodeset')
        response = self.api_client.post(nodeset_uri, format='json',
                                        data=nodeset_data,
                                        authentication=self.get_credentials())
        self.assertHttpUnauthorized(response)
        self.assertEqual(NodeSet.objects.count(), 0)

    def test_update_nodeset(self):
        """Test updating an existing NodeSet instance with new data"""
        nodeset = NodeSet.objects.create(name='nodeset', study=self.study,
                                         assay=self.assay)
        self.assertEqual(NodeSet.objects.count(), 1)
        self.assertEqual(nodeset.name, 'nodeset')
        self.assertFalse(nodeset.is_implicit)
        assign_perm(
            "change_%s" % nodeset._meta.module_name, self.user, nodeset)

        new_nodeset_data = {'name': 'new_nodeset', 'is_implicit': True}
        nodeset_uri = make_api_uri('nodeset', nodeset.uuid)
        self.api_client.put(nodeset_uri, format='json', data=new_nodeset_data,
                            authentication=self.get_credentials())
        self.assertEqual(NodeSet.objects.count(), 1)
        nodeset = NodeSet.objects.get(uuid=nodeset.uuid)
        self.assertEqual(nodeset.name, 'new_nodeset')
        self.assertTrue(nodeset.is_implicit)

    # def test_update_failure_nodeset(self):
    #     """Test failing update for an existing NodeSet instance when the user
    #     has no change permission.
    #     """
    #     nodeset = NodeSet.objects.create(
    #         name='nodeset',
    #         study=self.study,
    #         assay=self.assay
    #     )
    #     self.assertEqual(NodeSet.objects.count(), 1)
    #     self.assertEqual(nodeset.name, 'nodeset')
    #     self.assertFalse(nodeset.is_implicit)
    #     nodeset.set_owner(self.user2)
    #     new_nodeset_data = {'name': 'new_nodeset', 'is_implicit': True}
    #     nodeset_uri = make_api_uri('nodeset', nodeset.uuid)
    #     response = self.api_client.put(
    #         nodeset_uri,
    #         format='json',
    #         data=new_nodeset_data,
    #         authentication=self.get_credentials()
    #     )
    #     self.assertHttpUnauthorized(response)
    #     self.assertEqual(NodeSet.objects.count(), 1)
    #     nodeset = NodeSet.objects.get(uuid=nodeset.uuid)
    #     self.assertEqual(nodeset.name, 'nodeset')
    #     self.assertFalse(nodeset.is_implicit)

    def test_delete_nodeset(self):
        """Test deleting an existing NodeSet instance"""
        nodeset = NodeSet.objects.create(name='nodeset', study=self.study,
                                         assay=self.assay)
        self.assertEqual(NodeSet.objects.count(), 1)
        assign_perm(
            "delete_%s" % nodeset._meta.module_name, self.user, nodeset
        )
        nodeset_uri = make_api_uri('nodeset', nodeset.uuid)
        response = self.api_client.delete(
            nodeset_uri, format='json', authentication=self.get_credentials()
        )
        self.assertHttpMethodNotAllowed(response)
        self.assertEqual(NodeSet.objects.count(), 1)


class NodeSetListResourceTest(LoginResourceTestCase):
    """Test NodeSetListResource REST API operations"""

    def setUp(self):
        super(NodeSetListResourceTest, self).setUp()
        self.investigation = Investigation.objects.create()
        self.study = Study.objects.create(investigation=self.investigation)
        self.assay = Assay.objects.create(study=self.study)
        self.investigation2 = Investigation.objects.create()
        self.study2 = Study.objects.create(investigation=self.investigation)
        self.assay2 = Assay.objects.create(study=self.study2)
        self.query = {
            "facets": {
                "platform_Characteristics_10_5_s": [],
                "cell_or_tissue_Characteristics_10_5_s": [],
                "REFINERY_TYPE_10_5_s": [],
                "species_Characteristics_10_5_s": [],
                "treatment_Characteristics_10_5_s": [],
                "factor_Characteristics_10_5_s": [],
                "factor_function_Characteristics_10_5_s": [],
                "data_source_Characteristics_10_5_s": [],
                "genome_build_Characteristics_10_5_s": [],
                "REFINERY_FILETYPE_10_5_s": [],
                "antibody_Characteristics_10_5_s": [],
                "data_type_Characteristics_10_5_s": [],
                "lab_Characteristics_10_5_s": []
            },
            "nodeSelection": [],
            "nodeSelectionBlacklistMode": True
        }
        self.nodeset_uri = make_api_uri('nodesetlist')

    # Same reason
    # def test_get_nodeset_list(self):
    #     """Test retrieving a list of NodeSets that belong to a user who
    #     created them
    #     """
    #     nodeset1 = NodeSet.objects.create(
    #         name='ns1',
    #         study=self.study,
    #         assay=self.assay,
    #         node_count=1,
    #         is_implicit=True,
    #         solr_query=json.dumps(self.query)
    #     )
    #     assign_perm(
    #         "read_%s" % nodeset1._meta.module_name,
    #         self.user,
    #         nodeset1
    #     )
    #     nodeset2 = NodeSet.objects.create(
    #         name='ns2',
    #         study=self.study2,
    #         assay=self.assay2,
    #         node_count=1,
    #         is_implicit=True,
    #         solr_query=json.dumps(self.query)
    #     )
    #     assign_perm(
    #         "read_%s" % nodeset2._meta.module_name,
    #         self.user2,
    #         nodeset2
    #     )
    #     response = self.api_client.get(
    #         self.nodeset_uri,
    #         format='json',
    #         authentication=self.get_credentials()
    #     )
    #     self.assertValidJSONResponse(response)
    #     data = self.deserialize(response)['objects']
    #     self.assertEqual(len(data), 1)
    #     self.assertEqual(data[0]['name'], nodeset1.name)

    def test_get_sorted_nodeset_list(self):
        """Get a list of NodeSets with sorting params applied
        (e.g., order_by=name)
        """
        nodeset1 = NodeSet.objects.create(
            name='ns1', study=self.study, assay=self.assay, node_count=1,
            solr_query=json.dumps(self.query))
        assign_perm(
            "read_%s" % nodeset1._meta.module_name, self.user, nodeset1
        )
        nodeset2 = NodeSet.objects.create(
            name='ns2', study=self.study2, assay=self.assay2, node_count=1,
            solr_query=json.dumps(self.query))
        assign_perm(
            "read_%s" % nodeset2._meta.module_name, self.user, nodeset2
        )
        response = self.api_client.get(self.nodeset_uri, format='json',
                                       authentication=self.get_credentials(),
                                       data={'order_by': 'name'})
        self.assertValidJSONResponse(response)
        data = self.deserialize(response)['objects']
        self.assertEqual(len(data), 2)
        self.assertEqual(data[0]['name'], nodeset1.name)

    def test_get_nodeset_list_for_given_study_and_assay(self):
        """Test retrieving a list of NodeSets for given study and assay"""
        nodeset1 = NodeSet.objects.create(
            name='ns1', study=self.study, assay=self.assay, node_count=1,
            solr_query=json.dumps(self.query))
        assign_perm(
            "read_%s" % nodeset1._meta.module_name, self.user, nodeset1
        )
        nodeset2 = NodeSet.objects.create(
            name='ns2', study=self.study2, assay=self.assay2, node_count=1,
            solr_query=json.dumps(self.query))
        assign_perm(
            "read_%s" % nodeset2._meta.module_name, self.user2, nodeset2
        )
        response = self.api_client.get(self.nodeset_uri, format='json',
                                       authentication=self.get_credentials(),
                                       data={'study__uuid': self.study.uuid,
                                             'assay__uuid': self.assay.uuid})
        self.assertValidJSONResponse(response)
        data = self.deserialize(response)['objects']
        self.assertEqual(len(data), 1)
        self.assertEqual(data[0]['name'], nodeset1.name)

    def test_get_empty_nodeset_list(self):
        """Test retrieving a list of NodeSets when none exist"""
        response = self.api_client.get(self.nodeset_uri, format='json',
                                       authentication=self.get_credentials())
        self.assertValidJSONResponse(response)
        data = self.deserialize(response)['objects']
        self.assertEqual(len(data), 0)

    def test_get_nodeset_list_without_login(self):
        """Test retrieving a list of NodeSets without logging in"""
        response = self.api_client.get(self.nodeset_uri, format='json')
        self.assertHttpUnauthorized(response)

    def test_delete_nodeset_list(self):
        """Test deleting a list of NodeSets"""
        nodeset = NodeSet.objects.create(
            name='nodeset', study=self.study, assay=self.assay)
        self.assertEqual(NodeSet.objects.count(), 1)
        assign_perm(
            "delete_%s" % nodeset._meta.module_name, self.user, nodeset
        )
        response = self.api_client.delete(
            self.nodeset_uri, format='json',
            authentication=self.get_credentials()
        )
        self.assertHttpMethodNotAllowed(response)
        self.assertEqual(NodeSet.objects.count(), 1)


class AnalysisResourceTest(LoginResourceTestCase):
=======
class AnalysisResourceTest(ResourceTestCase):
>>>>>>> 4f055bfe
    """Test Analysis REST API operations"""

    def setUp(self):
        super(AnalysisResourceTest, self).setUp()
        self.project = Project.objects.create()
        self.user_catch_all_project = UserProfile.objects.get(
            user=self.user
        ).catch_all_project
        self.dataset = create_dataset_with_necessary_models()
        self.dataset2 = create_dataset_with_necessary_models()
        self.galaxy_instance = Instance.objects.create()
        self.workflow_engine = WorkflowEngine.objects.create(
            instance=self.galaxy_instance
        )
        self.workflow = Workflow.objects.create(
            workflow_engine=self.workflow_engine
        )

    def test_get_analysis(self):
        """Test retrieving an existing Analysis that belongs to a user who
        created it
        """

        self.dataset.set_owner(self.user)

        workflow_dict = {'a': True}
        workflow_as_repr = repr(workflow_dict)
        analysis = Analysis.objects.create(
            name='bla',
            summary='keks',
            project=self.user_catch_all_project,
            data_set=self.dataset,
            workflow=self.workflow,
            workflow_copy=workflow_as_repr
        )
        analysis.set_owner(self.user)
        analysis_uri = make_api_uri(Analysis._meta.module_name, analysis.uuid)
        response = self.api_client.get(
            analysis_uri,
            format='json'
        )
        self.assertValidJSONResponse(response)
        data = self.deserialize(response)

        expected_keys = set(AnalysisResource.Meta.fields)
        expected_keys.add(u'workflow_json')

        self.assertEqual(set(data.keys()), expected_keys)
        self.assertEqual(data['uuid'], analysis.uuid)

        workflow_as_json = json.dumps(workflow_dict)
        self.assertNotEqual(workflow_as_json, workflow_as_repr)
        self.assertEqual(data['workflow_json'], workflow_as_json)

    def test_get_analysis_list(self):
        """Test retrieving a list of Analysis instances that belong to a user
        who created them.
        """

        self.dataset.set_owner(self.user)

        analysis1 = Analysis.objects.create(
            name='a1',
            summary='keks',
            project=self.user_catch_all_project,
            data_set=self.dataset,
            workflow=self.workflow
        )
        assign_perm(
            'read_%s' % Analysis._meta.module_name,
            self.user,
            analysis1
        )
        analysis2 = Analysis.objects.create(
            name='a2',
            summary='keks',
            project=self.user_catch_all_project,
            data_set=self.dataset,
            workflow=self.workflow
        )
        assign_perm(
            'read_%s' % Analysis._meta.module_name,
            self.user,
            analysis2
        )
        analysis_uri = make_api_uri(Analysis._meta.module_name)
        response = self.api_client.get(
            analysis_uri,
            format='json'
        )
        self.assertValidJSONResponse(response)
        data = self.deserialize(response)['objects']
        self.assertEqual(len(data), 2)
        self.assertEqual(data[0]['name'], analysis2.name)

    def test_get_analysis_without_login(self):
        """Test retrieving an existing Analysis without logging in"""
        self.api_client.client.logout()
        analysis = Analysis.objects.create(
            name='bla',
            summary='keks',
            project=self.project,
            data_set=self.dataset,
            workflow=self.workflow
        )
        analysis.set_owner(self.user)
        analysis_uri = make_api_uri(Analysis._meta.module_name, analysis.uuid)
        response = self.api_client.get(analysis_uri, format='json')
        self.assertHttpNotFound(response)

    def test_get_analysis_without_permission(self):
        """Test retrieving an existing Analysis that belongs to a different
        user
        """
        analysis = Analysis.objects.create(
            name='bla',
            summary='keks',
            project=self.project,
            data_set=self.dataset,
            workflow=self.workflow
        )
        analysis.set_owner(self.user2)
        analysis_uri = make_api_uri(Analysis._meta.module_name, analysis.uuid)
        response = self.api_client.get(
            analysis_uri,
            format='json'
        )
        self.assertHttpNotFound(response)

    def test_get_analysis_with_invalid_uuid(self):
        """Test retrieving an Analysis instance that doesn't exist.
        """
        analysis = Analysis.objects.create(project=self.project,
                                           data_set=self.dataset,
                                           workflow=self.workflow)
        assign_perm(
            "read_%s" % Analysis._meta.module_name, self.user, analysis
        )
        analysis_uri = make_api_uri(Analysis._meta.module_name, 'Invalid UUID')
        response = self.api_client.get(analysis_uri, format='json',
                                       authentication=self.get_credentials())
        self.assertHttpNotFound(response)

    def test_get_analysis_list_for_given_dataset(self):
        """Test retrieving a list of Analysis instances for a given dataset"""

        self.dataset.set_owner(self.user)

        analysis1 = Analysis.objects.create(
            name='a1',
            project=self.user_catch_all_project,
            data_set=self.dataset,
            workflow=self.workflow
        )
        analysis1.set_owner(self.user)
        analysis2 = Analysis.objects.create(
            name='a2',
            project=self.user_catch_all_project,
            data_set=self.dataset2,
            workflow=self.workflow
        )
        analysis2.set_owner(self.user)
        analysis_uri = make_api_uri(Analysis._meta.module_name)
        response = self.api_client.get(
            analysis_uri,
            format='json',
            data={'data_set__uuid': self.dataset.uuid}
        )
        self.assertValidJSONResponse(response)
        data = self.deserialize(response)['objects']
        self.assertEqual(len(data), 1)
        self.assertEqual(data[0]['name'], analysis1.name)

    def test_get_sorted_analysis_list(self):
        """Get a list of Analysis instances with sorting params applied
        (e.g., order_by=name)
        """
        self.dataset.set_owner(self.user)
        self.dataset2.set_owner(self.user)
        analysis1 = Analysis.objects.create(
            name='a1',
            project=self.user_catch_all_project,
            data_set=self.dataset,
            workflow=self.workflow
        )
        analysis1.set_owner(self.user)
        analysis2 = Analysis.objects.create(
            name='a2',
            project=self.user_catch_all_project,
            data_set=self.dataset2,
            workflow=self.workflow
        )
        analysis2.set_owner(self.user)
        analysis_uri = make_api_uri(Analysis._meta.module_name)
        response = self.api_client.get(
            analysis_uri,
            format='json',
            data={'order_by': 'name'}
        )
        self.assertValidJSONResponse(response)
        data = self.deserialize(response)['objects']
        self.assertEqual(len(data), 2)
        self.assertEqual(data[0]['name'], analysis1.name)

    def test_get_empty_analysis_list(self):
        """Test retrieving a list of Analysis instances when none exist"""
        analysis_uri = make_api_uri(Analysis._meta.module_name)
        response = self.api_client.get(analysis_uri, format='json',
                                       authentication=self.get_credentials())
        self.assertValidJSONResponse(response)
        data = self.deserialize(response)['objects']
        self.assertEqual(len(data), 0)

    def test_delete_analysis(self):
        """Test deleting an existing Analysis instance"""
        analysis = Analysis.objects.create(project=self.project,
                                           data_set=self.dataset,
                                           workflow=self.workflow)
        self.assertEqual(Analysis.objects.count(), 1)
        assign_perm(
            "delete_%s" % Analysis._meta.module_name,
            self.user,
            analysis
        )

        analysis_uri = make_api_uri(Analysis._meta.module_name, analysis.uuid)
        response = self.api_client.delete(
            analysis_uri, format='json', authentication=self.get_credentials()
        )
        self.assertHttpMethodNotAllowed(response)
        self.assertEqual(Analysis.objects.count(), 1)

    def test_delete_analysis_without_login(self):
        """Test deleting an existing Analysis instance with logging in"""
        analysis = Analysis.objects.create(project=self.project,
                                           data_set=self.dataset,
                                           workflow=self.workflow)
        self.assertEqual(Analysis.objects.count(), 1)
        assign_perm(
            "delete_%s" % Analysis._meta.module_name,
            self.user,
            analysis
        )
        analysis_uri = make_api_uri(Analysis._meta.module_name, analysis.uuid)
        response = self.api_client.delete(analysis_uri, format='json')
        self.assertHttpMethodNotAllowed(response)
        self.assertEqual(Analysis.objects.count(), 1)


class BaseResourceSlugTest(TestCase):
    """Tests for BaseResource Slugs"""

    def setUp(self):
        # make some data
        for index, item in enumerate(range(0, 10)):
            DataSet.objects.create(slug="TestSlug%d" % index)
        self.project = Project.objects.create(name="project")
        self.project_with_slug = Project.objects.create(
            name="project2",
            slug="project_slug"
        )
        self.project_with_empty_slug = Project.objects.create(
            name="project3",
            slug=None
        )

    def test_duplicate_slugs(self):
        # Try to create DS with existing slug
        DataSet.objects.create(slug="TestSlug1")
        self.assertEqual(DataSet.objects.filter(slug="TestSlug1")
                         .count(), 1)

    def test_empty_slug(self):
        DataSet.objects.create(slug="")
        dataset_empty_slug = DataSet.objects.get(slug="")
        self.assertIsNotNone(dataset_empty_slug)
        DataSet.objects.create(slug=None)
        dataset_none_slug = DataSet.objects.get(slug=None)
        self.assertIsNotNone(dataset_none_slug)

    def test_edit_existing_slug(self):
        instance = DataSet.objects.get(slug="TestSlug1")
        instance.summary = "Edited Summary"
        instance.save()
        data_set_edited = DataSet.objects.get(summary="Edited Summary")
        self.assertIsNotNone(data_set_edited)

    def test_save_slug_no_change(self):
        instance = DataSet.objects.get(slug="TestSlug1")
        instance_again = DataSet.objects.get(slug="TestSlug1")
        instance_again.save()

        self.assertEqual(instance, instance_again)

    def test_save_slug_with_change(self):
        instance = DataSet.objects.get(slug="TestSlug1")
        instance_again = DataSet.objects.get(slug="TestSlug1")
        instance_again.slug = "CHANGED"
        instance_again.save()

        self.assertNotEqual(instance.slug, instance_again.slug)

    def test_save_slug_when_another_model_with_same_slug_exists(self):
        dataset_with_same_slug_as_project = DataSet.objects.create(
            slug=self.project_with_slug.slug)
        self.assertIsNotNone(dataset_with_same_slug_as_project)

    def test_save_empty_slug_when_another_model_with_same_slug_exists(self):
        dataset_no_slug = DataSet.objects.create(
            slug=self.project_with_empty_slug.slug)

        self.assertIsNotNone(dataset_no_slug)

    def test_save_slug_when_same_model_with_same_slug_exists(self):
        Project.objects.create(name="project", slug="TestSlug4")
        Project.objects.create(name="project_duplicate", slug="TestSlug4")
        self.assertRaises(Project.DoesNotExist,
                          Project.objects.get,
                          name="project_duplicate")

    def test_save_empty_slug_when_same_model_with_same_slug_exists(self):
        project_with_no_slug = Project.objects.create(name="project2",
                                                      slug=None)
        self.assertIsNotNone(project_with_no_slug)

    def test_save_empty_slug_when_same_model_with_same_empty_slug_exists(
            self):

        Project.objects.create(name="project_no_slug", slug="")
        Project.objects.create(name="project_no_slug_duplicate", slug="")
        self.assertIsNotNone(Project.objects.get(
            name="project_no_slug_duplicate"))

        Project.objects.create(name="project_no_slug2", slug=None)
        Project.objects.create(name="project_no_slug_duplicate2", slug=None)

        self.assertIsNotNone(Project.objects.get(
            name="project_no_slug_duplicate2"))

        Project.objects.create(name="project_no_slug3", slug="            ")
        Project.objects.create(name="project_no_slug_duplicate3",
                               slug="            ")
        self.assertIsNotNone(Project.objects.get(
            name="project_no_slug_duplicate3"))


class CachingTest(TestCase):
    """Testing the addition and deletion of cached objects"""

    def setUp(self):
        # make some data
        self.username = self.password = 'Cool'
        self.user = User.objects.create_user(
            self.username, '', self.password
        )
        self.username1 = self.password1 = 'Cool1'
        self.user1 = User.objects.create_user(
            self.username1, '', self.password1
        )
        self.public_group_name = ExtendedGroup.objects.public_group().name
        for index, item in enumerate(range(0, 6)):
            DataSet.objects.create(slug="TestSlug%d" % index)
        # Adding to cache
        cache.add("{}-DataSet".format(self.user.id), DataSet.objects.all())

        # Initial data that is cached, to test against later
        self.initial_cache = cache.get("{}-DataSet".format(self.user.id))

    def tearDown(self):
        self.cache = invalidate_cached_object(DataSet.objects.get(
            slug="TestSlug1"), True)

    def test_verify_cache_invalidation(self):
        # Grab a DataSet and see if we can invalidate the cache
        ds = DataSet.objects.get(slug="TestSlug5")
        self.cache = invalidate_cached_object(ds, True)
        self.assertIsNone(self.cache.get("{}-DataSet".format(self.user.id)))

    def test_verify_data_after_save(self):
        # Grab, alter, and save an object being cached
        ds = DataSet.objects.get(slug="TestSlug5")
        ds.slug = "NewSlug"
        ds.save()

        # Invalidate cache
        self.cache = invalidate_cached_object(ds, True)

        # Adding to cache again
        self.cache.add("{}-DataSet".format(self.user.id),
                       DataSet.objects.all())
        new_cache = self.cache.get("{}-DataSet".format(self.user.id))

        self.assertTrue(new_cache)
        # Make sure new cache represents the altered data
        self.assertNotEqual(self.initial_cache, new_cache)
        self.assertTrue(DataSet.objects.get(slug="NewSlug"))

    def test_verify_data_after_delete(self):
        # Grab and delete an object being cached
        ds = DataSet.objects.get(slug="TestSlug5")
        ds.delete()

        # Invalidate cache
        self.cache = invalidate_cached_object(DataSet.objects.get(
            slug="TestSlug1"), True)

        self.assertFalse(self.cache.get("{}-DataSet".format(self.user.id)))
        # Adding to cache again
        self.cache.add("{}-DataSet".format(self.user.id),
                       DataSet.objects.all())
        new_cache = self.cache.get("{}-DataSet".format(self.user.id))

        self.assertTrue(new_cache)
        # Make sure new cache represents the altered data
        self.assertNotEqual(self.initial_cache, new_cache)

    def test_verify_data_after_perms_change(self):
        # Grab and change sharing an object being cached
        ds = DataSet.objects.get(slug="TestSlug5")
        ds.share(group=Group.objects.get(name="Public"))

        # Invalidate cache
        self.cache = invalidate_cached_object(DataSet.objects.get(
            slug="TestSlug1"), True)

        self.assertFalse(self.cache.get("{}-DataSet".format(self.user.id)))
        # Adding to cache again
        self.cache.add("{}-DataSet".format(self.user.id),
                       DataSet.objects.all())
        new_cache = self.cache.get("{}-DataSet".format(self.user.id))

        self.assertTrue(new_cache)
        # Make sure new cache represents the altered data
        self.assertNotEqual(self.initial_cache, new_cache)


class WorkflowDeletionTest(TestCase):
    """Testing for the deletion of Workflows"""

    def setUp(self):
        self.username = self.password = 'user'
        self.user = User.objects.create_user(
            self.username, '', self.password
        )
        self.project = Project.objects.create()
        self.galaxy_instance = Instance.objects.create()
        self.workflow_engine = WorkflowEngine.objects.create(
            instance=self.galaxy_instance
        )
        self.workflow_used_by_analyses = Workflow.objects.create(
            name="workflow_used_by_analyses",
            workflow_engine=self.workflow_engine)
        self.workflow_not_used_by_analyses = Workflow.objects.create(
            name="workflow_not_used_by_analyses",
            workflow_engine=self.workflow_engine)
        self.dataset = DataSet.objects.create()
        self.analysis = Analysis.objects.create(
            name='bla',
            summary='keks',
            project=self.project,
            data_set=self.dataset,
            workflow=self.workflow_used_by_analyses,
            status="SUCCESS"
        )
        self.analysis.set_owner(self.user)

    def test_verify_workflow_used_by_analysis(self):
        self.assertEqual(self.analysis.workflow.name,
                         "workflow_used_by_analyses")

    def test_verify_no_deletion_if_workflow_used_in_analysis(self):
        self.workflow_used_by_analyses.delete()
        self.assertIsNotNone(self.workflow_used_by_analyses)
        self.assertFalse(self.workflow_used_by_analyses.is_active)

    def test_verify_deletion_if_workflow_not_used_in_analysis(self):
        self.assertIsNotNone(Workflow.objects.get(
            name="workflow_not_used_by_analyses"))
        self.workflow_not_used_by_analyses.delete()
        self.assertRaises(Workflow.DoesNotExist,
                          Workflow.objects.get,
                          name="workflow_not_used_by_analyses")


class DataSetDeletionTest(TestCase):
    """Testing for the deletion of Datasets"""

    def setUp(self):
        self.username = self.password = 'user'
        self.user = User.objects.create_user(
            self.username, '', self.password
        )
        self.project = Project.objects.create()
        self.galaxy_instance = Instance.objects.create()
        self.isa_archive_file = FileStoreItem.objects.create(
            datafile=SimpleUploadedFile(
                'test_file.zip',
                'Coffee is delicious!')
        )
        self.pre_isa_archive_file = FileStoreItem.objects.create(
            datafile=SimpleUploadedFile(
                'test_file.txt',
                'Coffee is delicious!')
        )
        self.investigation = Investigation.objects.create(
                isarchive_file=self.isa_archive_file.uuid,
                pre_isarchive_file=self.pre_isa_archive_file.uuid
            )

        self.workflow_engine = WorkflowEngine.objects.create(
            instance=self.galaxy_instance
        )
        self.workflow = Workflow.objects.create(
            name="Workflow1", workflow_engine=self.workflow_engine)
        self.dataset_with_analysis = DataSet.objects.create(
            name="dataset_with_analysis")
        self.dataset_without_analysis = \
            DataSet.objects.create(name="dataset_without_analysis")
        self.investigation_link = \
            InvestigationLink.objects.create(
                investigation=self.investigation,
                data_set=self.dataset_without_analysis)

        self.analysis = Analysis.objects.create(
            name='bla',
            summary='keks',
            project=self.project,
            data_set=self.dataset_with_analysis,
            workflow=self.workflow,
            status="SUCCESS"
        )
        self.analysis.set_owner(self.user)

    def test_verify_dataset_deletion_if_no_analysis_run_upon_it(self):
        self.assertIsNotNone(
            DataSet.objects.get(name="dataset_without_analysis"))
        self.dataset_without_analysis.delete()
        self.assertRaises(DataSet.DoesNotExist,
                          DataSet.objects.get,
                          name="dataset_without_analysis")

    def test_verify_dataset_deletion_if_analysis_run_upon_it(self):
        self.assertIsNotNone(
            DataSet.objects.get(name="dataset_with_analysis"))
        self.dataset_with_analysis.delete()
        self.assertRaises(DataSet.DoesNotExist,
                          DataSet.objects.get,
                          name="dataset_with_analysis")

    def test_isa_archive_deletion(self):
        self.assertIsNotNone(self.dataset_without_analysis.get_isa_archive())
        self.dataset_without_analysis.delete()
        self.assertIsNone(self.dataset_without_analysis.get_isa_archive())

    def test_pre_isa_archive_deletion(self):
        self.assertIsNotNone(
            self.dataset_without_analysis.get_pre_isa_archive())
        self.dataset_without_analysis.delete()
        self.assertIsNone(self.dataset_without_analysis.get_pre_isa_archive())


class AnalysisTests(TestCase):
    def setUp(self):
        # Create a user
        self.username = self.password = 'user'
        self.user = User.objects.create_user(
            self.username, '', self.password
        )

        # Create a Project
        self.project = Project.objects.create()
        self.project1 = Project.objects.create()

        # Create a galaxy Instance
        self.galaxy_instance = Instance.objects.create()

        # Create a WorkflowEngine
        self.workflow_engine = WorkflowEngine.objects.create(
            instance=self.galaxy_instance
        )

        # Create a Workflow
        self.workflow = Workflow.objects.create(
            name="Workflow1", workflow_engine=self.workflow_engine)
        self.workflow1 = Workflow.objects.create(
            name="Workflow1", workflow_engine=self.workflow_engine)

        text_filetype = FileType.objects.get(name="TXT")

        # Create FileStoreItems
        self.file_store_item = FileStoreItem.objects.create(
            datafile=SimpleUploadedFile(
                'test_file.txt',
                'Coffee is delicious!'
            ),
            filetype=text_filetype
        )
        self.file_store_item1 = FileStoreItem.objects.create(
            datafile=SimpleUploadedFile(
                'test_file.txt',
                'Coffee is delicious!'
            )
        )

        # Create some DataSets that will have an analysis run upon them
        self.dataset_with_analysis = DataSet.objects.create()
        self.dataset_with_analysis1 = DataSet.objects.create()

        # Create a DataSet that won't have an analysis run upon it
        self.dataset_without_analysis = DataSet.objects.create()

        # Create two Analyses using the two DataSets made earlier
        self.analysis = Analysis.objects.create(
            name='analysis_without_node_analyzed_further',
            summary='This is a summary',
            project=self.project,
            data_set=self.dataset_with_analysis,
            workflow=self.workflow,
            status="SUCCESS"
        )
        self.analysis_status = AnalysisStatus.objects.create(
            analysis=self.analysis
        )
        self.analysis_with_node_analyzed_further = Analysis.objects.create(
            name='analysis_with_node_analyzed_further',
            summary='This is a summary',
            project=self.project1,
            data_set=self.dataset_with_analysis1,
            workflow=self.workflow1,
            status="SUCCESS"
        )
        # Set Ownership
        self.analysis.set_owner(self.user)
        self.analysis_with_node_analyzed_further.set_owner(self.user)

        # Create Investigation/InvestigationLinks for the DataSets
        self.investigation = Investigation.objects.create()
        self.investigation_link = InvestigationLink.objects.create(
            investigation=self.investigation,
            data_set=self.dataset_with_analysis)
        self.investigation1 = Investigation.objects.create()
        self.investigation_link1 = InvestigationLink.objects.create(
            investigation=self.investigation1,
            data_set=self.dataset_with_analysis1)

        # Create Studys and Assays
        self.study = Study.objects.create(investigation=self.investigation)
        self.assay = Assay.objects.create(study=self.study)
        self.study1 = Study.objects.create(investigation=self.investigation1)
        self.assay1 = Assay.objects.create(study=self.study1)

        # Create Nodes
        self.node = Node.objects.create(
            assay=self.assay,
            study=self.study,
            name="test_node",
            analysis_uuid=self.analysis.uuid,
            file_uuid=self.file_store_item.uuid
        )
        self.node2 = Node.objects.create(
            assay=self.assay1,
            study=self.study,
            analysis_uuid=self.analysis_with_node_analyzed_further.uuid,
            file_uuid=self.file_store_item1.uuid
        )

        # Create WorkflowDataInputMaps
        self.wf_data_input_map = WorkflowDataInputMap.objects.create(
            workflow_data_input_name="input 1",
            data_uuid=self.node.uuid
        )
        self.wf_data_input_map2 = WorkflowDataInputMap.objects.create(
            workflow_data_input_name="input 2",
            data_uuid=self.node2.uuid
        )
        self.node_filename = "{}.{}".format(
            self.node.name,
            self.node.get_file_store_item().get_file_extension()
        )

        # Create AnalysisNodeConnections
        self.analysis_node_connection_a = (
            AnalysisNodeConnection.objects.create(
                analysis=self.analysis,
                node=self.node,
                step=1,
                filename=self.node_filename,
                direction=OUTPUT_CONNECTION,
                is_refinery_file=True,
                galaxy_dataset_name="Galaxy File Name"
            )
        )
        self.analysis_node_connection_b = (
            AnalysisNodeConnection.objects.create(
                analysis=self.analysis,
                node=self.node,
                step=2,
                filename=self.node_filename,
                direction=OUTPUT_CONNECTION,
                is_refinery_file=False
            )
        )
        self.analysis_node_connection_c = (
            AnalysisNodeConnection.objects.create(
                analysis=self.analysis,
                node=self.node,
                step=3,
                filename=self.node_filename,
                direction=OUTPUT_CONNECTION,
                is_refinery_file=True
            )
        )
        self.analysis_node_connection_with_node_analyzed_further = (
            AnalysisNodeConnection.objects.create(
                analysis=self.analysis_with_node_analyzed_further,
                node=self.node2,
                step=0,
                direction=INPUT_CONNECTION
            )
        )

        # Add wf_data_input_maps to Analysis M2M relationship
        self.analysis.workflow_data_input_maps.add(self.wf_data_input_map,
                                                   self.wf_data_input_map2)

    def test_verify_analysis_deletion_if_nodes_not_analyzed_further(self):
        # Try to delete Analysis with a Node that has an
        # AnalysisNodeConnection with direction == 'out'
        query = Analysis.objects.get(
            name='analysis_without_node_analyzed_further')
        self.assertIsNotNone(query)
        self.analysis.delete()
        self.assertRaises(Analysis.DoesNotExist, Analysis.objects.get,
                          name='analysis_without_node_analyzed_further')

    def test_verify_analysis_remains_if_nodes_analyzed_further(self):
        # Try to delete Analysis with a Node that has an
        # AnalysisNodeConnection with direction == 'in'
        self.analysis_with_node_analyzed_further.delete()
        self.assertIsNotNone(Analysis.objects.get(
            name='analysis_with_node_analyzed_further'))

    def test_terminate_file_import_tasks(self):
        with mock.patch(
            "file_store.models.FileStoreItem.terminate_file_import_task"
        ) as terminate_mock:
            self.analysis.terminate_file_import_tasks()
            self.assertEqual(terminate_mock.call_count, 2)

    def test_galaxy_tool_file_import_state_returns_data_when_it_should(self):
        self.analysis_status.galaxy_import_state = AnalysisStatus.PROGRESS
        self.analysis_status.galaxy_import_progress = 96

        self.assertEqual(
            self.analysis_status.galaxy_file_import_state(),
            [
                {
                    'state': self.analysis_status.galaxy_import_state,
                    'percent_done': self.analysis_status.galaxy_import_progress
                }
            ]
        )

    def test_galaxy_tool_file_import_state_is_empty_without_an_import_state(
            self):
        self.analysis_status.galaxy_import_progress = 96

        self.assertEqual(
            self.analysis_status.galaxy_file_import_state(),
            []
        )

    def test_galaxy_tool_file_import_state_is_empty_without_import_progress(
            self):
        self.analysis_status.galaxy_import_state = AnalysisStatus.PROGRESS

        self.assertEqual(
            self.analysis_status.galaxy_file_import_state(),
            []
        )

    def test_facet_name(self):
        self.assertRegexpMatches(
            self.analysis_with_node_analyzed_further.facet_name(),
            'REFINERY_ANALYSIS_UUID_' + r'\d+_\d+' + '_s'
        )

    @mock.patch("core.models.index_annotated_nodes_selection")
    @mock.patch.object(Analysis, "rename_results")
    def test__prepare_annotated_nodes_calls_methods_in_proper_order(
            self,
            rename_results_mock,
            index_annotated_nodes_selection_mock
    ):
        mock_manager = mock.Mock()
        mock_manager.attach_mock(rename_results_mock, "rename_results_mock")
        mock_manager.attach_mock(index_annotated_nodes_selection_mock,
                                 "index_annotated_nodes_selection_mock")

        self.analysis._prepare_annotated_nodes(node_uuids=None)

        # Assert that `rename_results` is called before
        # `index_annotated_nodes_selection`
        self.assertEqual(
            mock_manager.mock_calls,
            [
                mock.call.rename_results_mock(),
                mock.call.index_annotated_nodes_selection_mock(None)
            ]
        )

    def test___get_output_connection_to_analysis_result_mapping(self):
        common_params = {
            "analysis_uuid": self.analysis.uuid,
            "file_store_uuid": self.node.file_uuid,
            "file_name": self.node_filename,
            "file_type": self.node.get_file_store_item().filetype
        }
        analysis_result_0 = AnalysisResult.objects.create(**common_params)
        AnalysisResult.objects.create(**common_params)
        analysis_result_1 = AnalysisResult.objects.create(**common_params)

        output_mapping = (
            self.analysis._get_output_connection_to_analysis_result_mapping()
        )
        self.assertEqual(
            output_mapping,
            [
                (self.analysis_node_connection_c, analysis_result_0),
                (self.analysis_node_connection_b, None),
                (self.analysis_node_connection_a, analysis_result_1)
            ]
        )

    def test_analysis_node_connection_input_id(self):
        self.assertEqual(
            self.analysis_node_connection_a.get_input_connection_id(),
            "{}_{}".format(self.analysis_node_connection_a.step,
                           self.analysis_node_connection_a.filename)
        )

    def test_analysis_node_connection_output_id(self):
        self.assertEqual(
            self.analysis_node_connection_a.get_output_connection_id(),
            "{}_{}".format(self.analysis_node_connection_a.step,
                           self.analysis_node_connection_a.name)
        )

    def test__create_derived_data_file_node(self):
        derived_data_file_node = self.analysis._create_derived_data_file_node(
            self.study,
            self.assay,
            self.analysis_node_connection_a
        )
        self.assertEqual(derived_data_file_node.name, "Galaxy File Name")
        self.assertEqual(derived_data_file_node.study, self.study)
        self.assertEqual(derived_data_file_node.assay, self.assay)
        self.assertEqual(derived_data_file_node.type, Node.DERIVED_DATA_FILE)
        self.assertEqual(derived_data_file_node.analysis_uuid,
                         self.analysis.uuid)
        self.assertEqual(derived_data_file_node.subanalysis,
                         self.analysis_node_connection_a.subanalysis)
        self.assertEqual(derived_data_file_node.workflow_output,
                         self.analysis_node_connection_a.name)


class UtilitiesTest(TestCase):
    def setUp(self):
        investigation = Investigation.objects.create()
        self.study = Study.objects.create(
                file_name='test_filename123.txt',
                title='Study Title Test',
                investigation=investigation)
        assay = {
            'study': self.study,
            'measurement': 'transcription factor binding site',
            'measurement_accession': 'http://www.testurl.org/testID',
            'measurement_source': 'OBI',
            'technology': 'nucleotide sequencing',
            'technology_accession': 'test info',
            'technology_source': 'test source',
            'platform': 'Genome Analyzer II',
            'file_name': 'test_assay_filename.txt'
        }
        self.assay = Assay.objects.create(**assay)
        self.valid_uuid = self.assay.uuid
        self.invalid_uuid = "03b5f681-35d5-4bdd-bc7d-8552fa777ebc"
        self.node_uuids = [
            "1a50204d-49fa-4082-a708-26ee93fb0f86",
            "32e977fc-b906-4315-b6ed-6a644d173492",
            "910117c5-fda2-4700-ae87-dc897f3a5d85"
            ]

    def test_get_resources_for_user(self):
        django_anon_user = AnonymousUser()
        guardian_anon_user = User.get_anonymous()
        auth_user = User.objects.create_user(
            'testuser', 'test@example.com', 'password')
        public_group = ExtendedGroup.objects.public_group()

        def django_anon_datasets():
            return get_resources_for_user(django_anon_user, 'dataset')

        def guardian_anon_datasets():
            return get_resources_for_user(guardian_anon_user, 'dataset')

        def auth_datasets():
            return get_resources_for_user(auth_user, 'dataset')

        def public_datasets():
            return get_objects_for_group(
                public_group,
                'core.read_dataset'
            )

        # The point of this test is to make sure getting
        # resources for the Anonymous User is the same as
        # getting resources for the Public Group.
        # (In practice, it should be the Guardian
        # Anonymous, but if it's Django for some reason,
        # it should still work.)

        self.assertTrue(auth_user.is_authenticated())

        # Both ways should be the same, and empty, to begin:

        self.assertEqual(len(django_anon_datasets()), 0)
        self.assertEqual(len(guardian_anon_datasets()), 0)
        self.assertEqual(len(auth_datasets()), 0)
        self.assertEqual(len(public_datasets()), 0)

        # Create a data set:

        dataset = create_dataset_with_necessary_models()
        dataset.set_owner(auth_user)

        self.assertEqual(len(django_anon_datasets()), 0)
        self.assertEqual(len(guardian_anon_datasets()), 0)
        self.assertEqual(len(auth_datasets()), 1)
        self.assertEqual(len(public_datasets()), 0)

        # Make data set public:

        dataset.share(public_group)
        self.assertEqual(len(django_anon_datasets()), 1)
        self.assertEqual(len(guardian_anon_datasets()), 1)
        self.assertEqual(len(auth_datasets()), 1)
        self.assertEqual(len(public_datasets()), 1)

    def test_get_aware_local_time(self):
        expected_time = timezone.localtime(timezone.now())
        response_time = get_aware_local_time()
        difference_time = response_time - expected_time

        self.assertLessEqual(difference_time.total_seconds(), .99)

    # Mock methods used in filter_nodes_uuids_in_solr
    def fake_generate_solr_params(params, assay_uuid):
        # Method should respond with a string
        return ''

    def fake_search_solr(params, str_name):
        # Method expects solr params and a str_name. It should return a string
        # For mock purpose, pass params which are included in solr_response
        return params

    def fake_format_solr_response(solr_response):
        # Method expects solr_response and returns array of uuid objs
        if '&fq=-uuid' in solr_response:
            # if uuids are passed in
            response_node_uuids = [
                {'uuid': 'd2041706-ad2e-4f5b-a6ac-2122fe2a9751'},
                {'uuid': '57d2b371-a364-4806-b7ee-366a722ca9f4'},
                {'uuid': 'c9d7f81f-2274-4179-ad00-28227bf4b9b7'},
                {'uuid': 'e082ce03-0a83-4162-af5c-7472e450d7d0'},
                {'uuid': '880e60f7-7036-4468-b9c8-fdeebe7c21c3'},
                {'uuid': '945aaca7-dc58-47b8-8012-e9821249ca7a'},
                {'uuid': '2b939cb3-5b40-48c2-8df7-e5472c3bdcca'},
                {'uuid': 'd5e6fef8-d8c9-4df9-b5f0-dd757fe79f7d'}
            ]
        else:
            # else return all uuids
            response_node_uuids = [
                {'uuid': '1a50204d-49fa-4082-a708-26ee93fb0f86'},
                {'uuid': '32e977fc-b906-4315-b6ed-6a644d173492'},
                {'uuid': '910117c5-fda2-4700-ae87-dc897f3a5d85'},
                {'uuid': 'd2041706-ad2e-4f5b-a6ac-2122fe2a9751'},
                {'uuid': '57d2b371-a364-4806-b7ee-366a722ca9f4'},
                {'uuid': 'c9d7f81f-2274-4179-ad00-28227bf4b9b7'},
                {'uuid': 'e082ce03-0a83-4162-af5c-7472e450d7d0'},
                {'uuid': '880e60f7-7036-4468-b9c8-fdeebe7c21c3'},
                {'uuid': '945aaca7-dc58-47b8-8012-e9821249ca7a'},
                {'uuid': '2b939cb3-5b40-48c2-8df7-e5472c3bdcca'},
                {'uuid': 'd5e6fef8-d8c9-4df9-b5f0-dd757fe79f7d'}
            ]
        return {'nodes': response_node_uuids}

    @mock.patch("data_set_manager.utils.generate_solr_params_for_assay",
                fake_generate_solr_params)
    @mock.patch("data_set_manager.utils.search_solr", fake_search_solr)
    @mock.patch("data_set_manager.utils.format_solr_response",
                fake_format_solr_response)
    def test_filter_nodes_uuids_in_solr_with_uuids(self):
        response_node_uuids = [
            'd2041706-ad2e-4f5b-a6ac-2122fe2a9751',
            '57d2b371-a364-4806-b7ee-366a722ca9f4',
            'c9d7f81f-2274-4179-ad00-28227bf4b9b7',
            'e082ce03-0a83-4162-af5c-7472e450d7d0',
            '880e60f7-7036-4468-b9c8-fdeebe7c21c3',
            '945aaca7-dc58-47b8-8012-e9821249ca7a',
            '2b939cb3-5b40-48c2-8df7-e5472c3bdcca',
            'd5e6fef8-d8c9-4df9-b5f0-dd757fe79f7d'
        ]
        response = filter_nodes_uuids_in_solr(self.valid_uuid, self.node_uuids)
        self.assertItemsEqual(response, response_node_uuids)

    @mock.patch("data_set_manager.utils.generate_solr_params_for_assay",
                fake_generate_solr_params)
    @mock.patch("data_set_manager.utils.search_solr", fake_search_solr)
    @mock.patch("data_set_manager.utils.format_solr_response",
                fake_format_solr_response)
    def test_filter_nodes_uuids_in_solr_no_uuids(self):
        response_node_uuids = [
            '1a50204d-49fa-4082-a708-26ee93fb0f86',
            '32e977fc-b906-4315-b6ed-6a644d173492',
            '910117c5-fda2-4700-ae87-dc897f3a5d85',
            'd2041706-ad2e-4f5b-a6ac-2122fe2a9751',
            '57d2b371-a364-4806-b7ee-366a722ca9f4',
            'c9d7f81f-2274-4179-ad00-28227bf4b9b7',
            'e082ce03-0a83-4162-af5c-7472e450d7d0',
            '880e60f7-7036-4468-b9c8-fdeebe7c21c3',
            '945aaca7-dc58-47b8-8012-e9821249ca7a',
            '2b939cb3-5b40-48c2-8df7-e5472c3bdcca',
            'd5e6fef8-d8c9-4df9-b5f0-dd757fe79f7d'
        ]
        response = filter_nodes_uuids_in_solr(self.valid_uuid, [])
        self.assertItemsEqual(response, response_node_uuids)

    def test_move_obj_to_front_valid(self):
        nodes_list = [
            {
                'uuid': 'b55c3f8b-693b-4918-861b-c3e9268ec597',
                'name': 'Test Node Group'
            },
            {
                'uuid': 'c18d7a3d-f54a-42ae-9a30-37f631fa7e73',
                'name': 'Completement Nodes 2'
            },
            {
                'uuid': '22b3dc7e-bcbd-4dfc-bccb-db72b02b4d0e',
                'name': 'Current Selection'
            },
            {
                'uuid': '0c6dc0e6-1a79-427d-b7a8-1b4f4c422755',
                'name': 'Another NodeGroup'
            },
        ]
        response_arr = nodes_list
        self.assertNotEqual(response_arr[0].get('name'),
                            nodes_list[2].get('name'))
        # Should move current selection node to front
        response_arr = move_obj_to_front(nodes_list, 'name', 'Current '
                                                             'Selection')
        self.assertEqual(response_arr[0].get('name'),
                         nodes_list[0].get('name'))
        # Should leave leading node in front
        response_arr = move_obj_to_front(nodes_list, 'name', 'Current '
                                                             'Selection')
        self.assertEqual(response_arr[0].get('name'),
                         nodes_list[0].get('name'))

    def test_move_obj_to_front_missing_prop(self):
        # Method does not throw errors if obj is missing prop_key
        nodes_list = [
            {
                'uuid': 'b55c3f8b-693b-4918-861b-c3e9268ec597',
            },
            {
                'uuid': 'c18d7a3d-f54a-42ae-9a30-37f631fa7e73',
            },
            {
                'uuid': '22b3dc7e-bcbd-4dfc-bccb-db72b02b4d0e',
                'name': 'Another NodeGroup'
            },
            {
                'uuid': '0c6dc0e6-1a79-427d-b7a8-1b4f4c422755',
                'name': 'Current Selection'
            },
        ]
        response_arr = nodes_list
        self.assertNotEqual(response_arr[0].get('name'),
                            nodes_list[3].get('name'))
        # Should move current selection node to front
        response_arr = move_obj_to_front(nodes_list, 'name', 'Current '
                                                             'Selection')
        self.assertEqual(response_arr[0].get('name'),
                         nodes_list[0].get('name'))


class UserTutorialsTest(TestCase):
    """
    This test ensures that whenever a UserProfile instance is created,
    there is a Tutorial object associated with it
    """
    def setUp(self):
        self.username = self.password = 'user'
        self.user = User.objects.create_user(
            self.username, '', self.password
        )
        self.userprofile = UserProfile.objects.get(user=self.user)

    def test_tutorial_creation(self):
        self.assertIsNotNone(
            Tutorials.objects.get(user_profile=self.userprofile)
        )


class DataSetResourceTest(LoginResourceTestCase):
    """Test DataSet V1 REST API operations"""

    def setUp(self):
        super(DataSetResourceTest, self).setUp()
        self.project = Project.objects.create()
        self.user_catch_all_project = UserProfile.objects.get(
            user=self.user
        ).catch_all_project
        self.dataset = DataSet.objects.create(name="Dataset 1")
        self.dataset2 = DataSet.objects.create(name="Dataset 2")
        self.galaxy_instance = Instance.objects.create()
        self.workflow_engine = WorkflowEngine.objects.create(
            instance=self.galaxy_instance
        )
        self.workflow = Workflow.objects.create(
            workflow_engine=self.workflow_engine
        )
        self.investigation = Investigation.objects.create()
        self.study = Study.objects.create(investigation=self.investigation)
        self.assay = Assay.objects.create(
            study=self.study)
        self.investigation_link = \
            InvestigationLink.objects.create(
                investigation=self.investigation,
                data_set=self.dataset,
                version=1
            )

    def test_get_dataset(self):
        """Test retrieving an existing Dataset that belongs to a user who
        created it
        """

        self.dataset.set_owner(self.user)

        dataset_uri = make_api_uri(
            "data_sets", self.dataset.uuid)
        response = self.api_client.get(
            dataset_uri,
            format='json'
        )
        self.assertValidJSONResponse(response)
        data = self.deserialize(response)
        self.assertEqual(data['uuid'], self.dataset.uuid)

    def test_get_dataset_expecting_analyses(self):
        a1 = Analysis.objects.create(
            name='a1',
            project=self.user_catch_all_project,
            data_set=self.dataset,
            workflow=self.workflow
        )
        a2 = Analysis.objects.create(
            name='a2',
            project=self.user_catch_all_project,
            data_set=self.dataset,
            workflow=self.workflow
        )

        a1.set_owner(self.user)
        a2.set_owner(self.user)

        dataset_uri = make_api_uri("data_sets",
                                   self.dataset.uuid)
        response = self.api_client.get(
            dataset_uri,
            format='json'
        )
        self.assertValidJSONResponse(response)
        data = self.deserialize(response)
        self.assertEqual(data['uuid'], self.dataset.uuid)
        self.assertIsNotNone(data['analyses'])
        self.assertEqual(len(data['analyses']), 2)

        self.assertIsNotNone(data['analyses'][0]['is_owner'])
        self.assertTrue(data['analyses'][0]['is_owner'])
        self.assertIsNotNone(data['analyses'][0]['owner'])
        self.assertEqual(
            data['analyses'][0]['owner'],
            UserProfile.objects.get(user=self.user).uuid
        )
        self.assertEqual(data['analyses'][0]['status'], a2.status)
        self.assertEqual(data['analyses'][0]['name'], a2.name)
        self.assertEqual(data['analyses'][0]['uuid'], a2.uuid)

    def test_get_dataset_expecting_no_analyses(self):
        dataset_uri = make_api_uri("data_sets",
                                   self.dataset.uuid)
        response = self.api_client.get(
            dataset_uri,
            format='json'
        )
        self.assertValidJSONResponse(response)
        data = self.deserialize(response)
        self.assertEqual(data['uuid'], self.dataset.uuid)
        self.assertEqual(data['analyses'], [])

    def test_detail_response_with_complete_dataset(self):
        # Properly created DataSets will have version information
        self.dataset.set_owner(self.user)

        dataset_uri = make_api_uri(
            "data_sets",
            self.dataset.uuid
        )
        response = self.api_client.get(
            dataset_uri,
            format='json'
        )
        data = self.deserialize(response)
        self.assertEqual(data["version"], 1)
        self.assertIsNotNone(data["date"])

    def test_detail_response_yields_error_if_incomplete_dataset(self):
        # DataSets that aren't fully created will yield informative errors
        self.dataset2.set_owner(self.user)

        dataset_uri = make_api_uri(
            "data_sets",
            self.dataset2.uuid
        )
        with self.assertRaises(NotFound):
            self.api_client.get(dataset_uri, format='json')

    def test_list_response_yields_complete_datasets_only(self):
        # DataSets that aren't fully created will not be displayed in the
        # list api response
        self.dataset.set_owner(self.user)
        self.dataset2.set_owner(self.user)

        resp = self.api_client.get(make_api_uri('data_sets'), format='json')
        self.assertValidJSONResponse(resp)
        data = json.loads(resp.content)
        self.assertEqual(data["meta"]["total_count"], 1)
        self.assertEqual(data["objects"][0]["name"], self.dataset.name)


class DataSetTests(TestCase):
    """ Testing of the DataSet model"""

    def setUp(self):
        self.username = self.password = 'user'
        self.user = User.objects.create_user(
            self.username, '', self.password
        )
        self.username2 = self.password2 = 'user2'
        self.user2 = User.objects.create_user(
            self.username2, '', self.password2
        )
        self.project = Project.objects.create()
        self.user_catch_all_project = UserProfile.objects.get(
            user=self.user
        ).catch_all_project
        self.dataset = DataSet.objects.create()
        self.dataset2 = DataSet.objects.create()
        self.galaxy_instance = Instance.objects.create()
        self.workflow_engine = WorkflowEngine.objects.create(
            instance=self.galaxy_instance
        )
        self.workflow = Workflow.objects.create(
            workflow_engine=self.workflow_engine
        )
        self.investigation = Investigation.objects.create()
        self.latest_investigation = Investigation.objects.create()

        self.study = Study.objects.create(
            investigation=self.latest_investigation
        )
        self.assay = Assay.objects.create(
            study=self.study
        )
        self.investigation_link = InvestigationLink.objects.create(
            investigation=self.investigation,
            data_set=self.dataset,
            version=1
        )
        self.latest_investigation_link = InvestigationLink.objects.create(
            investigation=self.latest_investigation,
            data_set=self.dataset,
            version=2
        )

        self.file_store_item = FileStoreItem.objects.create(
            datafile=SimpleUploadedFile(
                'test_file.txt',
                'Coffee is delicious!'
            )
        )
        self.file_store_item1 = FileStoreItem.objects.create(
            datafile=SimpleUploadedFile(
                'test_file.txt',
                'Coffee is delicious!'
            )
        )
        self.file_store_item2 = FileStoreItem.objects.create(
            datafile=SimpleUploadedFile(
                'test_file.txt',
                'Coffee is delicious!'
            )
        )
        self.node = Node.objects.create(
            name="n0", assay=self.assay, study=self.study,
            file_uuid=self.file_store_item.uuid)
        self.node1 = Node.objects.create(
            name="n1", assay=self.assay, study=self.study,
            file_uuid=self.file_store_item1.uuid)
        self.node2 = Node.objects.create(
            name="n2", assay=self.assay, study=self.study,
            file_uuid=self.file_store_item2.uuid)
        self.node3 = Node.objects.create(
            name="n3", assay=self.assay, study=self.study)
        self.node4 = Node.objects.create(
            name="n4", assay=self.assay, study=self.study)

    def test_get_studies(self):
        studies = self.dataset.get_studies()
        self.assertEqual(len(studies), 1)

    def test_get_assays(self):
        assays = self.dataset.get_assays()
        self.assertEqual(len(assays), 1)

    def test_get_file_store_items(self):
        file_store_items = self.dataset.get_file_store_items()
        self.assertEqual(len(file_store_items), 3)
        self.assertIn(self.file_store_item, file_store_items)
        self.assertIn(self.file_store_item1, file_store_items)
        self.assertIn(self.file_store_item2, file_store_items)

    def test_dataset_complete(self):
        self.assertTrue(self.dataset.is_valid())

    def test_dataset_incomplete(self):
        self.assertFalse(self.dataset2.is_valid())

    def test_neo4j_called_on_post_save(self):
        with mock.patch(
            "core.models.async_update_annotation_sets_neo4j"
        ) as neo4j_mock:
            self.dataset.save()
            self.assertTrue(neo4j_mock.called)

    def test_solr_called_on_post_save(self):
        with mock.patch(
            "core.models.update_data_set_index"
        ) as solr_mock:
            self.dataset.save()
            self.assertTrue(solr_mock.called)

    def test_get_latest_investigation_link(self):
        self.assertEqual(
            self.dataset.get_latest_investigation_link(),
            self.latest_investigation_link
        )

    def test_get_latest_investigation(self):
        self.assertEqual(
            self.dataset.get_latest_investigation_link().investigation,
            self.latest_investigation
        )

    def test_get_latest_study(self):
        dataset = create_dataset_with_necessary_models()
        self.assertEqual(
            dataset.get_latest_study(),
            Study.objects.get(
                investigation=(
                    dataset.get_latest_investigation_link().investigation
                )
            )
        )

    def test_get_latest_study_no_studies(self):
        dataset = create_dataset_with_necessary_models()
        dataset.get_latest_study().delete()
        with self.assertRaises(RuntimeError) as context:
            dataset.get_latest_study()
            self.assertIn("Couldn't fetch Study", context.exception.message)


class DataSetApiV2Tests(APITestCase):

    def create_rand_str(self, count):
        return ''.join(
            random.choice(string.ascii_lowercase) for _ in xrange(count)
        )

    def setUp(self):
        self.public_group_name = ExtendedGroup.objects.public_group().name
        self.username = 'coffee_lover'
        self.password = 'coffeecoffee'
        self.user = User.objects.create_user(self.username, '',
                                             self.password)

        self.factory = APIRequestFactory()
        self.client = APIClient()
        self.view = DataSetsViewSet.as_view()

        self.url_root = '/api/v2/data_sets/'

        # Create Datasets
        self.dataset = DataSet.objects.create(
            name="coffee dataset",
            title="coffee dataset"
        )
        self.dataset2 = DataSet.objects.create(
            name="cool dataset",
            title="cool dataset"
        )

        # Set Data Sets Owner
        self.dataset.set_owner(self.user)
        self.dataset2.set_owner(self.user)

        # Create Investigation/InvestigationLinks for the DataSets
        self.investigation = Investigation.objects.create()

        # Create Studys and Assays
        self.study = Study.objects.create(investigation=self.investigation)
        self.assay = Assay.objects.create(study=self.study)

        # Create Nodes
        self.node = Node.objects.create(assay=self.assay, study=self.study)

        self.node_json = json.dumps([{
            "uuid": "cfb31cca-4f58-4ef0-b1e2-4469c804bf73",
            "relative_file_store_item_url": None,
            "parent_nodes": [],
            "child_nodes": [
                "1d9ee2ee-d804-4458-93b9-b1fb9a08a2c8"
            ],
            "auxiliary_nodes": [],
            "is_auxiliary_node": False,
            "file_extension": None,
            "auxiliary_file_generation_task_state": None,
            "ready_for_igv_detail_view": None
        }])

        self.client.login(username=self.username, password=self.password)

        # Make reusable requests & responses
        self.get_request = self.factory.get(self.url_root)
        self.get_response = self.view(self.get_request)
        self.put_request = self.factory.put(
            self.url_root,
            data=self.node_json,
            format="json"
        )
        self.put_response = self.view(self.put_request)
        self.options_request = self.factory.options(
            self.url_root,
            data=self.node_json,
            format="json"
        )
        self.options_response = self.view(self.options_request)

    def test_unallowed_http_verbs(self):
        self.assertEqual(
            self.put_response.data['detail'], 'Method "PUT" not allowed.')
        self.assertEqual(
            self.options_response.data['detail'], 'Method "OPTIONS" not '
                                                  'allowed.')
        self.assertEqual(
            self.get_response.data['detail'], 'Method "GET" not allowed.')

    def test_dataset_delete_successful(self):

        self.assertEqual(DataSet.objects.all().count(), 2)

        self.delete_request1 = self.factory.delete(
           urljoin(self.url_root, self.dataset.uuid)
        )

        force_authenticate(self.delete_request1, user=self.user)

        self.delete_response = self.view(self.delete_request1,
                                         self.dataset.uuid)

        self.assertEqual(self.delete_response.status_code, 200)

        self.assertEqual(DataSet.objects.all().count(), 1)

        self.delete_request2 = self.factory.delete(
          urljoin(self.url_root, self.dataset2.uuid)
        )

        force_authenticate(self.delete_request2, user=self.user)

        self.delete_response = self.view(self.delete_request2,
                                         self.dataset2.uuid)
        self.assertEqual(self.delete_response.status_code, 200)

        self.assertEqual(DataSet.objects.all().count(), 0)

    def test_dataset_delete_no_auth(self):
        self.assertEqual(DataSet.objects.all().count(), 2)

        self.delete_request = self.factory.delete(
           urljoin(self.url_root, self.dataset.uuid)
        )

        self.delete_response = self.view(self.delete_request,
                                         self.dataset.uuid)

        self.assertEqual(self.delete_response.status_code, 403)

        self.assertEqual(DataSet.objects.all().count(), 2)

    def test_dataset_delete_not_found(self):
        self.assertEqual(DataSet.objects.all().count(), 2)

        uuid = self.dataset.uuid

        self.dataset.delete()

        self.assertEqual(DataSet.objects.all().count(), 1)

        self.delete_request = self.factory.delete(
           urljoin(self.url_root, uuid)
        )
        force_authenticate(self.delete_request, user=self.user)

        self.delete_response = self.view(self.delete_request,
                                         uuid)

        self.assertEqual(self.delete_response.status_code, 404)

        self.assertEqual(DataSet.objects.all().count(), 1)

    # Accession too long
    def test_dataset_patch_accession_fails(self):
        new_accession = self.create_rand_str(33)
        patch_request = self.factory.patch(
            urljoin(self.url_root, self.dataset.uuid),
            {"accession": new_accession}
        )
        force_authenticate(patch_request, user=self.user)
        patch_response = self.view(patch_request, self.dataset.uuid)
        self.assertEqual(patch_response.status_code, 400)
        self.assertEqual(
            patch_response.data.get('accession')[0],
            'Ensure this field has no more than 32 characters.'
        )

    def test_dataset_patch_accession_successful(self):
        new_accession = self.create_rand_str(10)
        patch_request = self.factory.patch(
            urljoin(self.url_root, self.dataset.uuid),
            {"accession": new_accession},
        )
        force_authenticate(patch_request, user=self.user)
        patch_response = self.view(patch_request, self.dataset.uuid)
        self.assertEqual(patch_response.status_code, 202)
        self.assertEqual(patch_response.data.get('accession'), new_accession)

    def test_dataset_patch_auth_fails(self):
        new_description = self.create_rand_str(50)
        patch_request = self.factory.patch(
            urljoin(self.url_root, self.dataset.uuid),
            {"description": new_description},
        )
        patch_response = self.view(patch_request, self.dataset.uuid)
        self.assertEqual(patch_response.status_code, 401)

    def test_dataset_patch_description_fails(self):
        new_description = self.create_rand_str(5001)
        patch_request = self.factory.patch(
            urljoin(self.url_root, self.dataset.uuid),
            {"description": new_description},
        )
        force_authenticate(patch_request, user=self.user)
        patch_response = self.view(patch_request, self.dataset.uuid)
        self.assertEqual(patch_response.status_code, 400)
        self.assertEqual(
            patch_response.data.get('description')[0],
            'Ensure this field has no more than 5000 characters.'
        )

    def test_dataset_patch_description_successful(self):
        new_description = self.create_rand_str(500)
        patch_request = self.factory.patch(
            urljoin(self.url_root, self.dataset.uuid),
            {"description": new_description},
        )
        force_authenticate(patch_request, user=self.user)
        patch_response = self.view(patch_request, self.dataset.uuid)
        self.assertEqual(patch_response.status_code, 202)
        self.assertEqual(
            patch_response.data.get('description'), new_description
        )

    # Slug too long
    def test_dataset_patch_slug_fails(self):
        new_slug = self.create_rand_str(251)
        patch_request = self.factory.patch(
            urljoin(self.url_root, self.dataset.uuid),
            {"slug": new_slug}
        )
        force_authenticate(patch_request, user=self.user)
        patch_response = self.view(patch_request, self.dataset.uuid)
        self.assertEqual(patch_response.status_code, 400)
        self.assertEqual(
            patch_response.data.get('slug')[0],
            'Ensure this field has no more than 250 characters.'
        )

    # Slugs must be unique
    def test_dataset_patch_slug_fails_unique(self):
        new_slug = self.create_rand_str(10)
        patch_request = self.factory.patch(
            urljoin(self.url_root, self.dataset.uuid),
            {"slug": new_slug}
        )
        force_authenticate(patch_request, user=self.user)
        patch_response = self.view(patch_request, self.dataset.uuid)
        self.assertEqual(patch_response.status_code, 202)
        self.assertEqual(patch_response.data.get('slug'), new_slug)

        # Duplicate request
        patch_request = self.factory.patch(
            urljoin(self.url_root, self.dataset2.uuid),
            {"slug": new_slug}
        )
        force_authenticate(patch_request, user=self.user)
        patch_response = self.view(patch_request, self.dataset2.uuid)
        self.assertEqual(patch_response.status_code, 400)
        self.assertEqual(
            patch_response.data.get('slug')[0],
            'Slugs must be unique.'
        )

    def test_dataset_patch_slug_successful(self):
        new_slug = self.create_rand_str(10)
        patch_request = self.factory.patch(
            urljoin(self.url_root, self.dataset.uuid),
            {"slug": new_slug},
        )
        force_authenticate(patch_request, user=self.user)
        patch_response = self.view(patch_request, self.dataset.uuid)
        self.assertEqual(patch_response.status_code, 202)
        self.assertEqual(patch_response.data.get('slug'), new_slug)

    def test_dataset_patch_slug_trim_whitespace(self):
        new_slug = '  Test Slug Name  '
        patch_request = self.factory.patch(
            urljoin(self.url_root, self.dataset.uuid),
            {"slug": new_slug},
        )
        force_authenticate(patch_request, user=self.user)
        patch_response = self.view(patch_request, self.dataset.uuid)
        self.assertEqual(patch_response.status_code, 202)
        self.assertEqual(patch_response.data.get('slug'), new_slug.strip())

    # Summary too long
    def test_dataset_patch_summary_fails(self):
        new_summary = self.create_rand_str(1001)
        patch_request = self.factory.patch(
            urljoin(self.url_root, self.dataset.uuid),
            {"summary": new_summary}
        )
        force_authenticate(patch_request, user=self.user)
        patch_response = self.view(patch_request, self.dataset.uuid)
        self.assertEqual(patch_response.status_code, 400)
        self.assertEqual(
            patch_response.data.get('summary')[0],
            'Ensure this field has no more than 1000 characters.'
        )

    def test_dataset_patch_summary_successful(self):
        new_summary = self.create_rand_str(500)
        patch_request = self.factory.patch(
            urljoin(self.url_root, self.dataset.uuid),
            {"summary": new_summary},
        )
        force_authenticate(patch_request, user=self.user)
        patch_response = self.view(patch_request, self.dataset.uuid)
        self.assertEqual(patch_response.status_code, 202)
        self.assertEqual(patch_response.data.get('summary'), new_summary)

    # Title too long
    def test_dataset_patch_title_fails(self):
        new_title = self.create_rand_str(251)
        patch_request = self.factory.patch(
            urljoin(self.url_root, self.dataset.uuid),
            {"title": new_title}
        )
        force_authenticate(patch_request, user=self.user)
        patch_response = self.view(patch_request, self.dataset.uuid)
        self.assertEqual(patch_response.status_code, 400)
        self.assertEqual(
            patch_response.data.get('title')[0],
            'Ensure this field has no more than 250 characters.'
            )

    def test_dataset_patch_title_successful(self):
        new_title = "decaf coffee dataset"
        patch_request = self.factory.patch(
            urljoin(self.url_root, self.dataset.uuid),
            {"title": new_title},
        )
        force_authenticate(patch_request, user=self.user)
        patch_response = self.view(patch_request, self.dataset.uuid)
        self.assertEqual(patch_response.status_code, 202)
        self.assertEqual(patch_response.data.get('title'), new_title)


class AnalysisApiV2Tests(APITestCase):

    def setUp(self):
        self.public_group_name = ExtendedGroup.objects.public_group().name
        self.username = 'coffee_lover'
        self.password = 'coffeecoffee'
        self.user = User.objects.create_user(self.username, '',
                                             self.password)
        self.project = Project.objects.create()

        self.galaxy_instance = Instance.objects.create()
        self.workflow_engine = WorkflowEngine.objects.create(
            instance=self.galaxy_instance
        )
        self.workflow = Workflow.objects.create(
            workflow_engine=self.workflow_engine
        )
        self.factory = APIRequestFactory()
        self.client = APIClient()
        self.view = AnalysesViewSet.as_view()

        self.url_root = '/api/v2/analyses/'

        # Create Datasets
        self.dataset = DataSet.objects.create(name="coffee dataset")
        self.dataset2 = DataSet.objects.create(name="cool dataset")

        # Create Investigation/InvestigationLinks for the DataSets
        self.investigation = Investigation.objects.create()

        # Create Studys and Assays
        self.study = Study.objects.create(investigation=self.investigation)
        self.assay = Assay.objects.create(study=self.study)

        # Create Analyses
        self.analysis = Analysis.objects.create(
            name='Coffee Analysis',
            summary='coffee',
            project=self.project,
            data_set=self.dataset,
            workflow=self.workflow
        )
        self.analysis.set_owner(self.user)

        self.analysis2 = Analysis.objects.create(
            name='Coffee Analysis2',
            summary='coffee2',
            project=self.project,
            data_set=self.dataset,
            workflow=self.workflow
        )
        self.analysis2.set_owner(self.user)

        # Create Nodes
        self.node = Node.objects.create(assay=self.assay, study=self.study)

        self.node_json = json.dumps([{
            "uuid": "cfb31cca-4f58-4ef0-b1e2-4469c804bf73",
            "relative_file_store_item_url": None,
            "parent_nodes": [],
            "child_nodes": [
                "1d9ee2ee-d804-4458-93b9-b1fb9a08a2c8"
            ],
            "auxiliary_nodes": [],
            "is_auxiliary_node": False,
            "file_extension": None,
            "auxiliary_file_generation_task_state": None,
            "ready_for_igv_detail_view": None
        }])

        self.client.login(username=self.username, password=self.password)

        # Make reusable requests & responses
        self.get_request = self.factory.get(self.url_root)
        self.get_response = self.view(self.get_request)
        self.put_request = self.factory.put(
            self.url_root,
            data=self.node_json,
            format="json"
        )
        self.put_response = self.view(self.put_request)
        self.patch_request = self.factory.patch(
            self.url_root,
            data=self.node_json,
            format="json"
        )
        self.patch_response = self.view(self.patch_request)
        self.options_request = self.factory.options(
            self.url_root,
            data=self.node_json,
            format="json"
        )
        self.options_response = self.view(self.options_request)

    def test_unallowed_http_verbs(self):
        self.assertEqual(
            self.put_response.data['detail'], 'Method "PUT" not allowed.')
        self.assertEqual(
            self.patch_response.data['detail'], 'Method "PATCH" not allowed.')
        self.assertEqual(
            self.options_response.data['detail'], 'Method "OPTIONS" not '
                                                  'allowed.')
        self.assertEqual(
            self.get_response.data['detail'], 'Method "GET" not allowed.')

    def test_analysis_delete_successful(self):

        self.assertEqual(Analysis.objects.all().count(), 2)

        self.delete_request1 = self.factory.delete(
           urljoin(self.url_root, self.analysis.uuid)
        )

        force_authenticate(self.delete_request1, user=self.user)

        self.delete_response = self.view(self.delete_request1,
                                         self.analysis.uuid)

        self.assertEqual(self.delete_response.status_code, 200)

        self.assertEqual(Analysis.objects.all().count(), 1)

        self.delete_request2 = self.factory.delete(
          urljoin(self.url_root, self.analysis2.uuid)
        )

        force_authenticate(self.delete_request2, user=self.user)

        self.delete_response = self.view(self.delete_request2,
                                         self.analysis2.uuid)
        self.assertEqual(self.delete_response.status_code, 200)

        self.assertEqual(Analysis.objects.all().count(), 0)

    def test_analysis_delete_no_auth(self):
        self.assertEqual(Analysis.objects.all().count(), 2)

        self.delete_request = self.factory.delete(
           urljoin(self.url_root, self.analysis.uuid)
        )

        self.delete_response = self.view(self.delete_request,
                                         self.analysis.uuid)

        self.assertEqual(self.delete_response.status_code, 403)

        self.assertEqual(Analysis.objects.all().count(), 2)

    def test_analysis_delete_not_found(self):
        self.assertEqual(Analysis.objects.all().count(), 2)

        uuid = self.analysis.uuid

        self.analysis.delete()

        self.assertEqual(Analysis.objects.all().count(), 1)

        self.delete_request = self.factory.delete(
           urljoin(self.url_root, uuid)
        )
        force_authenticate(self.delete_request, user=self.user)

        self.delete_response = self.view(self.delete_request,
                                         uuid)

        self.assertEqual(self.delete_response.status_code, 404)

        self.assertEqual(Analysis.objects.all().count(), 1)


class CoreIndexTests(TestCase):
    def setUp(self):
        self.dataset_index = DataSetIndex()
        self.good_dataset = create_dataset_with_necessary_models()
        self.bad_dataset = DataSet.objects.create()

    def test_prepare(self):
        data = self.dataset_index.prepare(self.good_dataset)
        self.assertRegexpMatches(
            data['text'],
            re.compile(
                r'AnnotatedNode-\d.*AnnotatedNode-\d',
                re.DOTALL
            )
        )

    def test_prepare_submitter(self):
        contact = Contact.objects.create(
            collection=self.good_dataset.get_investigation(),
            first_name="Scott",
            last_name="Ouellette"
        )
        # Create an identical contact to ensure we prepare a unique list of
        # submitters
        Contact.objects.create(
            collection=self.good_dataset.get_investigation(),
            first_name="Scott",
            last_name="Ouellette"
        )
        self.good_dataset.save()

        prepared_submitters = self.dataset_index.prepare_submitter(
            self.good_dataset
        )

        self.assertEqual(
            prepared_submitters,
            [u"{}, {}".format(contact.last_name, contact.first_name)]
        )

    def test_prepare_submitter_funky_contact(self):
        contact = Contact.objects.create(
            collection=self.good_dataset.get_investigation(),
            first_name=u'Sc\xd6tt',
            last_name=u'\xd6uellette'
        )
        self.good_dataset.save()

        prepared_submitters = self.dataset_index.prepare_submitter(
            self.good_dataset
        )
        self.assertEqual(
            prepared_submitters,
            [u"{}, {}".format(contact.last_name, contact.first_name)]
        )

    def test_prepare_description_bad_dataset(self):
        prepared_description = self.dataset_index.prepare_description(
            self.bad_dataset
        )
        self.assertEqual(prepared_description, "")

    def test_prepare_description_good_dataset(self):
        prepared_description = self.dataset_index.prepare_description(
            self.good_dataset
        )
        self.assertEqual(prepared_description, "This is a great DataSet")<|MERGE_RESOLUTION|>--- conflicted
+++ resolved
@@ -89,7 +89,6 @@
             return uri
 
 
-<<<<<<< HEAD
 class LoginResourceTestCase(ResourceTestCase):
 
     def setUp(self):
@@ -128,507 +127,7 @@
         self.assertValidJSONResponse(response)
 
 
-class NodeSetResourceTest(LoginResourceTestCase):
-    """Test NodeSet REST API operations"""
-
-    def setUp(self):
-        super(NodeSetResourceTest, self).setUp()
-        self.investigation = Investigation.objects.create()
-        self.study = Study.objects.create(investigation=self.investigation)
-        self.assay = Assay.objects.create(study=self.study)
-        self.investigation2 = Investigation.objects.create()
-        self.study2 = Study.objects.create(investigation=self.investigation)
-        self.assay2 = Assay.objects.create(study=self.study2)
-        self.query = {
-            "facets": {
-                "platform_Characteristics_10_5_s": [],
-                "cell_or_tissue_Characteristics_10_5_s": [],
-                "REFINERY_TYPE_10_5_s": [],
-                "species_Characteristics_10_5_s": [],
-                "treatment_Characteristics_10_5_s": [],
-                "factor_Characteristics_10_5_s": [],
-                "factor_function_Characteristics_10_5_s": [],
-                "data_source_Characteristics_10_5_s": [],
-                "genome_build_Characteristics_10_5_s": [],
-                "REFINERY_FILETYPE_10_5_s": [],
-                "antibody_Characteristics_10_5_s": [],
-                "data_type_Characteristics_10_5_s": [],
-                "lab_Characteristics_10_5_s": []
-            },
-            "nodeSelection": [],
-            "nodeSelectionBlacklistMode": True
-        }
-
-    def test_get_nodeset(self):
-        """Test retrieving an existing NodeSet that belongs to a user who
-        created it
-        """
-        nodeset = NodeSet.objects.create(
-            name='ns',
-            study=self.study,
-            assay=self.assay,
-            solr_query=json.dumps(self.query))
-        assign_perm("read_%s" % nodeset._meta.module_name, self.user, nodeset)
-        nodeset_uri = make_api_uri('nodeset', nodeset.uuid)
-        response = self.api_client.get(
-            nodeset_uri,
-            format='json',
-            authentication=self.get_credentials()
-        )
-        self.assertValidJSONResponse(response)
-        keys = ['name', 'summary', 'assay', 'study', 'uuid', 'is_implicit',
-                'node_count', 'solr_query', 'solr_query_components',
-                'resource_uri', 'is_current']
-        self.assertKeys(self.deserialize(response), keys)
-
-    # Test fails because the API doesn't authorize users.
-    # def test_get_nodeset_list(self):
-    #     """Test retrieving a list of NodeSets that belong to a user who
-    #     created them
-    #     """
-    #     nodeset1 = NodeSet.objects.create(
-    #         name='ns1',
-    #         study=self.study,
-    #         assay=self.assay,
-    #         solr_query=json.dumps(self.query)
-    #     )
-    #     # nodeset1.set_owner(self.user)
-    #     assign_perm(
-    #         "read_%s" % nodeset1._meta.module_name,
-    #         self.user,
-    #         nodeset1
-    #     )
-    #     nodeset2 = NodeSet.objects.create(
-    #         name='ns2',
-    #         study=self.study,
-    #         assay=self.assay,
-    #         solr_query=json.dumps(self.query)
-    #     )
-    #     # nodeset2.set_owner(self.user2)
-    #     assign_perm(
-    #         "read_%s" % nodeset2._meta.module_name,
-    #         self.user2,
-    #         nodeset2
-    #     )
-    #     nodeset_uri = make_api_uri('nodeset')
-    #     self.api_client.client.logout()
-    #     response = self.api_client.get(
-    #         nodeset_uri,
-    #         format='json',
-    #         authentication=self.get_credentials()
-    #     )
-    #     self.assertValidJSONResponse(response)
-    #     data = self.deserialize(response)['objects']
-    #     self.assertEqual(len(data), 1)
-    #     self.assertEqual(data[0]['name'], nodeset1.name)
-
-    def test_get_nodeset_list_for_given_study_and_assay(self):
-        """Test retrieving a list of NodeSets for given study and assay"""
-        nodeset1 = NodeSet.objects.create(
-            name='ns1', study=self.study, assay=self.assay,
-            solr_query=json.dumps(self.query))
-        assign_perm(
-            "read_%s" % nodeset1._meta.module_name, self.user, nodeset1
-        )
-        nodeset2 = NodeSet.objects.create(
-            name='ns2', study=self.study2, assay=self.assay2,
-            solr_query=json.dumps(self.query))
-        assign_perm(
-            "read_%s" % nodeset2._meta.module_name, self.user2, nodeset2
-        )
-        nodeset_uri = make_api_uri('nodeset')
-        response = self.api_client.get(nodeset_uri, format='json',
-                                       authentication=self.get_credentials(),
-                                       data={'study__uuid': self.study.uuid,
-                                             'assay__uuid': self.assay.uuid})
-        self.assertValidJSONResponse(response)
-        data = self.deserialize(response)['objects']
-        self.assertEqual(len(data), 1)
-        self.assertEqual(data[0]['name'], nodeset1.name)
-
-    def test_get_sorted_nodeset_list(self):
-        """Get a list of NodeSets with sorting params applied
-        (e.g., order_by=name)
-        """
-        nodeset1 = NodeSet.objects.create(
-            name='ns1', study=self.study, assay=self.assay,
-            solr_query=json.dumps(self.query))
-        assign_perm(
-            "read_%s" % nodeset1._meta.module_name, self.user, nodeset1
-        )
-        nodeset2 = NodeSet.objects.create(
-            name='ns2', study=self.study2, assay=self.assay2,
-            solr_query=json.dumps(self.query))
-        assign_perm(
-            "read_%s" % nodeset2._meta.module_name, self.user, nodeset2
-        )
-        nodeset_uri = make_api_uri('nodeset')
-        response = self.api_client.get(nodeset_uri, format='json',
-                                       authentication=self.get_credentials(),
-                                       data={'order_by': 'name'})
-        self.assertValidJSONResponse(response)
-        data = self.deserialize(response)['objects']
-        self.assertEqual(len(data), 2)
-        self.assertEqual(data[0]['name'], nodeset1.name)
-
-    def test_get_empty_nodeset_list(self):
-        """Test retrieving a list of NodeSets when none exist"""
-        nodeset_uri = make_api_uri('nodeset')
-        response = self.api_client.get(nodeset_uri, format='json',
-                                       authentication=self.get_credentials())
-        self.assertValidJSONResponse(response)
-        data = self.deserialize(response)['objects']
-        self.assertEqual(len(data), 0)
-
-    def test_get_nodeset_without_login(self):
-        """Test retrieving an existing NodeSet without logging in"""
-        nodeset = NodeSet.objects.create(
-            name='ns', study=self.study, assay=self.assay,
-            solr_query=json.dumps(self.query))
-        assign_perm("read_%s" % nodeset._meta.module_name, self.user, nodeset)
-        nodeset_uri = make_api_uri('nodeset', nodeset.uuid)
-        response = self.api_client.get(nodeset_uri, format='json')
-        self.assertHttpUnauthorized(response)
-
-    def test_get_nodeset_list_without_login(self):
-        """Test retrieving a list of NodeSets without logging in"""
-        nodeset1 = NodeSet.objects.create(
-            name='ns1', study=self.study, assay=self.assay,
-            solr_query=json.dumps(self.query))
-        assign_perm(
-            "read_%s" % nodeset1._meta.module_name, self.user, nodeset1)
-        nodeset2 = NodeSet.objects.create(
-            name='ns2', study=self.study, assay=self.assay,
-            solr_query=json.dumps(self.query))
-        assign_perm(
-            "read_%s" % nodeset2._meta.module_name, self.user2, nodeset2
-        )
-        nodeset_uri = make_api_uri('nodeset')
-        response = self.api_client.get(nodeset_uri, format='json')
-        self.assertHttpUnauthorized(response)
-
-    # See https://github.com/refinery-platform/refinery-platform/issues/586
-    # def test_get_nodeset_without_owner(self):
-    #     """Test retrieving an existing NodeSet that belongs to no one.
-    #     """
-    #     nodeset = NodeSet.objects.create(
-    #         name='nodeset',
-    #         study=self.study,
-    #         assay=self.assay,
-    #         solr_query=json.dumps(self.query)
-    #     )
-    #     nodeset_uri = make_api_uri('nodeset', nodeset.uuid)
-    #     response = self.api_client.get(
-    #         nodeset_uri,
-    #         format='json',
-    #         authentication=self.get_credentials()
-    #     )
-    #     self.assertHttpNotFound(response)
-
-    # See https://github.com/refinery-platform/refinery-platform/issues/586
-    # def test_get_nodeset_without_permission(self):
-    #     """Test retrieving an existing NodeSet that belongs to a different
-    #     user
-    #     """
-    #     nodeset = NodeSet.objects.create(
-    #         name='nodeset',
-    #         study=self.study,
-    #         assay=self.assay,
-    #         solr_query=json.dumps(self.query)
-    #     )
-    #     assign_perm(
-    #         "read_%s" % nodeset._meta.module_name, self.user2, nodeset
-    #     )
-    #     nodeset_uri = make_api_uri('nodeset', nodeset.uuid)
-    #     response = self.api_client.get(
-    #         nodeset_uri,
-    #         format='json',
-    #         authentication=self.get_credentials()
-    #     )
-    #     self.assertHttpNotFound(response)
-
-    def test_get_nodeset_with_invalid_uuid(self):
-        """Test retrieving a NodeSet instance that doesn't exist"""
-        nodeset = NodeSet.objects.create(
-            name='nodeset', study=self.study, assay=self.assay,
-            solr_query=json.dumps(self.query))
-        assign_perm("read_%s" % nodeset._meta.module_name, self.user, nodeset)
-        nodeset_uri = make_api_uri('nodeset', 'Invalid UUID')
-        response = self.api_client.get(nodeset_uri, format='json',
-                                       authentication=self.get_credentials())
-        self.assertHttpNotFound(response)
-
-    def test_create_minimal_nodeset(self):
-        """Test adding a new NodeSet with required fields only"""
-        dataset = DataSet.objects.create()
-        InvestigationLink.objects.create(data_set=dataset,
-                                         investigation=self.investigation)
-        assign_perm("read_%s" % dataset._meta.module_name, self.user, dataset)
-        nodeset_data = {
-            'name': 'nodeset1',
-            'study': make_api_uri('study', self.study.uuid),
-            'assay': make_api_uri('assay', self.assay.uuid),
-            'is_implicit': True
-        }
-        nodeset_uri = make_api_uri('nodeset')
-
-        self.assertEqual(NodeSet.objects.count(), 0)
-        response = self.api_client.post(nodeset_uri, format='json',
-                                        data=nodeset_data,
-                                        authentication=self.get_credentials())
-        self.assertHttpCreated(response)
-        self.assertEqual(NodeSet.objects.count(), 1)
-        nodeset = NodeSet.objects.get(name=nodeset_data['name'])
-        self.assertEqual(nodeset.get_owner(), self.user)
-
-    def test_create_minimal_nodeset_without_login(self):
-        """Test adding a new NodeSet without logging in"""
-        self.assertEqual(NodeSet.objects.count(), 0)
-        nodeset_data = {
-            'name': 'nodeset1',
-            'study': make_api_uri('study', self.study.uuid),
-            'assay': make_api_uri('assay', self.assay.uuid),
-            'is_implicit': True
-        }
-        nodeset_uri = make_api_uri('nodeset')
-        response = self.api_client.post(nodeset_uri, format='json',
-                                        data=nodeset_data)
-        self.assertHttpUnauthorized(response)
-        self.assertEqual(NodeSet.objects.count(), 0)
-
-    def test_create_minimal_nodeset_without_permission(self):
-        """Test adding a new NodeSet by a user that doesn't have read_dataset
-        permission on the linked dataset object.
-        """
-        self.assertEqual(NodeSet.objects.count(), 0)
-        nodeset_data = {
-            'name': 'nodeset1',
-            'study': make_api_uri('study', self.study.uuid),
-            'assay': make_api_uri('assay', self.assay.uuid),
-            'is_implicit': True
-        }
-        nodeset_uri = make_api_uri('nodeset')
-        response = self.api_client.post(nodeset_uri, format='json',
-                                        data=nodeset_data,
-                                        authentication=self.get_credentials())
-        self.assertHttpUnauthorized(response)
-        self.assertEqual(NodeSet.objects.count(), 0)
-
-    def test_update_nodeset(self):
-        """Test updating an existing NodeSet instance with new data"""
-        nodeset = NodeSet.objects.create(name='nodeset', study=self.study,
-                                         assay=self.assay)
-        self.assertEqual(NodeSet.objects.count(), 1)
-        self.assertEqual(nodeset.name, 'nodeset')
-        self.assertFalse(nodeset.is_implicit)
-        assign_perm(
-            "change_%s" % nodeset._meta.module_name, self.user, nodeset)
-
-        new_nodeset_data = {'name': 'new_nodeset', 'is_implicit': True}
-        nodeset_uri = make_api_uri('nodeset', nodeset.uuid)
-        self.api_client.put(nodeset_uri, format='json', data=new_nodeset_data,
-                            authentication=self.get_credentials())
-        self.assertEqual(NodeSet.objects.count(), 1)
-        nodeset = NodeSet.objects.get(uuid=nodeset.uuid)
-        self.assertEqual(nodeset.name, 'new_nodeset')
-        self.assertTrue(nodeset.is_implicit)
-
-    # def test_update_failure_nodeset(self):
-    #     """Test failing update for an existing NodeSet instance when the user
-    #     has no change permission.
-    #     """
-    #     nodeset = NodeSet.objects.create(
-    #         name='nodeset',
-    #         study=self.study,
-    #         assay=self.assay
-    #     )
-    #     self.assertEqual(NodeSet.objects.count(), 1)
-    #     self.assertEqual(nodeset.name, 'nodeset')
-    #     self.assertFalse(nodeset.is_implicit)
-    #     nodeset.set_owner(self.user2)
-    #     new_nodeset_data = {'name': 'new_nodeset', 'is_implicit': True}
-    #     nodeset_uri = make_api_uri('nodeset', nodeset.uuid)
-    #     response = self.api_client.put(
-    #         nodeset_uri,
-    #         format='json',
-    #         data=new_nodeset_data,
-    #         authentication=self.get_credentials()
-    #     )
-    #     self.assertHttpUnauthorized(response)
-    #     self.assertEqual(NodeSet.objects.count(), 1)
-    #     nodeset = NodeSet.objects.get(uuid=nodeset.uuid)
-    #     self.assertEqual(nodeset.name, 'nodeset')
-    #     self.assertFalse(nodeset.is_implicit)
-
-    def test_delete_nodeset(self):
-        """Test deleting an existing NodeSet instance"""
-        nodeset = NodeSet.objects.create(name='nodeset', study=self.study,
-                                         assay=self.assay)
-        self.assertEqual(NodeSet.objects.count(), 1)
-        assign_perm(
-            "delete_%s" % nodeset._meta.module_name, self.user, nodeset
-        )
-        nodeset_uri = make_api_uri('nodeset', nodeset.uuid)
-        response = self.api_client.delete(
-            nodeset_uri, format='json', authentication=self.get_credentials()
-        )
-        self.assertHttpMethodNotAllowed(response)
-        self.assertEqual(NodeSet.objects.count(), 1)
-
-
-class NodeSetListResourceTest(LoginResourceTestCase):
-    """Test NodeSetListResource REST API operations"""
-
-    def setUp(self):
-        super(NodeSetListResourceTest, self).setUp()
-        self.investigation = Investigation.objects.create()
-        self.study = Study.objects.create(investigation=self.investigation)
-        self.assay = Assay.objects.create(study=self.study)
-        self.investigation2 = Investigation.objects.create()
-        self.study2 = Study.objects.create(investigation=self.investigation)
-        self.assay2 = Assay.objects.create(study=self.study2)
-        self.query = {
-            "facets": {
-                "platform_Characteristics_10_5_s": [],
-                "cell_or_tissue_Characteristics_10_5_s": [],
-                "REFINERY_TYPE_10_5_s": [],
-                "species_Characteristics_10_5_s": [],
-                "treatment_Characteristics_10_5_s": [],
-                "factor_Characteristics_10_5_s": [],
-                "factor_function_Characteristics_10_5_s": [],
-                "data_source_Characteristics_10_5_s": [],
-                "genome_build_Characteristics_10_5_s": [],
-                "REFINERY_FILETYPE_10_5_s": [],
-                "antibody_Characteristics_10_5_s": [],
-                "data_type_Characteristics_10_5_s": [],
-                "lab_Characteristics_10_5_s": []
-            },
-            "nodeSelection": [],
-            "nodeSelectionBlacklistMode": True
-        }
-        self.nodeset_uri = make_api_uri('nodesetlist')
-
-    # Same reason
-    # def test_get_nodeset_list(self):
-    #     """Test retrieving a list of NodeSets that belong to a user who
-    #     created them
-    #     """
-    #     nodeset1 = NodeSet.objects.create(
-    #         name='ns1',
-    #         study=self.study,
-    #         assay=self.assay,
-    #         node_count=1,
-    #         is_implicit=True,
-    #         solr_query=json.dumps(self.query)
-    #     )
-    #     assign_perm(
-    #         "read_%s" % nodeset1._meta.module_name,
-    #         self.user,
-    #         nodeset1
-    #     )
-    #     nodeset2 = NodeSet.objects.create(
-    #         name='ns2',
-    #         study=self.study2,
-    #         assay=self.assay2,
-    #         node_count=1,
-    #         is_implicit=True,
-    #         solr_query=json.dumps(self.query)
-    #     )
-    #     assign_perm(
-    #         "read_%s" % nodeset2._meta.module_name,
-    #         self.user2,
-    #         nodeset2
-    #     )
-    #     response = self.api_client.get(
-    #         self.nodeset_uri,
-    #         format='json',
-    #         authentication=self.get_credentials()
-    #     )
-    #     self.assertValidJSONResponse(response)
-    #     data = self.deserialize(response)['objects']
-    #     self.assertEqual(len(data), 1)
-    #     self.assertEqual(data[0]['name'], nodeset1.name)
-
-    def test_get_sorted_nodeset_list(self):
-        """Get a list of NodeSets with sorting params applied
-        (e.g., order_by=name)
-        """
-        nodeset1 = NodeSet.objects.create(
-            name='ns1', study=self.study, assay=self.assay, node_count=1,
-            solr_query=json.dumps(self.query))
-        assign_perm(
-            "read_%s" % nodeset1._meta.module_name, self.user, nodeset1
-        )
-        nodeset2 = NodeSet.objects.create(
-            name='ns2', study=self.study2, assay=self.assay2, node_count=1,
-            solr_query=json.dumps(self.query))
-        assign_perm(
-            "read_%s" % nodeset2._meta.module_name, self.user, nodeset2
-        )
-        response = self.api_client.get(self.nodeset_uri, format='json',
-                                       authentication=self.get_credentials(),
-                                       data={'order_by': 'name'})
-        self.assertValidJSONResponse(response)
-        data = self.deserialize(response)['objects']
-        self.assertEqual(len(data), 2)
-        self.assertEqual(data[0]['name'], nodeset1.name)
-
-    def test_get_nodeset_list_for_given_study_and_assay(self):
-        """Test retrieving a list of NodeSets for given study and assay"""
-        nodeset1 = NodeSet.objects.create(
-            name='ns1', study=self.study, assay=self.assay, node_count=1,
-            solr_query=json.dumps(self.query))
-        assign_perm(
-            "read_%s" % nodeset1._meta.module_name, self.user, nodeset1
-        )
-        nodeset2 = NodeSet.objects.create(
-            name='ns2', study=self.study2, assay=self.assay2, node_count=1,
-            solr_query=json.dumps(self.query))
-        assign_perm(
-            "read_%s" % nodeset2._meta.module_name, self.user2, nodeset2
-        )
-        response = self.api_client.get(self.nodeset_uri, format='json',
-                                       authentication=self.get_credentials(),
-                                       data={'study__uuid': self.study.uuid,
-                                             'assay__uuid': self.assay.uuid})
-        self.assertValidJSONResponse(response)
-        data = self.deserialize(response)['objects']
-        self.assertEqual(len(data), 1)
-        self.assertEqual(data[0]['name'], nodeset1.name)
-
-    def test_get_empty_nodeset_list(self):
-        """Test retrieving a list of NodeSets when none exist"""
-        response = self.api_client.get(self.nodeset_uri, format='json',
-                                       authentication=self.get_credentials())
-        self.assertValidJSONResponse(response)
-        data = self.deserialize(response)['objects']
-        self.assertEqual(len(data), 0)
-
-    def test_get_nodeset_list_without_login(self):
-        """Test retrieving a list of NodeSets without logging in"""
-        response = self.api_client.get(self.nodeset_uri, format='json')
-        self.assertHttpUnauthorized(response)
-
-    def test_delete_nodeset_list(self):
-        """Test deleting a list of NodeSets"""
-        nodeset = NodeSet.objects.create(
-            name='nodeset', study=self.study, assay=self.assay)
-        self.assertEqual(NodeSet.objects.count(), 1)
-        assign_perm(
-            "delete_%s" % nodeset._meta.module_name, self.user, nodeset
-        )
-        response = self.api_client.delete(
-            self.nodeset_uri, format='json',
-            authentication=self.get_credentials()
-        )
-        self.assertHttpMethodNotAllowed(response)
-        self.assertEqual(NodeSet.objects.count(), 1)
-
-
 class AnalysisResourceTest(LoginResourceTestCase):
-=======
-class AnalysisResourceTest(ResourceTestCase):
->>>>>>> 4f055bfe
     """Test Analysis REST API operations"""
 
     def setUp(self):
