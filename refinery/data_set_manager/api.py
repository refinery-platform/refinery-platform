--- conflicted
+++ resolved
@@ -16,13 +16,7 @@
 
 from file_store.models import FileStoreItem
 
-<<<<<<< HEAD
-from .models import Assay, Attribute, Investigation, Node, Publication, Study
-=======
-from .models import (Attribute, Investigation, Node, Protocol,
-                     ProtocolReference, ProtocolReferenceParameter,
-                     Publication, Study)
->>>>>>> ec0b7fcd
+from .models import Attribute, Investigation, Node, Publication, Study
 
 logger = logging.getLogger(__name__)
 
