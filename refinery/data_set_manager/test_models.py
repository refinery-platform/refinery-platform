import logging
import os

from django.contrib.auth.models import User
from django.core.files.uploadedfile import SimpleUploadedFile
from django.test import TestCase

from celery.states import PENDING, STARTED, SUCCESS

from factory_boy.utils import (create_dataset_with_necessary_models,
                               make_analyses_with_single_dataset)

from core.models import Analysis, DataSet, InvestigationLink
from file_store.models import FileStoreItem

from .models import (Assay, Investigation, Node, Study)
from .tests import IsaTabTestBase

TEST_DATA_BASE_PATH = "data_set_manager/test-data/"

logger = logging.getLogger(__name__)


class AssayClassTests(TestCase):
    def setUp(self):
        self.filestore_item = FileStoreItem.objects.create(
            datafile=SimpleUploadedFile(
                'test_file.bam',
                b'Coffee is delicious!')
        )
        self.filestore_item_1 = FileStoreItem.objects.create(
            datafile=SimpleUploadedFile(
                'test_file.bed',
                b'Coffee is delicious!')
        )
        self.investigation = Investigation.objects.create()
        self.study = Study.objects.create(investigation=self.investigation)
        self.assay = Assay.objects.create(study=self.study)

        Node.objects.create(assay=self.assay, study=self.study,
                            file_item=self.filestore_item)
        Node.objects.create(assay=self.assay, study=self.study,
                            file_item=self.filestore_item_1)

    def test_get_file_count(self):
        self.assertEqual(self.assay.get_file_count(), 2)

    def test_get_file_count_does_not_count_aux_nodes(self):
        Node.objects.create(assay=self.assay, study=self.study,
                            is_auxiliary_node=True,
                            file_item=self.filestore_item_1)
        self.assertEqual(self.assay.get_file_count(), 2)


class NodeClassMethodTests(TestCase):
    def setUp(self):
        self.username = 'coffee_tester'
        self.password = 'coffeecoffee'
        self.user = User.objects.create_user(self.username, '', self.password)

        self.filestore_item = FileStoreItem.objects.create(
            datafile=SimpleUploadedFile(
                'test_file.bam',
                b'Coffee is delicious!')
        )
        self.filestore_item_1 = FileStoreItem.objects.create(
            datafile=SimpleUploadedFile(
                'test_file.bed',
                b'Coffee is delicious!')
        )
        self.filestore_item_2 = FileStoreItem.objects.create(
            datafile=SimpleUploadedFile(
                'test_file.seg',
                b'Coffee is delicious!')
        )
        self.dataset = DataSet.objects.create()
        # Create Investigation/InvestigationLinks for the DataSets
        self.investigation = Investigation.objects.create()
        self.investigation_link = InvestigationLink.objects.create(
            investigation=self.investigation,
            data_set=self.dataset)

        # Create Studys and Assays
        self.study = Study.objects.create(investigation=self.investigation)
        self.assay = Assay.objects.create(study=self.study)

        self.node = Node.objects.create(assay=self.assay, study=self.study)
        self.another_node = Node.objects.create(assay=self.assay,
                                                study=self.study)
        self.file_node = Node.objects.create(assay=self.assay,
                                             study=self.study,
                                             file_item=self.filestore_item_1)

    # Parents and Children:

    def test_get_children(self):
        self.assertEqual(self.node.get_children(), [])
        self.node.add_child(self.another_node)
        child_uuid = self.node.get_children()[0]
        self.assertIsNotNone(child_uuid)
        self.assertEqual(child_uuid, self.another_node.uuid)

        # Check inverse relationship:
        self.assertEqual(self.node.uuid, self.another_node.get_parents()[0])

    def test_get_parents(self):
        self.assertEqual(self.another_node.get_parents(), [])
        self.node.add_child(self.another_node)
        parent_uuid = self.another_node.get_parents()[0]
        self.assertIsNotNone(parent_uuid)
        self.assertEqual(parent_uuid, self.node.uuid)

        # Check inverse relationship:
        self.assertEqual(self.another_node.uuid, self.node.get_children()[0])

    def test_is_orphan(self):
        self.assertTrue(self.another_node.is_orphan())
        self.node.add_child(self.another_node)
        self.assertFalse(self.another_node.is_orphan())

    # Auxiliary nodes:

    def test_create_and_associate_auxiliary_node(self):
        self.assertEqual(self.node.get_children(), [])
        self.node.create_and_associate_auxiliary_node(self.filestore_item)
        self.assertIsNotNone(self.node.get_children())
        self.assertIsNotNone(Node.objects.get(file_item=self.filestore_item))
        self.assertEqual(self.node.get_children()[0],
                         Node.objects.get(file_item=self.filestore_item).uuid)
        self.assertEqual(
            Node.objects.get(file_item=self.filestore_item).get_parents()[0],
            self.node.uuid
        )
        self.assertTrue(Node.objects.get(
            uuid=self.node.get_children()[0]
        ).is_auxiliary_node)

    def test_get_auxiliary_node_uuids(self):
        self.assertEqual(self.node.get_children(), [])
<<<<<<< HEAD
        for i in range(2):
            self.node._create_and_associate_auxiliary_node(self.filestore_item)
=======
        for i in xrange(2):
            self.node.create_and_associate_auxiliary_node(self.filestore_item)
>>>>>>> 69f87048
            # Still just one child even on second time
            self.assertEqual(len(self.node.get_children()), 1)

    def test_get_auxiliary_file_generation_task_state(self):
        # Normal nodes will always return None
        self.assertIsNone(self.node.get_auxiliary_file_generation_task_state())
        # Auxiliary nodes will have a task state
        self.node.create_and_associate_auxiliary_node(self.filestore_item)
        auxiliary = Node.objects.get(uuid=self.node.get_children()[0])
        state = auxiliary.get_auxiliary_file_generation_task_state()
        # Values from:
        # http://docs.celeryproject.org/en/latest/_modules/celery/result.html#AsyncResult
        self.assertIn(state, [PENDING, STARTED, SUCCESS])

    def test_get_analysis(self):
        make_analyses_with_single_dataset(1, self.user)
        analysis = Analysis.objects.all()[0]

        node_with_analysis = Node.objects.create(
            assay=self.assay,
            study=self.study,
            analysis_uuid=analysis.uuid
        )
        self.assertEqual(node_with_analysis.get_analysis(), analysis)

    def test_get_analysis_no_analysis(self):
        self.assertIsNone(self.node.get_analysis())


class InvestigationTests(IsaTabTestBase):
    def setUp(self):
        super(InvestigationTests, self).setUp()
        self.isa_tab_dataset = create_dataset_with_necessary_models(
            is_isatab_based=True
        )
        self.isa_tab_investigation = self.isa_tab_dataset.get_investigation()

        self.tabular_dataset = create_dataset_with_necessary_models()
        self.tabular_investigation = self.tabular_dataset.get_investigation()

    def test_get_isa_archive_file_store_item(self):
        self.assertIsNotNone(self.isa_tab_investigation.get_file_store_item())

    def test_get_pre_isa_archive_file_store_item(self):
        self.assertIsNotNone(self.tabular_investigation.get_file_store_item())

    def test_get_identifier(self):
        self.assertEqual(self.isa_tab_investigation.get_identifier(),
                         self.isa_tab_investigation.identifier)

    def test_get_identifier_no_identifier(self):
        # Investigations without identifiers should resort to using the
        # info from their Study
        self.isa_tab_investigation.identifier = None
        self.isa_tab_investigation.save()
        self.assertEqual(self.isa_tab_investigation.get_identifier(),
                         self.isa_tab_dataset.get_latest_study().identifier)

    def test_get_description(self):
        self.assertEqual(self.isa_tab_investigation.get_description(),
                         self.isa_tab_investigation.description)

    def test_get_description_no_description(self):
        # Investigations without descriptions should resort to using the
        # info from their Study
        self.isa_tab_investigation.description = None
        self.isa_tab_investigation.save()
        self.assertEqual(self.isa_tab_investigation.get_description(),
                         self.isa_tab_dataset.get_latest_study().description)

    def test_get_study_count(self):
        self.assertEqual(self.isa_tab_investigation.get_study_count(), 1)

    def test_get_assay_count(self):
        self.assertEqual(self.isa_tab_investigation.get_assay_count(), 1)

    def test_get_datafile_names(self):
        with open(os.path.join(TEST_DATA_BASE_PATH, "rfc-test.zip"), 'rb') \
                as isatab:
            self.post_isa_tab(isa_tab_file=isatab)
        investigation = DataSet.objects.last().get_investigation()
        self.assertEqual(
            investigation.get_datafile_names(),
            ['rfc-test.zip', 'rfc111.txt', 'rfc125.txt', 'rfc126.txt',
             'rfc134.txt', 'rfc174.txt', 'rfc177.txt', 'rfc178.txt',
             'rfc86.txt', 'rfc94.txt']
        )

    def test_get_datafile_names_local_only(self):
        with open(os.path.join(TEST_DATA_BASE_PATH, "rfc-test.zip"), 'rb') \
                as isatab:
            self.post_isa_tab(isa_tab_file=isatab)
        investigation = DataSet.objects.last().get_investigation()
        self.assertEqual(investigation.get_datafile_names(local_only=True),
                         ['rfc-test.zip'])

    def test_get_datafile_names_exclude_metadata_file(self):
        with open(os.path.join(TEST_DATA_BASE_PATH, "rfc-test.zip"), 'rb') \
                as isatab:
            self.post_isa_tab(isa_tab_file=isatab)
        investigation = DataSet.objects.last().get_investigation()
        self.assertEqual(investigation.get_datafile_names(
            exclude_metadata_file=True),
            ['rfc111.txt', 'rfc125.txt', 'rfc126.txt', 'rfc134.txt',
             'rfc174.txt', 'rfc177.txt', 'rfc178.txt', 'rfc86.txt',
             'rfc94.txt'])

    def test_get_file_store_items(self):
        with open(os.path.join(TEST_DATA_BASE_PATH, "rfc-test.zip"), 'rb') \
                as isatab:
            self.post_isa_tab(isa_tab_file=isatab)
        investigation = DataSet.objects.last().get_investigation()
        self.assertEqual(len(investigation.get_file_store_items()), 10)

    def test_get_file_store_items_exclude_metadata_file(self):
        with open(os.path.join(TEST_DATA_BASE_PATH, "rfc-test.zip"), 'rb') \
                as isatab:
            self.post_isa_tab(isa_tab_file=isatab)
        investigation = DataSet.objects.last().get_investigation()
        self.assertEqual(len(investigation.get_file_store_items(
            exclude_metadata_file=True)), 9)

    def test_get_file_store_items_local_only(self):
        with open(os.path.join(TEST_DATA_BASE_PATH, "rfc-test.zip"), 'rb') \
                as isatab:
            self.post_isa_tab(isa_tab_file=isatab)
        investigation = DataSet.objects.last().get_investigation()
        self.assertEqual(len(investigation.get_file_store_items(
            local_only=True)), 1)<|MERGE_RESOLUTION|>--- conflicted
+++ resolved
@@ -137,13 +137,8 @@
 
     def test_get_auxiliary_node_uuids(self):
         self.assertEqual(self.node.get_children(), [])
-<<<<<<< HEAD
         for i in range(2):
-            self.node._create_and_associate_auxiliary_node(self.filestore_item)
-=======
-        for i in xrange(2):
             self.node.create_and_associate_auxiliary_node(self.filestore_item)
->>>>>>> 69f87048
             # Still just one child even on second time
             self.assertEqual(len(self.node.get_children()), 1)
 
