from rest_framework import serializers

<<<<<<< HEAD
from .models import Assay, Attribute, AttributeOrder, Node
=======
from .models import Assay, AttributeOrder, Node, Study
>>>>>>> 138a3b12


class AssaySerializer(serializers.ModelSerializer):

    class Meta:
        model = Assay
        fields = (
            'uuid', 'study', 'measurement', 'measurement_accession',
            'measurement_source', 'technology', 'technology_accession',
            'technology_source', 'platform', 'file_name')


class AttributeSerializer(serializers.ModelSerializer):
    class Meta:
        model = Attribute


class AttributeOrderSerializer(serializers.ModelSerializer):

    class Meta:
        model = AttributeOrder
        fields = (
            'assay', 'study', 'solr_field', 'rank',
            'is_exposed', 'is_facet', 'is_active',
            'is_internal', 'id')

    def update(self, instance, validated_data):
        """
        Update and return an existing `AttributeOrder` instance, given the
        validated data.
        """
        instance.rank = validated_data.get('rank', instance.rank)
        instance.is_exposed = validated_data.get('is_exposed',
                                                 instance.is_exposed)
        instance.is_facet = validated_data.get('is_facet', instance.is_facet)
        instance.is_active = validated_data.get('is_active',
                                                instance.is_active)
        instance.save()
        return instance


class NodeSerializer(serializers.ModelSerializer):
    children = serializers.SerializerMethodField()
    file_uuid = serializers.CharField(max_length=36,
                                      required=False,
                                      allow_null=True)
    parents = serializers.SerializerMethodField()

    def get_children(self, node):
        return node.get_children()

    def get_parents(self, node):
        return node.get_parents()

    class Meta:
        model = Node


class StudySerializer(serializers.ModelSerializer):

    class Meta:
        model = Study<|MERGE_RESOLUTION|>--- conflicted
+++ resolved
@@ -1,10 +1,6 @@
 from rest_framework import serializers
 
-<<<<<<< HEAD
-from .models import Assay, Attribute, AttributeOrder, Node
-=======
 from .models import Assay, AttributeOrder, Node, Study
->>>>>>> 138a3b12
 
 
 class AssaySerializer(serializers.ModelSerializer):
@@ -15,11 +11,6 @@
             'uuid', 'study', 'measurement', 'measurement_accession',
             'measurement_source', 'technology', 'technology_accession',
             'technology_source', 'platform', 'file_name')
-
-
-class AttributeSerializer(serializers.ModelSerializer):
-    class Meta:
-        model = Attribute
 
 
 class AttributeOrderSerializer(serializers.ModelSerializer):
