'''
Created on May 11, 2012

@author: nils
'''

from collections import deque
import csv
import glob
import itertools
import logging
import os
import re
import string
import tempfile
from zipfile import ZipFile

<<<<<<< HEAD
import data_set_manager
=======
from file_store.models import FileStoreItem
>>>>>>> 976d0b23
from file_store.tasks import create, import_file

from .models import (Assay, Attribute, Contact, Design, Factor, Investigation,
                     Node, Ontology, Protocol, ProtocolReference,
                     ProtocolReferenceParameter, Publication, Study)
from .utils import fix_last_column

logger = logging.getLogger(__name__)


class ParserException(Exception):
    pass


class IsaTabParser:
    # TODO: use these where appropriate
    SEPARATOR_CHARACTER = "\t"
    QUOTE_CHARACTER = "\""
    # investigation file sections
    SECTIONS = {
        "ONTOLOGY SOURCE REFERENCE":
        {
            "model": Ontology,
            "fields":
            {
                "Term Source Name": "name",
                "Term Source File": "file_name",
                "Term Source Version": "version",
                "Term Source Description": "description"
            },
            "references":
            {
                "current_investigation": "investigation"
            }
        },
        "INVESTIGATION":
        {
            "model": Investigation,
            "fields":
            {
                "Investigation Identifier": "identifier",
                "Investigation Title": "title",
                "Investigation Description": "description",
                "Investigation Submission Date": "submission_date",
                "Investigation Public Release Date": "release_date"
            }
        },
        "INVESTIGATION PUBLICATIONS":
        {
            "model": Publication,
            "fields":
            {
                "Investigation PubMed ID": "pubmed_id",
                "Investigation Publication DOI": "doi",
                "Investigation Publication Author list": "authors",
                "Investigation Publication Title": "title",
                "Investigation Publication Status": "status",
                "Investigation Publication Status Term Accession Number":
                    "status_accession",
                "Investigation Publication Status Term Source REF":
                    "status_source"
            },
            "references":
            {
                "current_investigation": "collection"
            }
        },
        "INVESTIGATION CONTACTS":
        {
            "model": Contact,
            "fields":
            {
                "Investigation Person Last Name": "last_name",
                "Investigation Person First Name": "first_name",
                "Investigation Person Mid Initials": "middle_initials",
                "Investigation Person Email": "email",
                "Investigation Person Phone": "phone",
                "Investigation Person Fax": "fax",
                "Investigation Person Address": "address",
                "Investigation Person Affiliation": "affiliation",
                "Investigation Person Roles": "roles",
                "Investigation Person Roles Term Accession Number":
                    "roles_accession",
                "Investigation Person Roles Term Source REF": "roles_source"
            },
            "references":
            {
                "current_investigation": "collection"
            }
        },
        "STUDY":
        {
            "model": Study,
            "fields":
            {
                "Study Identifier": "identifier",
                "Study Title": "title",
                "Study Submission Date": "submission_date",
                "Study Public Release Date": "release_date",
                "Study Description": "description",
                "Study File Name": "file_name",
            },
            "references":
            {
                "current_investigation": "investigation"
            }
        },
        "STUDY PUBLICATIONS":
        {
            "model": Publication,
            "fields":
            {
                "Study PubMed ID": "pubmed_id",
                "Study Publication DOI": "doi",
                "Study Publication Author list": "authors",
                "Study Publication Title": "title",
                "Study Publication Status": "status",
                "Study Publication Status Term Accession Number":
                    "status_accession",
                "Study Publication Status Term Source REF": "status_source"
            },
            "references":
            {
                "current_study": "collection"
            }

        },
        "STUDY CONTACTS":
        {
            "model": Contact,
            "fields":
            {
                "Study Person Last Name": "last_name",
                "Study Person First Name": "first_name",
                "Study Person Mid Initials": "middle_initials",
                "Study Person Email": "email",
                "Study Person Phone": "phone",
                "Study Person Fax": "fax",
                "Study Person Address": "address",
                "Study Person Affiliation": "affiliation",
                "Study Person Roles": "roles",
                "Study Person Roles Term Accession Number": "roles_accession",
                "Study Person Roles Term Source REF": "roles_source"
            },
            "references":
            {
                "current_study": "collection"
            }
        },
        "STUDY DESIGN DESCRIPTORS":
        {
            "model": Design,
            "fields":
            {
                "Study Design Type": "type",
                "Study Design Type Term Accession Number": "type_accession",
                "Study Design Type Term Source REF": "type_source"
            },
            "references":
            {
                "current_study": "study"
            }
        },
        "STUDY FACTORS":
        {
            "model": Factor,
            "fields":
            {
                "Study Factor Name": "name",
                "Study Factor Type": "type",
                "Study Factor Type Term Accession Number": "type_accession",
                "Study Factor Type Term Source REF": "type_source"
            },
            "references":
            {
                "current_study": "study"
            }
        },
        "STUDY ASSAYS":
        {
            "model": Assay,
            "fields":
            {
                "Study Assay Measurement Type": "measurement",
                "Study Assay Measurement Type Term Accession Number":
                    "measurement_accession",
                "Study Assay Measurement Type Term Source REF":
                    "measurement_source",
                "Study Assay Technology Type": "technology",
                "Study Assay Technology Type Term Accession Number":
                    "technology",
                "Study Assay Technology Type Term Source REF":
                    "technology_source",
                "Study Assay Technology Platform": "platform",
                "Study Assay File Name": "file_name",
            },
            "references":
            {
                "current_study": "study"
            }
        },
        "STUDY PROTOCOLS":
        {
            "model": Protocol,
            "fields":
            {
                "Study Protocol Name": "name",
                "Study Protocol Type": "type",
                "Study Protocol Type Term Accession Number": "type_accession",
                "Study Protocol Type Term Source REF": "type_source",
                "Study Protocol Description": "description",
                "Study Protocol URI": "uri",
                "Study Protocol Version": "version",
                # "Study Protocol Parameters Name": "parameter_name",
                # TODO: should this be "Study Protocol Parameters Name
                #  Accession Number"???
                # "Study Protocol Parameters Name Term Accession Number":
                #   "name_accession",
                # TODO: should this be "Study Protocol Parameters Name Source
                # REF"???
                # "Study Protocol Parameters Name Term Source REF":
                #   "name_source",
                # "Study Protocol Components Name": "component_name",
                # "Study Protocol Components Type": "component_type",
                # "Study Protocol Components Type Term Accession Number":
                #   "type_accession",
                # "Study Protocol Components Type Term Source REF":
                #   "type_source",
            },
            "references":
            {
                "current_study": "study"
            }
        }
    }

    def __init__(self, file_source_translator,
                 additional_raw_data_file_extension=None):
        self.file_source_translator = file_source_translator
        # TODO: remove this temporary fix to deal with ISA-Tab from
        # ArrayExpress (see also _parse_node)
        self.additional_raw_data_file_extension = \
            additional_raw_data_file_extension
        # parser flags/settings
        self.ignore_case = True
        self.ignore_missing_protocols = True
        # internals
        self._current_investigation = None
        self._current_study = None
        self._current_assay = None
        self._current_node = None
        self._previous_node = None
        self._current_attribute = None
        self._current_protocol_reference = None
        self._current_reader = None
        self._current_file = None
        self._current_file_name = None

    def _split_header(self, header):
        return [x.strip() for x in header.replace("]", "").strip().split("[")]

    def _parse_node(self, headers, row):
        """row is a deque, column header is at position len(headers) - len(row)
        """
        # TODO: test if this is really a node
        header_components = self._split_header(headers[-len(row)])
        # TODO: for a node the number of header components must be 1
        # assert(len(header_components)) == 1

        # try to retrieve this node from the database (unless it is a
        # normalization or data transformation)
        is_new = True

        # name of the node
        node_name = row[0].strip()

        # TODO: remove this once it has been implemented in the preprocessing
        if (header_components[0] == Node.RAW_DATA_FILE and
                self.additional_raw_data_file_extension is not None and
                len(node_name) > 0):
            if not re.search(
                    r'%s$' % self.additional_raw_data_file_extension,
                    node_name):
                node_name += self.additional_raw_data_file_extension

        if (header_components[0] in Node.ASSAYS |
            {Node.SAMPLE, Node.SOURCE, Node.EXTRACT, Node.LABELED_EXTRACT,
             Node.DATA_TRANSFORMATION, Node.NORMALIZATION} and
                len(node_name) > 0) or \
                (header_components[0] in Node.FILES and len(node_name) > 0):
            if header_components[0] in {Node.SAMPLE, Node.SOURCE}:
                node, is_new = Node.objects.get_or_create(
                    study=self._current_study,
                    type=header_components[0],
                    name=node_name)
            else:
                node, is_new = Node.objects.get_or_create(
                    study=self._current_study,
                    assay=self._current_assay,
                    type=header_components[0],
                    name=node_name)
            # this node represents a file - add the file to the file store and
            # store the file UUID in the node
            if (is_new and
                    header_components[0] in Node.FILES and
                    node_name is not ""):
                # create the nodes for the data file in this row
                file_path = self.file_source_translator(node_name)
                file_store_item = FileStoreItem.objects.create_item(
                    source=file_path, sharename='', filetype=''
                )
                if file_store_item:
                    node.file_uuid = file_store_item.uuid
                    node.save()
                else:
<<<<<<< HEAD
                    raise ParserException(
                        "Unable to add {} to file store as a temporary file."
                        .format(file_path)
=======
                    logger.error(
                        "Unable to add %s to file store as a temporary file",
                        file_path
>>>>>>> 976d0b23
                    )
            if is_new:
                logger.info("New node %s created", str(node))
            else:
                logger.info("Node %s retrieved", str(node))
        else:
            if len(node_name) > 0:
                node = Node.objects.create(
                    study=self._current_study,
                    assay=self._current_assay,
                    type=header_components[0],
                    name=node_name)
            else:
                # do not create empty nodes!
                node = None

        self._current_node = node

        if self._previous_node is not None and self._current_node is not None:
            try:
                # test if the node has already been created (??? why not use an
                # if statement ???)
                node.parents.get(to_node_id=self._previous_node.id)
            except:
                self._previous_node.children.add(node)
                node.parents.add(self._previous_node)
                node.save()
                self._previous_node.save()
        else:
            # TODO: look up parent nodes in DB
            pass

        # remove the node from the row
        row.popleft()

        # read until we hit the next node
        while len(row) > 0 and not self.is_node(headers[-len(row)]):
            if self._current_node is not None:
                if self.is_attribute(headers[-len(row)]):
                    self._parse_attribute(headers, row)
                elif self.is_protocol_reference(headers[-len(row)]):
                    self._parse_protocol_reference(headers, row)
                else:
                    logger.error(
                        "Unexpected element " + headers[-len(row)] + " when "
                        "parsing node in line " +
                        str(self._current_reader.line_num) + ", column " +
                        str(len(headers) - len(row)) + ".")
                    row.popleft()
            else:
                # node is none, pop until the next node because attributes
                # can't be attached to anything
                row.popleft()
        if self._current_node is not None:
            node.save()
            self._previous_node = node
            self._current_node = None

        return node

    def _parse_attribute(self, headers, row):
        """row is a deque, column header is at position len(headers) - len(row)
        """
        # TODO: test if this is really an attribute
        header_components = self._split_header(headers[-len(row)])

        # TODO: for an attribute the number of header components must be 1 or 2
        # or 3 (for the "order" case, see ISA-Tab Spec 5.4.2)
        # assert(len(header_components)) > 0 and <= 3

        # TODO: do we need to test if this attribute type + subtype combination
        # exists already for this study?

        # test if the current node already has an attribute with these
        # properties
        has_attribute = False

        if len(header_components) > 1:
            if self._current_node.attribute_set.filter(
                    type=header_components[0],
                    value=row[0],
                    subtype=header_components[1]
            ).count() > 0:
                has_attribute = True
        else:
            if self._current_node.attribute_set.filter(
                    type=header_components[0],
                    value=row[0]
            ).count() > 0:
                has_attribute = True
        # add attribute if it does not exist yet
        if not has_attribute:
            attribute = Attribute.objects.create(node=self._current_node)
            attribute.study = self._current_study
            attribute.type = header_components[0]
            attribute.value = row[0]

            if len(header_components) > 1:
                attribute.subtype = header_components[1]

            # TODO: deal with the "order" case (see ISA-Tab Spec 5.4.2)

        # remove the attribute from the row
        row.popleft()

        if self.is_term_information(headers[-len(row)]):
            if not has_attribute:
                term_information = self._parse_term_information(headers, row)
                attribute.value_accession = term_information["accession"]
                attribute.value_source = term_information["source"]
            else:
                row.popleft()
                row.popleft()

        if self.is_unit(headers[-len(row)]):
            if not has_attribute:
                unit_information = self._parse_unit_information(headers, row)
                attribute.value_unit = unit_information["unit"]
                attribute.value_accession = unit_information["accession"]
                attribute.value_source = unit_information["source"]
            else:
                row.popleft()
                if (len(row) > 1 and
                        self.is_term_information(headers[-len(row) + 1])):
                    row.popleft()
                    row.popleft()

        if not has_attribute:
            # done
            attribute.save()
            return attribute

        # remove the attribute from the row
        return None

    def _parse_protocol_reference(self, headers, row):

        if self.is_protocol_reference(headers[-len(row)]):

            try:
                protocol = self._current_study.protocol_set.get(name=row[0])
                # if protocol is None:
            except:
                if self.ignore_missing_protocols:
                    protocol, is_created = Protocol.objects.get_or_create(
                        name=row[0],
                        study=self._current_study)
                    logger.info(
                        "Undeclared protocol " + row[0] + " when parsing term "
                        "protocol in line " +
                        str(self._current_reader.line_num) + ", column " +
                        str(len(headers) - len(row)) + "." + " This protocol "
                        "was created since the parser is being run with "
                        "ignore_missing_protocols = True.")
                else:
                    raise ParserException(
                        "Undeclared protocol {} when parsing term "
                        "protocol in line {}, column {}. An attempt to "
                        "create this protocol failed.".format(
                            row[0],
                            self._current_reader.line_num,
                            len(headers) - len(row)
                        )
                    )
                    raise Exception

            protocol_reference = ProtocolReference.objects.create(
                node=self._current_node,
                protocol=protocol)
            self._current_protocol_reference = protocol_reference

            row.popleft()

            while self.is_protocol_reference_information(headers[-len(row)]):
                # TODO: handle comments
                if self.is_protocol_reference_parameter(headers[-len(row)]):
                    self._parse_protocol_reference_parameter(headers, row)
                elif self.is_protocol_reference_performer(headers[-len(row)]):
                    protocol_reference.performer = row[0]
                    row.popleft()
                    # TODO: lookup performer uuid from user database
                elif self.is_protocol_reference_date(headers[-len(row)]):
                    protocol_reference.date = row[0]
                    row.popleft()
                    # TODO: lookup performer uuid from user database
                else:
                    pass

            protocol_reference.save()
            return protocol_reference

    def _parse_protocol_reference_parameter(self, headers, row):
        header_components = self._split_header(headers[-len(row)])

        # TODO: for a protocol reference parameter the number of header
        # components must be 2 or 3 (for the "order" case, see
        # ISA-Tab Spec 5.4.2)
        # assert(len(header_components)) > 1 and <= 3

        parameter = ProtocolReferenceParameter.objects.create(
            protocol_reference=self._current_protocol_reference)
        parameter.name = header_components[1]
        parameter.value = row[0]

        # TODO: deal with the "order" case (see ISA-Tab Spec 5.4.2)

        # remove the attribute from the row
        row.popleft()

        if self.is_term_information(headers[-len(row)]):
            term_information = self._parse_term_information(headers, row)
            parameter.value_accession = term_information["accession"]
            parameter.value_source = term_information["source"]
        if self.is_unit(headers[-len(row)]):
            unit_information = self._parse_unit_information(headers, row)
            parameter.value_unit = unit_information["unit"]
            parameter.value_accession = unit_information["accession"]
            parameter.value_source = unit_information["source"]
        # done
        parameter.save()
        return parameter

    def _parse_term_information(self, headers, row):
        """Parses a term_accession, term_source pair
        Currently does not enforce any specific order.
        """
        # parse the first component (if strict, this should be the accession
        # number)
        if self.is_term_accession(headers[-len(row)]):
            accession = row[0]
            row.popleft()
            # parse the second component (if strict, this should be the
            # ontology reference)
            if self.is_term_source(headers[-len(row)]):
                source = row[0]
                row.popleft()
                return {"accession": accession, "source": source}
            else:
                raise ParserException(
                    "Unexpected element {} when "
                    "parsing term information in line {} , column {}.".format(
                        headers[-len(row)],
                        self._current_reader.line_num,
                        len(headers) - len(row)
                    )
                )
        elif self.is_term_source(headers[-len(row)]):
            source = row[0]
            row.popleft()
            # parse the second component (if strict, this should be the
            # ontology reference)
            if self.is_term_accession(headers[-len(row)]):
                accession = row[0]
                row.popleft()
                return {"accession": accession, "source": source}
            else:
                raise ParserException(
                    "Unexpected element {} when "
                    "parsing term information in line {} , column {}.".format(
                        headers[-len(row)],
                        self._current_reader.line_num,
                        len(headers) - len(row)
                    )
                )
        else:
            raise ParserException(
                "Unexpected element {} when "
                "parsing term information in line {} , column {}.".format(
                    headers[-len(row)],
                    self._current_reader.line_num,
                    len(headers) - len(row)
                )
            )

    def _parse_unit_information(self, headers, row):
        """Parses a term_accession, term_source pair
        Currently does not enforce any specific order.
        """
        # parse the first component (unit name)
        if self.is_unit(headers[-len(row)]):
            unit = row[0]
            row.popleft()
        else:
            raise ParserException(
                "Unexpected element {} when "
                "parsing unit information in line {} , column {}.".format(
                    headers[-len(row)],
                    self._current_reader.line_num,
                    len(headers) - len(row)
                )
            )
        # parse term information if available
        if self.is_term_information(headers[-len(row)]):
            term_information = self._parse_term_information(headers, row)
        else:
            term_information = {}
            term_information["accession"] = None
            term_information["source"] = None
        return {
            "unit": unit,
            "accession": term_information["accession"],
            "source": term_information["source"]
        }

    def _parse_assay_file(self, study, assay, file_name):
        self._current_file_name = file_name
        self._current_assay = assay
        self._parse_study_file(study, file_name)

    def _parse_study_file(self, study, file_name):
        self._current_file_name = file_name
        self._current_study = study
        self._current_file = open(file_name, "rU")
        self._current_reader = csv.reader(self._current_file,
                                          dialect="excel-tab")
        # read column headers
        headers = []
        headers = self._current_reader.next()

        try:
            headers.remove("")
        except:
            pass

        # TODO: check if all factor values used in this file have been declared

        for row in self._current_reader:

            row = deque(row)
            self._previous_node = None

            while len(row) > 0:
                self._current_node = None
                self._parse_node(headers, row)

    def _create_investigation_file_section_model(self, section_title, fields):
        try:
            section = self.SECTIONS[section_title]
        except:
            logger.warning(
                "Trying to obtain details for undefined section " +
                str(section_title) + " when parsing " +
                self._current_file_name + ".")
            return None
        # 1. determine length of field with most number of columns
        columns = -1
        for key in fields:
            if columns < len(fields[key]):
                columns = len(fields[key])
        # 2. pad all field arrays to have the length of the longest field array
        # in many cases all fields will have the same length, but only if the
        # author put in enough tabs in all columns
        for key in fields:
            fields[key] += [""] * (columns - len(fields[key]))

        # 3. get the model
        model_class = section["model"]

        # 4. iterate over all columns in this section
        for column in range(0, columns):
            model_parameters = {}

            # create model parameter dictionary for all entries in this section
            for field_name in fields:
                parameter_name = self._adjust_dict_case(
                    section["fields"])[self._adjust_string_case(field_name)]
                model_parameters[parameter_name] = fields[field_name][column]
            # test if any field has a non-empty string in it
            if len([fields[key][column]
                    for key in fields
                    if fields[key][column].strip() != ""]) == 0:
                logger.info(
                    "Column " + str(column) + " in section " + section_title +
                    " has no non-empty cells and was ignored.")
                # for all section but INVESTIGATION and STUDY continue)
                if not (section_title == "INVESTIGATION" and
                        self._current_investigation is None) or (
                            section_title == "STUDY" and
                            self._current_study is None):
                    continue
            # if necessary enrich model parameters with required foreign key
            # references
            if "references" in section:
                for reference_name in section["references"]:
                    parameter_name = section["references"][reference_name]
                    if reference_name == "current_investigation":
                        model_parameters[parameter_name] = \
                            self._current_investigation
                    elif reference_name == "current_study":
                        model_parameters[parameter_name] = self._current_study
                    else:
                        pass
                        # TODO: log error referring to unknown reference_name
            # create model
            if section_title != "ONTOLOGY SOURCE REFERENCE":
                model_instance = model_class.objects.create(**model_parameters)
                model_instance.save()
                if section_title == "INVESTIGATION":
                    self._current_investigation = model_instance
                if section_title == "STUDY":
                    self._current_study = model_instance
        # create an investigation even if no information is provided
        # (all fields empty, no tab after any field name)
        if columns == 0:
            if section_title == "INVESTIGATION":
                model_instance = Investigation.objects.create()
                self._current_investigation = model_instance

    # parse an investigation section
    def _parse_investigation_file_section(self, section_title):
        try:
            section = self.SECTIONS[section_title]
            fields = {}
        except:
            logger.warning(
                "Trying to obtain details for undefined section " +
                str(section_title) + " when parsing " +
                self._current_file_name + ".")
            return None
        while True:
            # 1. try to read the next line from the file
            try:
                start_position = self._current_file.tell()
                line = (
                    self._current_file.readline()
                    .decode("utf-8", "replace")
                    .rstrip("\n")
                )
                end_position = self._current_file.tell()

                if end_position - start_position == 0:
                    # the EOF was found, stop reading and create model for
                    # section
                    self._create_investigation_file_section_model(
                        section_title,
                        fields
                    )
                    return None
            except:
                return None
            # 2. skip empty lines (ignoring all whitespace characters)
            if len(line.strip()) == 0:
                continue
            # 3. split line on tab
            columns = line.split("\t")
            # 4. identify row type
            if (self._adjust_string_case(columns[0].strip()) in
                    self._adjust_list_case(self.SECTIONS)):
                # the next section title was found, stop reading and create
                # model for section
                self._create_investigation_file_section_model(
                    section_title,
                    fields
                )
                # return the next section title
                return columns[0].strip()
            elif self._adjust_string_case(columns[0].strip()) in \
                    self._adjust_list_case(section["fields"]):
                # a section field was found, split row, trim white space and
                # save in field dictionary
                field_name = columns[0].strip()
                # TODO: should we check for multiple instances of the same
                # field? right now the last instance counts

                # test if last column is the start of a multiline field
                if not self.is_multiline_start(columns[-1]):
                    fields[field_name] = [column.strip(" \"").replace(
                        "\"\"\"", "\"") for column in columns[1:]]
                else:
                    fields[field_name] = [column.strip(" \"").replace(
                        "\"\"\"", "\"") for column in columns[1:-1]]
                    # deal with multi line field: read lines and split on tab
                    # until the first field is the end of a multiline field
                    while (len(columns) >= 1 and
                           self.is_multiline_start(columns[-1])):
                        multiline_field = columns[-1]
                        multiline_field_remainder, columns = \
                            self._parse_investigation_multiline_field()
                        multiline_field += multiline_field_remainder

                        fields[field_name].append(
                            multiline_field.strip()
                                           .strip("\"")
                                           .replace("\"\"\"", "\"")
                        )
                        # merge remaining columns from this line with previous
                        # columns (ignore last if is the start of a multiline
                        # field
                        if len(columns) >= 1:
                            fields[field_name] = (
                                list(
                                    itertools.chain.from_iterable(
                                        [fields[field_name],
                                         [column.strip().strip("\"").replace(
                                             "\"\"\"", "\"")
                                          for column in columns[:-1]]])))
                            if not self.is_multiline_start(columns[-1]):
                                fields[field_name].append(
                                    columns[-1].strip()
                                    .strip("\"")
                                    .replace("\"\"\"", "\""))
            else:
                # undefined field, ignore
                logger.warning(
                    "Undefined field " + str(columns[0]) +
                    " found in column 1 when parsing \"" +
                    section_title + "\" from " + self._current_file_name + ".")

    # returns lines 2-n of the multiline field (concatenated) and the remaining
    # columns in line n
    def _parse_investigation_multiline_field(self):
        multiline_field = ""
        while True:
            try:
                start_position = self._current_file.tell()
                line = (
                    self._current_file.readline()
                    .decode("utf-8", "replace")
                    .rstrip("\n")
                )
                end_position = self._current_file.tell()

                if end_position - start_position == 0:
                    # EOF reached
                    return None
            except:
                raise ParserException(
                    "End of file reached in multiline field in " +
                    self._current_file_name + "."
                )

            multiline_columns = line.split("\t")
            if not self.is_multiline_end(multiline_columns[0]):
                multiline_field += "\n" + line
            else:
                multiline_field += "\n" + multiline_columns[0]
                return multiline_field, multiline_columns[1:]

    def _parse_investigation_file(self, file_name):

        self._current_file_name = file_name
        self._current_file = open(file_name, "rU")

        section_title = None

        # read lines from the file until a section title is found
        while True:
            # 1. try to read the next line from the file
            try:
                start_position = self._current_file.tell()
                line = (
                    self._current_file.readline()
                    .decode("utf-8", "replace")
                    .rstrip("\n")
                )
                end_position = self._current_file.tell()

                if end_position - start_position == 0:
                    # EOF reached
                    return None

            except:
                return None

            # 2. skip empty lines (ignoring all whitespace characters)
            if len(line.strip()) == 0:
                continue

            # 3. split line on tab
            columns = line.split("\t")

            # 4. identify row type
            if columns[0].strip() in self.SECTIONS:
                # a section title was found, stop reading
                # TODO: can we push this line back? or peek?
                section_title = columns[0].strip()
                break
            else:
                # undefined field, ignore
                logger.warning(
                    "Field " + str(columns[0].strip()) + " found in column 1 "
                    "before section when parsing " +
                    self._current_file_name + "."
                )

        # parse the sections
        while True:
            section_title = \
                self._parse_investigation_file_section(section_title)

            if section_title is None:
                return

    def run(self, path, isa_archive=None, preisa_archive=None):
        """If path is a file it will be treated as an ISArchive, if it is a
        directory it will be treated as an extracted ISArchive. Assumes that
        the archive extracts into a subdirectory named <archive> if the
        ISArchive is called <archive>.zip.
        """
        # 1. test if archive needs to be extracted and extract if necessary
        if not os.path.isdir(path):
            # assign to isa_archive if it's an archive anyway
            isa_archive = path
            logger.info(
                "Supplied path \"" + path + "\" is not a directory. Assuming "
                "ISArchive file.")
            try:
                # TODO: do we need a random subdirectory here?
                extract_path = tempfile.mkdtemp()
                with ZipFile(path, 'r') as zip:
                    # test if any paths are relative or absolute and outside
                    # the extract path
                    for name in zip.namelist():
                        if name.startswith("..") or name.startswith("/"):
                            raise ParserException(
                                "Unable to extract assumed ISArchive "
                                "file {!r} due to illegal file path: {}"
                                .format(path, name)
                            )
                    # extract archive
                    zip.extractall(extract_path)
                    first_file = zip.namelist()[0]
                    # test if first entry in zip file is a path
                    if first_file.endswith("/"):
                        # add archive subdirectory to path
                        extract_path = os.path.join(extract_path, first_file)
                    elif re.search(r'/', first_file):
                        ind = string.find(first_file, '/')
                        extract_path = os.path.join(
                            extract_path,
                            first_file[:ind]
                        )

                    logger.info(
                        "ISArchive extracted to \"" + extract_path + "\"."
                    )
                    path = extract_path
            except:
                raise ParserException(
                    "Unable to extract assumed ISArchive file {!r}."
                    .format(path)
                )
        # 2. identify investigation file
        try:
            investigation_file_name = glob.glob("%s/i*.txt" % path).pop()
        except IndexError as exception:
            raise ParserException(
                "Unable to identify ISArchive file in {!r} {}.".format(
                    path,
                    exception
                )
            )
        # 3. parse investigation file and identify study files and
        # corresponding assay files
        self._parse_investigation_file(investigation_file_name)
        # 4. parse all study files and corresponding assay files
        if self._current_investigation is not None:
            # identify studies associated with this investigation
            for study in self._current_investigation.study_set.all():
                # parse study file
                self._current_assay = None
                study_file_name = os.path.join(path, study.file_name)
                if fix_last_column(study_file_name):
                    self._parse_study_file(study, study_file_name)
                    for assay in study.assay_set.all():
                        # parse assay file
                        self._previous_node = None
                        assay_file_name = os.path.join(path, assay.file_name)
                        if fix_last_column(assay_file_name):
                            self._parse_assay_file(study, assay,
                                                   assay_file_name)
        else:
            error_message = (
                "No investigation was identified when parsing investigation "
                "file '{}'".format(investigation_file_name)
            )
            raise ParserException(error_message)
        # 5. assign ISA-Tab archive and pre-ISA-Tab archive if present
        try:
            self._current_investigation.isarchive_file = create(isa_archive)
            import_file(self._current_investigation.isarchive_file,
                        refresh=True)
        except:
            pass

        if preisa_archive:
            self._current_investigation.pre_isarchive_file = \
                create(preisa_archive)
            import_file(self._current_investigation.pre_isarchive_file,
                        refresh=True)

        self._current_investigation.save()
        return self._current_investigation

    # Utility Functions
    def is_multiline_start(self, string):
        start_quote = False
        end_quote = False

        if string.startswith("\"") and not string.startswith("\"\"\""):
            start_quote = True
        if string.endswith("\"") and not string.endswith("\"\"\""):
            end_quote = True

        # line that only contains a quote
        if len(string.strip()) == 1 and (start_quote or end_quote):
            return True

        return start_quote and (start_quote and not end_quote)

    def is_multiline_end(self, string):
        start_quote = False
        end_quote = False

        if string.startswith("\"") and not string.startswith("\"\"\""):
            start_quote = True
        if string.endswith("\"") and not string.endswith("\"\"\""):
            end_quote = True

        # line that only contains a quote
        if len(string) == 1 and (start_quote or end_quote):
            return True

        return end_quote and (end_quote and not start_quote)

    def is_node(self, string):
        return self._adjust_string_case(string.split("[")[0].strip()) in \
            self._adjust_list_case(Node.TYPES)

    def is_attribute(self, string):
        return self._adjust_string_case(string.split("[")[0].strip()) in \
            self._adjust_list_case(Attribute.TYPES)

    def is_protocol_reference(self, string):
        return self._adjust_string_case(string.split("[")[0].strip()) == \
            self._adjust_string_case("Protocol REF")

    def is_protocol_reference_parameter(self, string):
        return self._adjust_string_case(string.split("[")[0].strip()) == \
            self._adjust_string_case("Parameter Value")

    def is_protocol_reference_performer(self, string):
        return self._adjust_string_case(string.split("[")[0].strip()) == \
            self._adjust_string_case("Performer")

    def is_protocol_reference_date(self, string):
        return self._adjust_string_case(string.split("[")[0].strip()) == \
            self._adjust_string_case("Date")

    def is_protocol_reference_information(self, string):
        return self.is_protocol_reference_date(string) or \
            self.is_protocol_reference_performer(string) or \
            self.is_protocol_reference_parameter(string)

    def is_unit(self, string):
        return self._adjust_string_case(string.split("[")[0].strip()) == \
            self._adjust_string_case("Unit")

    def is_term_accession(self, string):
        return self._adjust_string_case(string.split("[")[0].strip()) == \
            self._adjust_string_case("Term Accession Number")

    def is_term_source(self, string):
        return self._adjust_string_case(string.split("[")[0].strip()) == \
            self._adjust_string_case("Term Source REF")

    def is_term_information(self, string):
        return self.is_term_accession(string) or self.is_term_source(string)

    def get_dataset_name(self, path):
        if not os.path.isdir(path):
            logger.info(
                "Supplied path \"" + path + "\" is not a directory. Assuming "
                "ISArchive file.")
            try:
                # TODO: do we need a random subdirectory here?
                extract_path = tempfile.mkdtemp()
                with ZipFile(path, 'r') as zip:
                    # test if any paths are relative or absolute and outside
                    # the extract path
                    for name in zip.namelist():
                        if name.startswith("..") or name.startswith("/"):
                            raise ParserException(
                                "Unable to extract assumed ISArchive "
                                "file {!r} due to illegal file path: {!r}"
                                .format(path, name)
                            )
                    # extract archive
                    zip.extractall(extract_path)

                    first_file = zip.namelist()[0]
                    # test if first entry in zip file is a path
                    if first_file.endswith("/"):
                        # add archive subdirectory to path
                        extract_path = os.path.join(extract_path, first_file)
                    elif re.search(r'/', first_file):
                        ind = string.find(first_file, '/')
                        extract_path = os.path.join(
                            extract_path,
                            first_file[:ind]
                        )

                    logger.info(
                        "ISArchive extracted to \"" + extract_path + "\"."
                    )
                    path = extract_path
            except:
                raise ParserException(
                    "Unable to extract assumed ISArchive file {!r}."
                    .format(path)
                )

        # 2. identify investigation file
        try:
            investigation_file_name = glob.glob("%s/i*.txt" % path).pop()
        except IndexError:
            raise ParserException(
                "Unable to identify ISArchive file in {!r}.".format(path)
            )

        logger.info("Investigation file path: %s", investigation_file_name)

        identifier = None
        study_id = True
        investigation_id = True
        study_title = True
        investigation_title = True
        title = None

        with open(investigation_file_name, 'r') as f:
            for line in f:
                line = line.strip('\n')
                if not identifier and \
                   investigation_id and \
                   line.startswith("Investigation Identifier"):
                    try:
                        identifier = line.split('\t')[1].strip(' "')
                    except IndexError:
                        pass
                    investigation_id = False
                if not identifier and \
                   not investigation_id and \
                   study_id and \
                   line.startswith("Study Identifier"):
                    try:
                        identifier = line.split('\t')[1].strip(' "')
                    except IndexError:
                        pass
                    study_id = False
                if not title and \
                   investigation_title and \
                   line.startswith("Investigation Title"):
                    try:
                        title = line.split('\t')[1].strip(' "')
                    except IndexError:
                        pass
                    investigation_title = False
                if not title and \
                   not investigation_title and \
                   line.startswith("Study Title"):
                    try:
                        title = line.split('\t')[1].strip(' "')
                    except IndexError:
                        pass
                    study_title = False
                if ((identifier and title) or
                    (not (
                        study_id or
                        study_title or
                        investigation_id or
                        investigation_title))):
                    return (identifier, title)
        return (None, None)

    def _adjust_string_case(self, string):
        """Returns a lowercase copy of string if the parser has
        ignore_case set to True, otherwise string will be returned.
        """
        if self.ignore_case:
            return string.lower()
        return string

    def _adjust_list_case(self, list):
        """Returns a copy of list with all lowercase entries if the parser has
        ignore_case set to True, otherwise list will be returned.
        """
        if self.ignore_case:
            return [s.lower() for s in list]
        return list

    def _adjust_dict_case(self, dict):
        """Returns a copy of dict with all lowercase keys if the parser has
        ignore_case set to True, otherwise dict will be returned. Use
        with _adjust_string_case to do a case insensitive lookup
        """
        if self.ignore_case:
            return {k.lower(): dict[k] for k in dict}
        return dict<|MERGE_RESOLUTION|>--- conflicted
+++ resolved
@@ -15,11 +15,7 @@
 import tempfile
 from zipfile import ZipFile
 
-<<<<<<< HEAD
-import data_set_manager
-=======
 from file_store.models import FileStoreItem
->>>>>>> 976d0b23
 from file_store.tasks import create, import_file
 
 from .models import (Assay, Attribute, Contact, Design, Factor, Investigation,
@@ -28,10 +24,6 @@
 from .utils import fix_last_column
 
 logger = logging.getLogger(__name__)
-
-
-class ParserException(Exception):
-    pass
 
 
 class IsaTabParser:
@@ -335,15 +327,9 @@
                     node.file_uuid = file_store_item.uuid
                     node.save()
                 else:
-<<<<<<< HEAD
-                    raise ParserException(
-                        "Unable to add {} to file store as a temporary file."
-                        .format(file_path)
-=======
                     logger.error(
                         "Unable to add %s to file store as a temporary file",
                         file_path
->>>>>>> 976d0b23
                     )
             if is_new:
                 logger.info("New node %s created", str(node))
@@ -499,15 +485,12 @@
                         "was created since the parser is being run with "
                         "ignore_missing_protocols = True.")
                 else:
-                    raise ParserException(
-                        "Undeclared protocol {} when parsing term "
-                        "protocol in line {}, column {}. An attempt to "
-                        "create this protocol failed.".format(
-                            row[0],
-                            self._current_reader.line_num,
-                            len(headers) - len(row)
-                        )
-                    )
+                    logger.exception(
+                        "Undeclared protocol " + row[0] + " when parsing term "
+                        "protocol in line " +
+                        str(self._current_reader.line_num) + ", column " +
+                        str(len(headers) - len(row)) + "." + " An attempt to "
+                        "create this protocol failed.")
                     raise Exception
 
             protocol_reference = ProtocolReference.objects.create(
@@ -582,14 +565,11 @@
                 row.popleft()
                 return {"accession": accession, "source": source}
             else:
-                raise ParserException(
-                    "Unexpected element {} when "
-                    "parsing term information in line {} , column {}.".format(
-                        headers[-len(row)],
-                        self._current_reader.line_num,
-                        len(headers) - len(row)
-                    )
-                )
+                logger.exception(
+                    "Unexpected element " + headers[-len(row)] + " when "
+                    "parsing term information in line " +
+                    str(self._current_reader.line_num) + ", column " +
+                    str(len(headers) - len(row)) + ".")
         elif self.is_term_source(headers[-len(row)]):
             source = row[0]
             row.popleft()
@@ -600,23 +580,17 @@
                 row.popleft()
                 return {"accession": accession, "source": source}
             else:
-                raise ParserException(
-                    "Unexpected element {} when "
-                    "parsing term information in line {} , column {}.".format(
-                        headers[-len(row)],
-                        self._current_reader.line_num,
-                        len(headers) - len(row)
-                    )
-                )
+                logger.exception(
+                    "Unexpected element " + headers[-len(row)] + " when "
+                    "parsing term information in line " +
+                    str(self._current_reader.line_num) + ", column " +
+                    str(len(headers) - len(row)) + ".")
         else:
-            raise ParserException(
-                "Unexpected element {} when "
-                "parsing term information in line {} , column {}.".format(
-                    headers[-len(row)],
-                    self._current_reader.line_num,
-                    len(headers) - len(row)
-                )
-            )
+            logger.exception(
+                "Unexpected element " + headers[-len(row)] + " when parsing "
+                "term information in line " +
+                str(self._current_reader.line_num) + ", column " +
+                str(len(headers) - len(row)) + ".")
 
     def _parse_unit_information(self, headers, row):
         """Parses a term_accession, term_source pair
@@ -627,13 +601,11 @@
             unit = row[0]
             row.popleft()
         else:
-            raise ParserException(
-                "Unexpected element {} when "
-                "parsing unit information in line {} , column {}.".format(
-                    headers[-len(row)],
-                    self._current_reader.line_num,
-                    len(headers) - len(row)
-                )
+            logger.exception(
+                "Unexpected element " + headers[-len(row)] + " when parsing "
+                "unit information in line " +
+                str(self._current_reader.line_num) + ", column " +
+                str(len(headers) - len(row)) + "."
             )
         # parse term information if available
         if self.is_term_information(headers[-len(row)]):
@@ -870,7 +842,7 @@
                     # EOF reached
                     return None
             except:
-                raise ParserException(
+                logger.exception(
                     "End of file reached in multiline field in " +
                     self._current_file_name + "."
                 )
@@ -958,10 +930,9 @@
                     # the extract path
                     for name in zip.namelist():
                         if name.startswith("..") or name.startswith("/"):
-                            raise ParserException(
-                                "Unable to extract assumed ISArchive "
-                                "file {!r} due to illegal file path: {}"
-                                .format(path, name)
+                            logger.exception(
+                                "Unable to extract assumed ISArchive file \"" +
+                                path + "\" due to illegal file path: " + name
                             )
                     # extract archive
                     zip.extractall(extract_path)
@@ -982,20 +953,16 @@
                     )
                     path = extract_path
             except:
-                raise ParserException(
-                    "Unable to extract assumed ISArchive file {!r}."
-                    .format(path)
-                )
+                logger.exception(
+                    "Unable to extract assumed ISArchive file \"" + path +
+                    "\".")
         # 2. identify investigation file
         try:
             investigation_file_name = glob.glob("%s/i*.txt" % path).pop()
         except IndexError as exception:
-            raise ParserException(
-                "Unable to identify ISArchive file in {!r} {}.".format(
-                    path,
-                    exception
-                )
-            )
+            logger.exception(
+                "Unable to identify ISArchive file in \"" + path + "\".")
+            raise exception
         # 3. parse investigation file and identify study files and
         # corresponding assay files
         self._parse_investigation_file(investigation_file_name)
@@ -1016,11 +983,10 @@
                             self._parse_assay_file(study, assay,
                                                    assay_file_name)
         else:
-            error_message = (
+            logger.exception(
                 "No investigation was identified when parsing investigation "
-                "file '{}'".format(investigation_file_name)
-            )
-            raise ParserException(error_message)
+                "file \"" + investigation_file_name + "\"")
+            raise Exception()
         # 5. assign ISA-Tab archive and pre-ISA-Tab archive if present
         try:
             self._current_investigation.isarchive_file = create(isa_archive)
@@ -1126,11 +1092,9 @@
                     # the extract path
                     for name in zip.namelist():
                         if name.startswith("..") or name.startswith("/"):
-                            raise ParserException(
-                                "Unable to extract assumed ISArchive "
-                                "file {!r} due to illegal file path: {!r}"
-                                .format(path, name)
-                            )
+                            logger.exception(
+                                "Unable to extract assumed ISArchive file \"" +
+                                path + "\" due to illegal file path: " + name)
                     # extract archive
                     zip.extractall(extract_path)
 
@@ -1151,18 +1115,18 @@
                     )
                     path = extract_path
             except:
-                raise ParserException(
-                    "Unable to extract assumed ISArchive file {!r}."
-                    .format(path)
-                )
+                logger.exception(
+                    "Unable to extract assumed ISArchive file \"" + path +
+                    "\".")
 
         # 2. identify investigation file
         try:
             investigation_file_name = glob.glob("%s/i*.txt" % path).pop()
         except IndexError:
-            raise ParserException(
-                "Unable to identify ISArchive file in {!r}.".format(path)
+            logger.exception(
+                "Unable to identify ISArchive file in \"" + path + "\"."
             )
+            return (None, None)
 
         logger.info("Investigation file path: %s", investigation_file_name)
 
