from datetime import date
import errno
import glob
import logging
import os
import re
import shutil
import string
import subprocess
import tempfile
import time

from django.conf import settings
from django.contrib.auth.models import User
from django.core.management import call_command
from django.db import transaction

import celery
from celery.task import task
import pysam
import requests
from requests.exceptions import HTTPError

from core.models import DataSet, ExtendedGroup, FileStoreItem
from core.utils import add_data_set_to_neo4j
from file_store.models import FileExtension, generate_file_source_translator

from .isa_tab_parser import IsaTabParser
from .models import Investigation, Node, initialize_attribute_order
from .utils import (calculate_checksum, fix_last_column, get_node_types,
                    index_annotated_nodes, update_annotated_nodes)

logger = logging.getLogger(__name__)


def create_dir(file_path):
    """creates a directory if it needs to be created
    Parameters:
    file_path: directory to create if necessary
    """
    try:
        os.makedirs(file_path)
    except OSError, e:
        if e.errno != errno.EEXIST:
            raise


def delete_external_file(file_path):
    """removes a file with the given path (that is outside the file_store)
    Parameters:
    file_path: location of the file to delete
    """
    try:
        os.remove(file_path)
    except OSError:
        raise


def zip_converted_files(accession, isatab_zip_loc, preisatab_zip_loc):
    """zips up the isatab and pre-isatab files from MAGE-Tab conversion
    Parameters:
    accession: accession number of investigation
    isatab_zip_loc: prefix for isatab zipped file (dir/accession)
    preisatab_zip_loc: directory where pre-isatab zipped file will be
    """
    logger.info("zipping up ISA-Tab files")
    # send stdout and stderr to a unique temp directory to avoid console
    temp_dir = tempfile.mkdtemp()
    """
    shutil makes a zip, tar, tar.gz, etc file out of files in given dir
    Params:
    zip file prefix
    type of archive (e.g. zip, tar)
    superdirectory of the directory you want to archive
    name of directory that's being archived
    """
    shutil.make_archive(isatab_zip_loc, 'zip', settings.ISA_TAB_DIR, accession)
    # Get and zip up the MAGE-TAB and put in the ISA-Tab folder
    # make file name for ArrayExpress information to download into
    ae_name = tempfile.NamedTemporaryFile(dir=temp_dir, prefix='ae_').name
    # make url to fetch the experiment
    url = "%s/%s" % (settings.AE_BASE_URL, accession)
    # get ArrayExpress information to get URLs to download
    try:
        response = requests.get(url, stream=True)
        response.raise_for_status()
    except HTTPError as e:
        logger.error(e)

    f = open(ae_name, 'wb')
    f.write(response.raw.read())  # small file, so just grab whole thing in
    # one go
    f.close()
    # open and read in the last line (the HTML) that has the info we want
    f = open(ae_name, 'rb')
    lines = f.readlines()
    f.close()
    last_line = lines[-1]
    dir_to_zip = os.path.join(temp_dir, "magetab")
    create_dir(dir_to_zip)
    # isolate the links by splitting on '<a href="'
    a_hrefs = string.split(last_line, '<a href="')
    # get the links we want
    for a_href in a_hrefs:
        if re.search(r'sdrf.txt', a_href) or re.search(r'idf.txt', a_href):
            link = string.split(a_href, '"').pop(0)  # grab the link
            file_name = link.split('/')[-1]  # get the file name
            if not re.search(r'^http://', link):
                link = "http://www.ebi.ac.uk%s" % link

            try:
                response = requests.get(link, stream=True)
                response.raise_for_status()
            except HTTPError as e:
                logger.error(e)

            file = os.path.join(dir_to_zip, file_name)
            f = open(file, 'wb')
            f.write(response.raw.read())  # again, shouldn't be a large file
            f.close()
    files_to_zip = 0
    for dirname, dirnames, filenames in os.walk(dir_to_zip):
        for filename in filenames:
            files_to_zip += 1
    if files_to_zip > 1:
        # zip up and move the MAGE-TAB files
        shutil.make_archive("%s/MAGE-TAB_%s" % (preisatab_zip_loc, accession),
                            'zip', temp_dir, "magetab")


@task()
def convert_to_isatab(accession, isatab_zip_loc, preisatab_zip_loc):
    """converts MAGE-Tab file from ArrayExpress into ISA-Tab, zips up the
    ISA-Tab, and zips up the MAGE-Tab
    Parameters:
    accession: ArrayExpress study to convert
    """
    logger = convert_to_isatab.get_logger()
    logger.info("logging from convert_to_isatab")
    # send stdout and stderr to a unique temp directory to avoid console
    temp_dir = tempfile.mkdtemp()
    # create the subprocess
    process = subprocess.Popen(args="./convert.sh", shell=True,
                               cwd=settings.CONVERSION_DIR,
                               stdin=subprocess.PIPE,
                               stderr=subprocess.PIPE,
                               stdout=subprocess.PIPE)
    # run the subprocess and grab the exit code
    # exit_code = process.wait()
    logger.info("converting to ISA-Tab")
    (stdout, stderr) = process.communicate(input=accession)
    exit_code = process.returncode
    # process stderr
    if stderr:
        shutil.rmtree(os.path.join(settings.ISA_TAB_DIR, accession))
        logger.error(stderr)
        if exit_code != 0:  # something bad happened
            shutil.rmtree(temp_dir)
            raise Exception("Error Converting to ISA-Tab: %s" % stderr)
        else:
            # unsuccessful conversion, but clean exit
            return "Could not convert %s: %s" % (accession, stderr)
    else:  # successfully converted
        base_dir = os.path.join(settings.ISA_TAB_DIR, accession)
        study_files = glob.glob("%s/s_*.txt" % base_dir)
        assay_files = glob.glob("%s/a_*.txt" % base_dir)
        for study_file in study_files:
            logging.info("fixing last columns in study file if needed")
            if not fix_last_column(study_file):
                return "Could not fix study file for %s" % accession
        for assay_file in assay_files:
            logging.info("fixing last columns in assay file if needed")
            if not fix_last_column(assay_file):
                return "Could not fix assay file for %s" % accession
        zip_converted_files(accession, isatab_zip_loc, preisatab_zip_loc)
    shutil.rmtree(base_dir)
    return "Successfully converted %s" % accession  # successful everything


def get_arrayexpress_studies():
    """task that runs every Friday at 9:00PM that checks ArrayExpress for new
    and updated studies, then pulls down their metadata, converts it to
    ISA-Tab, and parses it into the Django database

    """
    """
    If you don't want to fetch all studies, edit in this fashion:
        call_command('mage2isa_convert', 'exptype=chip-seq', species='human')
    """
    call_command('mage2isa_convert', 'exptype=ChIP-seq')


@task()
def create_dataset(investigation_uuid, username, identifier=None, title=None,
                   dataset_name=None, slug=None, public=False):
    """creates (or updates) a dataset with the given investigation and user and
    returns the dataset UUID or None if something went wrong
    Parameters:
    investigation_uuid: UUID of the investigation that's being assigned to the
    dataset
    username: username of the user this dataset will belong to
    identifier: If not None, this will be used as the identifier of the data
    set.
    title: If not None, this will be
    public: boolean value that determines if the dataset is public or not
    """
    # get User for assigning DataSets
    try:
        user = User.objects.get(username__exact=username)
    except:
        logger.info(
            "create_dataset: User %s doesn't exist, so creating User %s with "
            "password 'test'", username, username)
        # user doesn't exist
        user = User.objects.create_user(username, "", "test")
    if investigation_uuid is None:
        return None  # TODO: make sure this is never happens

    dataset = None
    investigation = Investigation.objects.get(uuid=investigation_uuid)
    if identifier is None:
        identifier = investigation.get_identifier()
    if title is None:
        title = investigation.get_title()
    if dataset_name is None:
        dataset_name = "%s: %s" % (identifier, title)

    logger.info(
        "create_dataset: title = %s, identifer = %s, dataset_name = '%s'",
        title, identifier, dataset_name)

    datasets = DataSet.objects.filter(name=dataset_name)
    # check if the investigation already exists
    # if not 0, update dataset with new investigation
    if len(datasets):
        """go through datasets until you find one with the correct owner"""
        for ds in datasets:
            own = ds.get_owner()
            if own == user:
                ds.update_investigation(investigation,
                                        "updated %s" % date.today())
                logger.info("create_dataset: Updated data set %s", ds.name)
                dataset = ds
                break
    # create a new dataset if doesn't exist already for this user
    if not dataset:
        dataset = DataSet.objects.create(name=dataset_name)
        dataset.set_investigation(investigation)
        dataset.set_owner(user)
        dataset.accession = identifier
        dataset.title = title
        logger.info("create_dataset: Created data set '%s'", dataset_name)
    if public:
        public_group = ExtendedGroup.objects.public_group()
        dataset.share(public_group)
    annotate_nodes(investigation_uuid)
    # set dataset slug
    dataset.slug = slug
    # calculate total number of files and total number of bytes
    dataset.file_size = dataset.get_file_size()
    dataset.file_count = dataset.get_file_count()
    dataset.save()
    add_data_set_to_neo4j(dataset, user.id)
    return dataset.uuid


@task()
def annotate_nodes(investigation_uuid):
    """Adds all nodes in this investigation to the annotated nodes table for
    faster lookup
    """
    investigation = Investigation.objects.get(uuid=investigation_uuid)

    studies = investigation.study_set.all()

    for study in studies:
        assays = study.assay_set.all()

        for assay in assays:
            node_types = get_node_types(
                study.uuid,
                assay.uuid,
                files_only=True,
                filter_set=Node.FILES
            )

            for node_type in node_types:
                update_annotated_nodes(
                    node_type,
                    study.uuid,
                    assay.uuid,
                    update=True
                )

                index_annotated_nodes(node_type, study.uuid, assay.uuid)

            # initialize attribute order for this assay
            initialize_attribute_order(study, assay)


@task()
<<<<<<< HEAD
def parse_isatab(
    username,
    public,
    path,
    additional_raw_data_file_extension=None,
    isa_archive=None,
    pre_isa_archive=None,
    file_base_path=None,
    overwrite=False
):
=======
def parse_isatab(username, public, path, identity_id=None,
                 additional_raw_data_file_extension=None, isa_archive=None,
                 pre_isa_archive=None, file_base_path=None, overwrite=False,
                 existing_data_set_uuid=None):
>>>>>>> 8a96555e
    """parses in an ISA-TAB file to create database entries and creates or
    updates a dataset for the investigation to belong to; returns the dataset
    UUID or None if something went wrong. Use like this: parse_isatab(username,
    is_public, folder_name, additional_raw_data_file_extension,
    isa_archive=<path>, pre_isa_archive=<path>, file_base_path=<path>
    Parameters:
    username: username of the person the dataset will belong to
    public: boolean that determines if the dataset is public or not
    path: absolute path of the ISA-Tab file to parse
    additional_raw_data_file_extension: an optional argument that will append a
    suffix to items in Raw Data File as need be
    isa_archive: if you're passing a directory, a zipped version of the
    directory for storage and legacy purposes
    pre_isa_archive: optional copy of files that were converted to ISA-Tab
    file_base_path: if your file locations are relative paths, this is the base
    existing_data_set_uuid: UUID of an existing DataSet that a metadata
    revision is to be performed upon
    """
    file_source_translator = generate_file_source_translator(
        username=username, base_path=file_base_path, identity_id=identity_id
    )
    parser = IsaTabParser(
        file_source_translator=file_source_translator,
        additional_raw_data_file_extension=additional_raw_data_file_extension,
    )
    """Get the study title and investigation id and see if anything is in the
    database and if so compare the checksum
    """
    # 1. First check whether the user exists
    try:
        user = User.objects.get(username__exact=username)
    except (User.DoesNotExist, User.MultipleObjectsReturned):
        user = None
    # 2. If user exists we need to quickly get the dataset title to see if its
    # already in the DB
    if user:
        checksum = None
        (identifier, title) = parser.get_dataset_name(path)
        if identifier is None or title is None:
            datasets = []
        else:
            dataset_title = "%s: %s" % (identifier, title)
            datasets = DataSet.objects.filter(name=dataset_title)
        # check if the investigation already exists
        # if not 0, update dataset with new investigation
        if len(datasets) and not existing_data_set_uuid:
            # go through datasets until you find one with the correct owner
            for ds in datasets:
                own = ds.get_owner()
                if own == user:
                    if overwrite:
                        # Remove the existing data set first
                        checksum = False
                        ds.delete()
                    else:
                        # 3. Finally we need to get the checksum so that we can
                        # compare that to our given file.
                        investigation = ds.get_investigation()
                        fileStoreItem = FileStoreItem.objects.get(
                            uuid=investigation.isarchive_file)
                        if fileStoreItem:
                            try:
<<<<<<< HEAD
                                logger.info("Get file: %s",
                                            fileStoreItem.get_absolute_path())
                                checksum = calculate_checksum(
                                    fileStoreItem.get_file_object())
                            except IOError as e:
                                logger.error(
                                    "Original isatab archive wasn't found. "
                                    "Error: '%s'", e)
=======
                                logger.info("Get file: %s", fileStoreItem)
                                checksum = calculate_checksum(
                                    fileStoreItem.datafile
                                )
                            except IOError as exc:
                                logger.error(
                                    "Original ISA-tab archive wasn't found. "
                                    "Error: '%s'", exc
                                )
>>>>>>> 8a96555e
        # 4. Finally if we got a checksum for an existing file, we calculate
        # the checksum for the new file and compare them
        if checksum:
            new_checksum = None
            # TODO: error handling
            with open(path, 'rb') as f:
                new_checksum = calculate_checksum(f)
            if checksum == new_checksum:
                # Checksums are identical so we can skip this file.
                logger.info("The checksum of both files is the same: %s",
                            checksum)
<<<<<<< HEAD
                return (
                    investigation.investigationlink_set.all()[0].data_set.uuid,
                    os.path.basename(path),
                    True)
    try:
        investigation = p.run(
            path,
            isa_archive=isa_archive,
            preisa_archive=pre_isa_archive
        )
        data_uuid = create_dataset(investigation.uuid, username, public=public)
        return (data_uuid, os.path.basename(path), False)
    except:  # prints the error message without breaking things
        logger.error("*** print_tb:")
        exc_type, exc_value, exc_traceback = sys.exc_info()
        logger.error(traceback.print_tb(exc_traceback, file=sys.stdout))
        logger.error("*** print_exception:")
        logger.error(
            traceback.print_exception(
                exc_type,
                exc_value,
                exc_traceback,
                file=sys.stdout
            )
=======
                return \
                    investigation.investigationlink_set.all()[0].data_set.uuid

    with transaction.atomic():
        investigation = parser.run(
            path, isa_archive=isa_archive, preisa_archive=pre_isa_archive
        )
        if existing_data_set_uuid:
            data_set = DataSet.objects.get(uuid=existing_data_set_uuid)
            data_set.update_with_revised_investigation(investigation)
            return existing_data_set_uuid

        data_set_uuid = create_dataset(
            investigation.uuid, username, public=public
>>>>>>> 8a96555e
        )
        return data_set_uuid


@task()
def generate_auxiliary_file(auxiliary_node, datafile_path,
                            parent_node_file_store_item):
    """
    Task that will generate an auxiliary file for visualization purposes
    with specific file generation tasks going on for different FileTypes
    flagged as: `used_for_visualization`.

    :param auxiliary_node: a Node instance
    :type auxiliary_node: Node
    :param datafile_path: relative path to datafile used to generate aux file
    :type datafile_path: String
    :param parent_node_file_store_item: FileStoreItem associated with the
    parent Node
    :type parent_node_file_store_item: FileStoreItem
    """

    generate_auxiliary_file.update_state(state=celery.states.STARTED)

    auxiliary_file_store_item = auxiliary_node.get_file_store_item()

    try:
        start_time = time.time()
        logger.debug("Starting auxiliary file gen. for %s" % datafile_path)

        # Here we are checking for the FileExtension of the ParentNode's
        # FileStoreItem because we will create auxiliary files based on what
        # said value is
        if parent_node_file_store_item.get_extension().lower() == "bam":
            generate_bam_index(auxiliary_file_store_item.uuid, datafile_path)

        generate_auxiliary_file.update_state(state=celery.states.SUCCESS)

        logger.debug("Auxiliary file for %s generated in %s "
                     "seconds." % (datafile_path, time.time() - start_time))

    except Exception as e:
        logger.error(
            "Something went wrong while trying to generate the auxiliary file "
            "for %s. %s" % (datafile_path, e))

        generate_auxiliary_file.update_state(state=celery.states.FAILURE)

        raise celery.exceptions.Ignore()


def generate_bam_index(auxiliary_file_store_item_uuid, datafile_path):
    """
    Generate a bam_index file and associate it with the auxiliary
    FileStoreItem from our generate_auxiliary_file task
    :param auxiliary_file_store_item_uuid: uuid of FileStoreItem to generate
    auxiliary file for
    :type auxiliary_file_store_item_uuid: string
    :param datafile_path: Full path on disk to the datafile that we want to
    generate a bam index file for
    :type datafile_path: string
    """

    # Try and fetch the bam_index FileExtension
    # NOTE: that we are not handling the normal errors for an orm.get()s below
    # because we want the task from which this function is called within to
    # fail if we can't get what we want.
    bam_index_file_extension = FileExtension.objects.get(name="bai").name
    auxiliary_file_store_item = FileStoreItem.objects.get(
        uuid=auxiliary_file_store_item_uuid)

    # Leverage pysam library to generate bam index file
    # FIXME: This should be refactored once we don't have a need for
    # Standalone IGV because this is creating a bam_index file in the same
    # directory as it's bam file
    pysam.index(bytes(datafile_path))

    # Map source field of FileStoreItem to path of newly created bam index file
    auxiliary_file_store_item.source = "{}.{}".format(
        datafile_path, bam_index_file_extension)
    auxiliary_file_store_item.save()<|MERGE_RESOLUTION|>--- conflicted
+++ resolved
@@ -299,23 +299,10 @@
 
 
 @task()
-<<<<<<< HEAD
-def parse_isatab(
-    username,
-    public,
-    path,
-    additional_raw_data_file_extension=None,
-    isa_archive=None,
-    pre_isa_archive=None,
-    file_base_path=None,
-    overwrite=False
-):
-=======
 def parse_isatab(username, public, path, identity_id=None,
                  additional_raw_data_file_extension=None, isa_archive=None,
                  pre_isa_archive=None, file_base_path=None, overwrite=False,
                  existing_data_set_uuid=None):
->>>>>>> 8a96555e
     """parses in an ISA-TAB file to create database entries and creates or
     updates a dataset for the investigation to belong to; returns the dataset
     UUID or None if something went wrong. Use like this: parse_isatab(username,
@@ -378,16 +365,6 @@
                             uuid=investigation.isarchive_file)
                         if fileStoreItem:
                             try:
-<<<<<<< HEAD
-                                logger.info("Get file: %s",
-                                            fileStoreItem.get_absolute_path())
-                                checksum = calculate_checksum(
-                                    fileStoreItem.get_file_object())
-                            except IOError as e:
-                                logger.error(
-                                    "Original isatab archive wasn't found. "
-                                    "Error: '%s'", e)
-=======
                                 logger.info("Get file: %s", fileStoreItem)
                                 checksum = calculate_checksum(
                                     fileStoreItem.datafile
@@ -397,7 +374,6 @@
                                     "Original ISA-tab archive wasn't found. "
                                     "Error: '%s'", exc
                                 )
->>>>>>> 8a96555e
         # 4. Finally if we got a checksum for an existing file, we calculate
         # the checksum for the new file and compare them
         if checksum:
@@ -409,32 +385,6 @@
                 # Checksums are identical so we can skip this file.
                 logger.info("The checksum of both files is the same: %s",
                             checksum)
-<<<<<<< HEAD
-                return (
-                    investigation.investigationlink_set.all()[0].data_set.uuid,
-                    os.path.basename(path),
-                    True)
-    try:
-        investigation = p.run(
-            path,
-            isa_archive=isa_archive,
-            preisa_archive=pre_isa_archive
-        )
-        data_uuid = create_dataset(investigation.uuid, username, public=public)
-        return (data_uuid, os.path.basename(path), False)
-    except:  # prints the error message without breaking things
-        logger.error("*** print_tb:")
-        exc_type, exc_value, exc_traceback = sys.exc_info()
-        logger.error(traceback.print_tb(exc_traceback, file=sys.stdout))
-        logger.error("*** print_exception:")
-        logger.error(
-            traceback.print_exception(
-                exc_type,
-                exc_value,
-                exc_traceback,
-                file=sys.stdout
-            )
-=======
                 return \
                     investigation.investigationlink_set.all()[0].data_set.uuid
 
@@ -449,7 +399,6 @@
 
         data_set_uuid = create_dataset(
             investigation.uuid, username, public=public
->>>>>>> 8a96555e
         )
         return data_set_uuid
 
