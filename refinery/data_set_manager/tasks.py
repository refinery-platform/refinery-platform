import csv
from datetime import date
import errno
import glob
import logging
import os
import re
import shutil
import string
import subprocess
import sys
import tempfile
import time
import traceback

from django.conf import settings
from django.contrib.auth.models import User
from django.core.management import call_command
from django.db import transaction

import celery
from celery.task import task
import pysam
import requests
from requests.exceptions import HTTPError

from core.models import DataSet, ExtendedGroup, FileStoreItem
from core.utils import (add_data_set_to_neo4j, update_annotation_sets_neo4j,
                        update_data_set_index)
from file_store.models import FileExtension

from .isa_tab_parser import IsaTabParser
from .models import Investigation, Node, initialize_attribute_order
from .utils import (calculate_checksum, get_node_types, index_annotated_nodes,
                    update_annotated_nodes)

logger = logging.getLogger(__name__)


def create_dir(file_path):
    """creates a directory if it needs to be created
    Parameters:
    file_path: directory to create if necessary
    """
    try:
        os.makedirs(file_path)
    except OSError, e:
        if e.errno != errno.EEXIST:
            raise


def delete_external_file(file_path):
    """removes a file with the given path (that is outside the file_store)
    Parameters:
    file_path: location of the file to delete
    """
    try:
        os.remove(file_path)
    except OSError:
        raise


@task()
def download_http_file(url, out_dir, accession, new_name=None,
                       galaxy_file_size=None, as_task=True):
    """downloads a file from a given URL
    Parameters:
    url: URL for the file being downloaded
    out_dir: base directory where file is being downloaded
    accession: name of directory that will house the downloaded file, in this
    case, the investigation accession
    """
    # directory where file downloads
    out_dir = os.path.join(out_dir, accession)
    logger.info("data_set_manager.download_http_file called")
    # make super-directory (out_dir/accession) if it doesn't exist
    create_dir(out_dir)
    if new_name is None:
        file_name = url.split('/')[-1]  # get the file name
        # path where file download
        file_path = os.path.join(out_dir, file_name)
    else:
        file_name = new_name
        file_path = os.path.join(out_dir, new_name)

    logger.info("file_path: %s\n" % file_path)
    logger.info("file_name: %s\n" % file_name)
    logger.info("out_dir: %s\n" % out_dir)
    logger.info("url: %s\n" % url)

    if not os.path.exists(file_path):
        try:
            response = requests.get(url, stream=True)
            response.raise_for_status()
        except HTTPError as e:
            logger.error(e)
        # FIXME: use context manager to open the file
        f = open(file_path, 'wb')
        if galaxy_file_size is None:
            meta = response.headers
            logger.info("meta: %s\n", meta)
            file_size = int(meta.getheaders("Content-Length")[0])
        else:
            file_size = galaxy_file_size

        logger.info("Downloading: %s Bytes: %s", file_name, file_size)
        file_size_dl = 0
        block_sz = 8192
        while True:
            buffer = response.raw.read(block_sz)
            if not buffer:
                break
            file_size_dl += len(buffer)
            f.write(buffer)
            downloaded = file_size_dl * 100. / file_size
            if as_task:
                download_http_file.update_state(
                    state="PROGRESS",
                    meta={
                        "percent_done": "%3.2f%%" % (downloaded),
                        'current': file_size_dl,
                        'total': file_size
                    }
                )
            else:
                status = r"%10d  [%3.2f%%]" % (file_size_dl, downloaded)
                status += chr(8) * (len(status) + 1)
                logger.debug(status)
        f.close()


def fix_last_col(file):
    """If the header has empty columns in it, then it will delete this and
    corresponding columns in the rows; returns 0 or 1 based on whether it
    failed or was successful, respectively
    Parameters:
    file: name of file to fix
    """
    # TODO: exception handling for file operations (IOError)
    logger.info("trying to fix the last column if necessary")
    # FIXME: use context manager to handle file opening and closing
    reader = csv.reader(open(file, 'rU'), dialect='excel-tab')
    tempfilename = tempfile.NamedTemporaryFile().name
    writer = csv.writer(open(tempfilename, 'wb'), dialect='excel-tab')
    # check that all rows have the same length
    header = reader.next()
    header_length = len(header)
    num_empty_cols = 0  # number of empty header columns
    # TODO: throw exception if there is an empty field in the header between
    # two non-empty fields
    for item in header:
        if not item.strip():
            num_empty_cols += 1
    # write the file
    writer.writerow(header[:-num_empty_cols])
    if num_empty_cols > 0:  # if there are empty header columns
        logger.info("Empty columns in header present, attempting to fix...")
        # check that all the rows are the same length
        line = 0
        for row in reader:
            line += 1
            if len(row) < header_length - num_empty_cols:
                logger.error(
                    "Line " + str(line) + " in the file had fewer fields than "
                    "the header.")
                return False
            # check that all the end columns that are supposed to be empty are
            i = 0
            if len(row) > len(header) - num_empty_cols:
                while i < num_empty_cols:
                    i += 1
                    check_item = row[-i].strip()
                    if check_item:  # item not empty
                        logger.error(
                            "Found a value in " + str(line) +
                            " where an empty column was expected.")
                        return False
                writer.writerow(row[:-num_empty_cols])
            else:
                writer.writerow(row)
        shutil.move(tempfilename, file)
    return True


def zip_converted_files(accession, isatab_zip_loc, preisatab_zip_loc):
    """zips up the isatab and pre-isatab files from MAGE-Tab conversion
    Parameters:
    accession: accession number of investigation
    isatab_zip_loc: prefix for isatab zipped file (dir/accession)
    preisatab_zip_loc: directory where pre-isatab zipped file will be
    """
    logger.info("zipping up ISA-Tab files")
    # send stdout and stderr to a unique temp directory to avoid console
    temp_dir = tempfile.mkdtemp()
    """
    shutil makes a zip, tar, tar.gz, etc file out of files in given dir
    Params:
    zip file prefix
    type of archive (e.g. zip, tar)
    superdirectory of the directory you want to archive
    name of directory that's being archived
    """
    shutil.make_archive(isatab_zip_loc, 'zip', settings.ISA_TAB_DIR, accession)
    # Get and zip up the MAGE-TAB and put in the ISA-Tab folder
    # make file name for ArrayExpress information to download into
    ae_name = tempfile.NamedTemporaryFile(dir=temp_dir, prefix='ae_').name
    # make url to fetch the experiment
    url = "%s/%s" % (settings.AE_BASE_URL, accession)
    # get ArrayExpress information to get URLs to download
    try:
        response = requests.get(url, stream=True)
        response.raise_for_status()
    except HTTPError as e:
        logger.error(e)

    f = open(ae_name, 'wb')
    f.write(response.raw.read())  # small file, so just grab whole thing in
    # one go
    f.close()
    # open and read in the last line (the HTML) that has the info we want
    f = open(ae_name, 'rb')
    lines = f.readlines()
    f.close()
    last_line = lines[-1]
    dir_to_zip = os.path.join(temp_dir, "magetab")
    create_dir(dir_to_zip)
    # isolate the links by splitting on '<a href="'
    a_hrefs = string.split(last_line, '<a href="')
    # get the links we want
    for a_href in a_hrefs:
        if re.search(r'sdrf.txt', a_href) or re.search(r'idf.txt', a_href):
            link = string.split(a_href, '"').pop(0)  # grab the link
            file_name = link.split('/')[-1]  # get the file name
            if not re.search(r'^http://', link):
                link = "http://www.ebi.ac.uk%s" % link

            try:
                response = requests.get(link, stream=True)
                response.raise_for_status()
            except HTTPError as e:
                logger.error(e)

            file = os.path.join(dir_to_zip, file_name)
            f = open(file, 'wb')
            f.write(response.raw.read())  # again, shouldn't be a large file
            f.close()
    files_to_zip = 0
    for dirname, dirnames, filenames in os.walk(dir_to_zip):
        for filename in filenames:
            files_to_zip += 1
    if files_to_zip > 1:
        # zip up and move the MAGE-TAB files
        shutil.make_archive("%s/MAGE-TAB_%s" % (preisatab_zip_loc, accession),
                            'zip', temp_dir, "magetab")


@task()
def convert_to_isatab(accession, isatab_zip_loc, preisatab_zip_loc):
    """converts MAGE-Tab file from ArrayExpress into ISA-Tab, zips up the
    ISA-Tab, and zips up the MAGE-Tab
    Parameters:
    accession: ArrayExpress study to convert
    """
    logger = convert_to_isatab.get_logger()
    logger.info("logging from convert_to_isatab")
    # send stdout and stderr to a unique temp directory to avoid console
    temp_dir = tempfile.mkdtemp()
    # create the subprocess
    process = subprocess.Popen(args="./convert.sh", shell=True,
                               cwd=settings.CONVERSION_DIR,
                               stdin=subprocess.PIPE,
                               stderr=subprocess.PIPE,
                               stdout=subprocess.PIPE)
    # run the subprocess and grab the exit code
    # exit_code = process.wait()
    logger.info("converting to ISA-Tab")
    (stdout, stderr) = process.communicate(input=accession)
    exit_code = process.returncode
    # process stderr
    if stderr:
        shutil.rmtree(os.path.join(settings.ISA_TAB_DIR, accession))
        logger.error(stderr)
        if exit_code != 0:  # something bad happened
            shutil.rmtree(temp_dir)
            raise Exception("Error Converting to ISA-Tab: %s" % stderr)
        else:
            # unsuccessful conversion, but clean exit
            return "Could not convert %s: %s" % (accession, stderr)
    else:  # successfully converted
        base_dir = os.path.join(settings.ISA_TAB_DIR, accession)
        study_files = glob.glob("%s/s_*.txt" % base_dir)
        assay_files = glob.glob("%s/a_*.txt" % base_dir)
        for study_file in study_files:
            logging.info("fixing last columns in study file if needed")
            if not fix_last_col(study_file):
                return "Could not fix study file for %s" % accession
        for assay_file in assay_files:
            logging.info("fixing last columns in assay file if needed")
            if not fix_last_col(assay_file):
                return "Could not fix assay file for %s" % accession
        zip_converted_files(accession, isatab_zip_loc, preisatab_zip_loc)
    shutil.rmtree(base_dir)
    return "Successfully converted %s" % accession  # successful everything


def get_arrayexpress_studies():
    """task that runs every Friday at 9:00PM that checks ArrayExpress for new
    and updated studies, then pulls down their metadata, converts it to
    ISA-Tab, and parses it into the Django database

    """
    """
    If you don't want to fetch all studies, edit in this fashion:
        call_command('mage2isa_convert', 'exptype=chip-seq', species='human')
    """
    call_command('mage2isa_convert', 'exptype=ChIP-seq')


@task()
def create_dataset(investigation_uuid, username, identifier=None, title=None,
                   dataset_name=None, slug=None, public=False):
    """creates (or updates) a dataset with the given investigation and user and
    returns the dataset UUID or None if something went wrong
    Parameters:
    investigation_uuid: UUID of the investigation that's being assigned to the
    dataset
    username: username of the user this dataset will belong to
    identifier: If not None, this will be used as the identifier of the data
    set.
    title: If not None, this will be
    public: boolean value that determines if the dataset is public or not
    """
    # get User for assigning DataSets
    try:
        user = User.objects.get(username__exact=username)
    except:
        logger.info(
            "create_dataset: User %s doesn't exist, so creating User %s with "
            "password 'test'", username, username)
        # user doesn't exist
        user = User.objects.create_user(username, "", "test")
    if investigation_uuid is not None:
        # TODO: make sure this is used everywhere
        annotate_nodes(investigation_uuid)
        dataset = None
        investigation = Investigation.objects.get(uuid=investigation_uuid)
        if identifier is None:
            identifier = investigation.get_identifier()
        if title is None:
            title = investigation.get_title()
        if dataset_name is None:
            dataset_name = "%s: %s" % (identifier, title)

        logger.info(
            "create_dataset: title = %s, identifer = %s, dataset_name = '%s'",
            title, identifier, dataset_name)

        datasets = DataSet.objects.filter(name=dataset_name)
        # check if the investigation already exists
        if len(datasets):  # if not 0, update dataset with new investigation
            """go through datasets until you find one with the correct owner"""
            for ds in datasets:
                own = ds.get_owner()
                if own == user:
                    ds.update_investigation(investigation,
                                            "updated %s" % date.today())
                    logger.info("create_dataset: Updated data set %s", ds.name)
                    dataset = ds
                    break
        # create a new dataset if doesn't exist already for this user
        if not dataset:
            dataset = DataSet.objects.create(name=dataset_name)
            dataset.set_investigation(investigation)
            dataset.set_owner(user)
            dataset.accession = identifier
            dataset.title = title
            logger.info("create_dataset: Created data set '%s'", dataset_name)
        if public:
            public_group = ExtendedGroup.objects.public_group()
            dataset.share(public_group)
        # set dataset slug
        dataset.slug = slug
        # calculate total number of files and total number of bytes
        dataset.file_size = dataset.get_file_size()
        dataset.file_count = dataset.get_file_count()
        dataset.save()
        # Finally index data set
        update_data_set_index(dataset)
        add_data_set_to_neo4j(dataset, user.id)
        update_annotation_sets_neo4j()
        return dataset.uuid
    return None


@task()
def annotate_nodes(investigation_uuid):
    """Adds all nodes in this investigation to the annotated nodes table for
    faster lookup
    """
    investigation = Investigation.objects.get(uuid=investigation_uuid)

    studies = investigation.study_set.all()

    for study in studies:
        assays = study.assay_set.all()

        for assay in assays:
            node_types = get_node_types(
                study.uuid,
                assay.uuid,
                files_only=True,
                filter_set=Node.FILES
            )

            for node_type in node_types:
                update_annotated_nodes(
                    node_type,
                    study.uuid,
                    assay.uuid,
                    update=True
                )

                index_annotated_nodes(node_type, study.uuid, assay.uuid)

            # initialize attribute order for this assay
            initialize_attribute_order(study, assay)


@task()
def parse_isatab(
    username,
    public,
    path,
    additional_raw_data_file_extension=None,
    isa_archive=None,
    pre_isa_archive=None,
    file_base_path=None,
    overwrite=False
):
    """parses in an ISA-TAB file to create database entries and creates or
    updates a dataset for the investigation to belong to; returns the dataset
    UUID or None if something went wrong. Use like this: parse_isatab(username,
    is_public, folder_name, additional_raw_data_file_extension,
    isa_archive=<path>, pre_isa_archive=<path>, file_base_path=<path>
    Parameters:
    username: username of the person the dataset will belong to
    public: boolean that determines if the dataset is public or not
    path: absolute path of the ISA-Tab file to parse
    additional_raw_data_file_extension: an optional argument that will append a
    suffix to items in Raw Data File as need be
    isa_archive: if you're passing a directory, a zipped version of the
    directory for storage and legacy purposes
    pre_isa_archive: optional copy of files that were converted to ISA-Tab
    file_base_path: if your file locations are relative paths, this is the base
    """
    p = IsaTabParser()
    p.additional_raw_data_file_extension = additional_raw_data_file_extension
    p.file_base_path = file_base_path
    """Get the study title and investigation id and see if anything is in the
    database and if so compare the checksum
    """
    # 1. First check whether the user exists
    try:
        user = User.objects.get(username__exact=username)
    except:
        user = None
    # 2. If user exists we need to quickly get the dataset title to see if its
    # already in the DB
    if user:
        checksum = None
        (identifier, title) = p.get_dataset_name(path)
        if identifier is None or title is None:
            datasets = []
        else:
            dataset_title = "%s: %s" % (identifier, title)
            datasets = DataSet.objects.filter(name=dataset_title)
        # check if the investigation already exists
        if len(datasets):  # if not 0, update dataset with new investigation
            # go through datasets until you find one with the correct owner
            for ds in datasets:
                own = ds.get_owner()
                if own == user:
                    if overwrite:
                        # Remove the existing data set first
                        checksum = False
                        ds.delete()
                    else:
                        # 3. Finally we need to get the checksum so that we can
                        # compare that to our given file.
                        investigation = ds.get_investigation()
                        fileStoreItem = FileStoreItem.objects.get(
                            uuid=investigation.isarchive_file)
                        if fileStoreItem:
                            try:
                                logger.info("Get file: %s",
                                            fileStoreItem.get_absolute_path())
                                checksum = calculate_checksum(
                                    fileStoreItem.get_file_object())
                            except IOError as e:
                                logger.error(
                                    "Original isatab archive wasn't found. "
                                    "Error: '%s'", e)
        # 4. Finally if we got a checksum for an existing file, we calculate
        # the checksum for the new file and compare them
        if checksum:
            new_checksum = None
            # TODO: error handling
            with open(path, 'rb') as f:
                new_checksum = calculate_checksum(f)
            if (checksum == new_checksum):
                # Checksums are identical so we can skip this file.
                logger.info("The checksum of both files is the same: %s",
                            checksum)
                return (
                    investigation.investigationlink_set.all()[0].data_set.uuid,
                    os.path.basename(path),
                    True)
    try:
<<<<<<< HEAD
        investigation = p.run(
            path,
            isa_archive=isa_archive,
            preisa_archive=pre_isa_archive
        )
        data_uuid = create_dataset(investigation.uuid, username, public=public)
        return (data_uuid, os.path.basename(path), False)
=======
        with transaction.atomic():
            investigation = p.run(
                path,
                isa_archive=isa_archive,
                preisa_archive=pre_isa_archive
            )
            data_uuid = create_dataset(
                investigation.uuid,
                username,
                public=public
            )
            return data_uuid, os.path.basename(path), False
>>>>>>> d53ee010
    except:  # prints the error message without breaking things
        logger.error("*** print_tb:")
        exc_type, exc_value, exc_traceback = sys.exc_info()
        logger.error(traceback.print_tb(exc_traceback, file=sys.stdout))
        logger.error("*** print_exception:")
        logger.error(
            traceback.print_exception(
                exc_type,
                exc_value,
                exc_traceback,
                file=sys.stdout
            )
        )
    return None, os.path.basename(path), False


@task()
def generate_auxiliary_file(auxiliary_node, datafile_path,
                            parent_node_file_store_item):
    """
    Task that will generate an auxiliary file for visualization purposes
    with specific file generation tasks going on for different FileTypes
    flagged as: `used_for_visualization`.

    :param auxiliary_node: a Node instance
    :type auxiliary_node: Node
    :param datafile_path: relative path to datafile used to generate aux file
    :type datafile_path: String
    :param parent_node_file_store_item: FileStoreItem associated with the
    parent Node
    :type parent_node_file_store_item: FileStoreItem
    """

    generate_auxiliary_file.update_state(state=celery.states.STARTED)

    auxiliary_file_store_item = auxiliary_node.get_file_store_item()

    try:
        start_time = time.time()
        logger.debug("Starting auxiliary file gen. for %s" % datafile_path)

        # Here we are checking for the FileExtension of the ParentNode's
        # FileStoreItem because we will create auxiliary files based on what
        # said value is
        if parent_node_file_store_item.get_file_extension().lower() == "bam":
            generate_bam_index(auxiliary_file_store_item.uuid, datafile_path)

        generate_auxiliary_file.update_state(state=celery.states.SUCCESS)

        logger.debug("Auxiliary file for %s generated in %s "
                     "seconds." % (datafile_path, time.time() - start_time))

    except Exception as e:
        logger.error(
            "Something went wrong while trying to generate the auxiliary file "
            "for %s. %s" % (datafile_path, e))

        generate_auxiliary_file.update_state(state=celery.states.FAILURE)

        raise celery.exceptions.Ignore()


def generate_bam_index(auxiliary_file_store_item_uuid, datafile_path):
    """
    Generate a bam_index file and associate it with the auxiliary
    FileStoreItem from our generate_auxiliary_file task
    :param auxiliary_file_store_item_uuid: uuid of FileStoreItem to generate
    auxiliary file for
    :type auxiliary_file_store_item_uuid: string
    :param datafile_path: Full path on disk to the datafile that we want to
    generate a bam index file for
    :type datafile_path: string
    """

    # Try and fetch the bam_index FileExtension
    # NOTE: that we are not handling the normal errors for an orm.get()s below
    # because we want the task from which this function is called within to
    # fail if we can't get what we want http://bit.ly/1KSbazM
    bam_index_file_extension = FileExtension.objects.get(name="bai").name
    auxiliary_file_store_item = FileStoreItem.objects.get(
        uuid=auxiliary_file_store_item_uuid)

    # Leverage pysam library to generate bam index file
    # FIXME: This should be refactored once we don't have a need for
    # Standalone IGV because this is creating a bam_index file in the same
    # directory as it's bam file
    pysam.index(bytes(datafile_path))

    # Map source field of FileStoreItem to path of newly created bam index file
    auxiliary_file_store_item.source = "{}.{}".format(
        datafile_path, bam_index_file_extension)

    auxiliary_file_store_item.set_filetype(bam_index_file_extension)
    auxiliary_file_store_item.save()

    # Symlink the newly created bam index datafile
    auxiliary_file_store_item.symlink_datafile()<|MERGE_RESOLUTION|>--- conflicted
+++ resolved
@@ -516,15 +516,6 @@
                     os.path.basename(path),
                     True)
     try:
-<<<<<<< HEAD
-        investigation = p.run(
-            path,
-            isa_archive=isa_archive,
-            preisa_archive=pre_isa_archive
-        )
-        data_uuid = create_dataset(investigation.uuid, username, public=public)
-        return (data_uuid, os.path.basename(path), False)
-=======
         with transaction.atomic():
             investigation = p.run(
                 path,
@@ -537,7 +528,6 @@
                 public=public
             )
             return data_uuid, os.path.basename(path), False
->>>>>>> d53ee010
     except:  # prints the error message without breaking things
         logger.error("*** print_tb:")
         exc_type, exc_value, exc_traceback = sys.exc_info()
