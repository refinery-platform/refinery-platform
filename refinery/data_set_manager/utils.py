'''
Created on May 29, 2012

@author: nils
'''
import hashlib
import json
import logging
import time
import urlparse

from django.conf import settings
from django.contrib.auth.models import User
from django.db.models import Q
from django.utils.http import urlquote, urlunquote

from guardian.shortcuts import get_objects_for_user

import requests
from requests.exceptions import HTTPError

from .models import (AnnotatedNode, AnnotatedNodeRegistry, Assay, Attribute,
                     AttributeOrder, Node, Study)
from .search_indexes import NodeIndex
from .serializers import AttributeOrderSerializer
import core


logger = logging.getLogger(__name__)

# number of AnnotatedNode objects that can be inserted with bulk insert
# (limitation of sqlite)
# https://docs.djangoproject.com/en/dev/ref/models/querysets/#django.db.models.query.QuerySet.bulk_create
MAX_BULK_LIST_SIZE = 75


# make a list of values unique
def uniquify(seq):
    set = {}
    map(set.__setitem__, seq, [])
    return set.keys()


# for an assay declaration (= assay file in a study)
# this method is based on the assumption that all paths through the experiment
# graph follow the same sequence of node types
def get_node_attributes(study_uuid, assay_uuid, node=None, node_type=None):
    """node_type indicates the node type for which the available attributes
    should be determined. node_type should be in
    Node.ASSAYS | Node.FILES | Node.SOURCE | Node.SAMPLE | Node.EXTRACT |
    Node.LABELED_EXTRACT
    If node is not None, node_type will be ignored and the method will return
    the attributes for this node (and its node type).
    """
    if node is None:
        try:
            if assay_uuid is None:
                node = Node.objects.filter(
                    Q(study__uuid=study_uuid, assay__uuid__isnull=True),
                    type=node_type)[0]
            else:
                node = Node.objects.filter(
                    Q(study__uuid=study_uuid, assay__uuid__isnull=True) |
                    Q(study__uuid=study_uuid, assay__uuid=assay_uuid),
                    type=node_type)[0]
        except:
            return None
    # assumption: we now have a node
    return _get_node_attributes_recursion(node)


def _get_node_attributes_recursion(node):
    attributes = []

    for attribute in node.attribute_set.all():
        attributes.append({
            "type": attribute.type,
            "subtype": attribute.subtype
        })
    try:
        parent = node.parents.all()[0]
        attributes.extend(_get_node_attributes_recursion(parent))
    except:
        pass

    return attributes


# for an assay declaration (= assay file in a study)
# this method is based on the assumption that all paths through the experiment
# graph follow the same sequence of node types
def get_node_types(study_uuid, assay_uuid=None, files_only=False,
                   filter_set=None):
    """filter_set is a set of node types, e.g. ["Sample Name", "Source Name"].
    Sets defined in Node (e.g. Node.ASSAYS, Node.FILES) can be applied. The
    method will only return node types included in filter_set unless filter_set
    is "None".
    The order of the returned list is the order of the node types in the
    experiment graph.
    """
    try:
        # 1. find a node without children
        nodes = Node.objects.filter(study__uuid=study_uuid,
                                    assay__uuid=assay_uuid)
        for n in nodes:
            if n.children_set.count() == 0:
                node = n
                break
        # 2. recursively follow until reaching a source node
        sequence = _get_node_types_recursion(node)
        sequence.reverse()
        if filter_set is None:
            return sequence
        else:
            return [item for item in sequence if item in filter_set]
    except:
        return None


def _get_node_types_recursion(node):
    sequence = [node.type]
    # 1. get the first child (the assumption is that all node type sequences
    # are the same)
    try:
        parent = node.parents.all()[0]
        sequence.extend(_get_node_types_recursion(parent))
    except:
        pass

    return sequence


def _get_parent_attributes(nodes, node_id):
    """Recursively collects attributes from the current node and each parent
    node until no more parents are available.
    """
    attributes = []

    if len(nodes[node_id]["parents"]) == 0:
        # End of recursion
        return nodes[node_id]["attributes"]

    for parent_id in nodes[node_id]["parents"]:
        attributes.extend(_get_parent_attributes(nodes, parent_id))

    attributes.extend(nodes[node_id]["attributes"])
    return attributes


def _get_assay_name(result, node):
    if result[node]["type"] in Node.ASSAYS:
        return result[node]["name"]

    for parent in result[node]["parents"]:
        return _get_assay_name(result, parent)

    return None


def _retrieve_nodes(study_uuid, assay_uuid=None,
                    ontology_attribute_fields=False, node_uuids=None):
    node_fields = [
        "id",
        "uuid",
        "file_uuid",
        "type",
        "name",
        "parents",
        "attribute"
    ]
    # if node_uuids is none: query nodes (both from assay and from study only)
    if node_uuids is None:
        if assay_uuid is None:
            node_list = Node.objects.filter(
                Q(study__uuid=study_uuid, assay__uuid__isnull=True)
            ).prefetch_related("attribute_set").order_by(
                "id", "attribute").values(*node_fields)
        else:
            node_list = Node.objects.filter(
                Q(study__uuid=study_uuid, assay__uuid__isnull=True) |
                Q(study__uuid=study_uuid, assay__uuid=assay_uuid)
            ).prefetch_related("attribute_set").order_by(
                "id", "attribute").values(*node_fields)
    else:
        node_list = (
            Node.objects
                .filter(uuid__in=node_uuids)
                .prefetch_related("attribute_set")
                .order_by("id", "attribute")
                .values(*node_fields)
        )
    if ontology_attribute_fields:
        attribute_fields = Attribute.ALL_FIELDS
    else:
        attribute_fields = Attribute.NON_ONTOLOGY_FIELDS
    attribute_list = Attribute.objects.filter().order_by("id").values_list(
        *attribute_fields)
    attributes = {}
    current_id = None
    current_node = None
    nodes = {}

    for attribute in attribute_list:
        attributes[attribute[0]] = attribute
    for node in node_list:
        if current_id is None or current_id != node["id"]:
            # save current node
            if current_node is not None:
                current_node["parents"] = uniquify(current_node["parents"])
                nodes[current_id] = current_node
            # new node, start merging
            current_id = node["id"]
            current_node = {
                "id": node["id"],
                "uuid": node["uuid"],
                "attributes": [],
                "parents": [],
                "name": node["name"],
                "type": node["type"],
                "file_uuid": node["file_uuid"]
            }

        if node["parents"] is not None:
            current_node["parents"].append(node["parents"])
        if node["attribute"] is not None:
            try:
                current_node["attributes"].append(
                    attributes[node["attribute"]])
            except:
                pass
    # save last node
    if current_node is not None:
        current_node["parents"] = uniquify(current_node["parents"])
        nodes[current_id] = current_node
    return nodes


def get_nodes(node_type, study_uuid, assay_uuid=None,
              ontology_attribute_fields=False):
    nodes = _retrieve_nodes(study_uuid, assay_uuid, ontology_attribute_fields)
    results = {}
    attribute_count = 0
    for key in nodes:
        if nodes[key]["type"] == node_type:
            results[nodes[key]["uuid"]] = nodes[key].copy()
            results[nodes[key]["uuid"]]["attributes"] = \
                _get_parent_attributes(nodes, key)
            attribute_count += len(results[nodes[key]["uuid"]]["attributes"])
    logger.info("Nodes: %s   attributes: %s",
                str(len(results)), str(attribute_count))
    return results


# this method is obsolete - do not use!
def get_matrix(node_type, study_uuid, assay_uuid=None,
               ontology_attribute_fields=False):
    nodes = _retrieve_nodes(study_uuid, assay_uuid, ontology_attribute_fields)
    results = {}
    results["meta"] = {}
    results["data"] = {}
    results["meta"]["study"] = study_uuid
    results["meta"]["assay"] = assay_uuid
    results["meta"]["attributes"] = None
    results["meta"]["type"] = node_type
    attribute_count = 0

    for key in nodes:
        if nodes[key]["type"] == node_type:
            # copy a subset of the node model attributes
            results["data"][nodes[key]["uuid"]] = {
                k: nodes[key].copy()[k] for k in ("name", "file_uuid")}
            # get the name of the nearest assay node predecessor
            results["data"][nodes[key]["uuid"]]["assay"] = _get_assay_name(
                nodes, key)
            # initialize attribute list
            results["data"][nodes[key]["uuid"]]["attributes"] = []
            # save attributes (attribute[1], etc. are based on
            # Attribute.ALL_FIELDS
            for attribute in _get_parent_attributes(nodes, key):
                results["data"][nodes[key]["uuid"]]["attributes"].append(
                    attribute[3])  # 3 = value
                if attribute[4] is not None:
                    results["data"][nodes[key]["uuid"]]["attributes"][-1] += \
                        " " + attribute[4]  # 4 = value unit
            # store attribute labels in meta section (only for the first node
            # -> for all further nodes the assumption is that they have the
            # same attribute list)
            if results["meta"]["attributes"] is None:
                results["meta"]["attributes"] = []
                for attribute in _get_parent_attributes(nodes, key):
                    results["meta"]["attributes"].append(
                        {"type": attribute[1], "subtype": attribute[2]})
            attribute_count += len(
                results["data"][nodes[key]["uuid"]]["attributes"])
    return results


def update_annotated_nodes(node_type, study_uuid, assay_uuid=None,
                           update=False):
    # retrieve study and assay ids
    study = Study.objects.filter(uuid=study_uuid)[0]
    if assay_uuid is not None:
        assay = Assay.objects.filter(uuid=assay_uuid)[0]
    else:
        assay = None
    # check if this combination of node_type, study_uuid and assay_uuid already
    # exists
    if assay is None:
        registry, created = AnnotatedNodeRegistry.objects.get_or_create(
            study_id=study.id, assay__isnull=True, node_type=node_type)
    else:
        registry, created = AnnotatedNodeRegistry.objects.get_or_create(
            study_id=study.id, assay_id=assay.id, node_type=node_type)
    # update registry entry
    registry.save()
    if not created and not update:
        # registry entry exists and no updating requested
        return
    # remove existing annotated node objects for this node_type in this
    # study/assay
    if assay_uuid is None:
        counter = AnnotatedNode.objects.filter(
            Q(study__uuid=study_uuid, assay__uuid__isnull=True),
            node_type=node_type).count()
        AnnotatedNode.objects.filter(
            Q(study__uuid=study_uuid, assay__uuid__isnull=True),
            node_type=node_type).delete()
    else:
        counter = AnnotatedNode.objects.filter(
            Q(study__uuid=study_uuid, assay__uuid__isnull=True) |
            Q(study__uuid=study_uuid, assay__uuid=assay_uuid),
            node_type=node_type).count()
        AnnotatedNode.objects.filter(
            Q(study__uuid=study_uuid, assay__uuid__isnull=True) |
            Q(study__uuid=study_uuid, assay__uuid=assay_uuid),
            node_type=node_type).delete()
    logger.info(str(counter) + " annotated nodes deleted.")
    # retrieve annotated nodes
    nodes = _retrieve_nodes(study_uuid, assay_uuid, True)

    # Disabled because it creates super large log message.
    # a = [node["attributes"] for node_id, node in nodes.iteritems()]
    # logger.info(a)

    # insert node and attribute information
    start = time.time()
    counter = 0
    skipped_attributes = 0
    bulk_list = []
    for node_id, node in nodes.iteritems():
        if node["type"] == node_type:
            # save attributes (attribute[1], etc. are based on
            # Attribute.ALL_FIELDS)
            attributes = _get_parent_attributes(nodes, node_id)

            # List to keep track which attributes have already been added
            check_list = {}

            for attribute in attributes:
                # Skip if we've seen the attribute already
                if attribute[0] in check_list:
                    skipped_attributes += 1
                    continue

                counter += 1
                bulk_list.append(
                    AnnotatedNode(
                        node_id=node["id"],
                        attribute_id=attribute[0],
                        study=study,
                        assay=assay,
                        node_uuid=node["uuid"],
                        node_file_uuid=node["file_uuid"],
                        node_type=node["type"],
                        node_name=node["name"],
                        attribute_type=attribute[1],
                        attribute_subtype=attribute[2],
                        attribute_value=attribute[3],
                        attribute_value_unit=attribute[4]))

                # Position zero represents the attribute ID.
                check_list[attribute[0]] = True

                if len(bulk_list) == MAX_BULK_LIST_SIZE:
                    AnnotatedNode.objects.bulk_create(bulk_list)
                    bulk_list = []
    if len(bulk_list) > 0:
        AnnotatedNode.objects.bulk_create(bulk_list)
        bulk_list = []
    end = time.time()
    logger.info(
        "Skipped creating %s duplicated annotated nodes",
        str(skipped_attributes)
    )
    logger.info(
        "%s annotated nodes generated in %s", str(counter), str(end - start)
    )


def calculate_checksum(f, algorithm='md5', bufsize=8192):
    """Calculate the checksum of the datafile"""
    hasher = hashlib.new(algorithm)
    try:
        block = f.read(bufsize)
        while len(block) > 0:
            hasher.update(block)
            block = f.read(bufsize)
    except AttributeError:
        logger.debug(
            'Checksum couldn\'t be calculated because the file was not '
            'available.'
        )
    return hasher.hexdigest()


def add_annotated_nodes(node_type, study_uuid, assay_uuid=None):
    _add_annotated_nodes(node_type, study_uuid, assay_uuid, None)


def add_annotated_nodes_selection(node_uuids, node_type, study_uuid,
                                  assay_uuid=None):
    _add_annotated_nodes(node_type, study_uuid, assay_uuid, node_uuids)


def _add_annotated_nodes(node_type, study_uuid, assay_uuid=None,
                         node_uuids=None):
    study = Study.objects.filter(uuid=study_uuid)[0]
    if assay_uuid is not None:
        assay = Assay.objects.filter(uuid=assay_uuid)[0]
    else:
        assay = None
    # retrieve annotated nodes
    nodes = _retrieve_nodes(study_uuid, assay_uuid, True)
    logger.info("%s retrieved from data set", str(len(nodes)))
    # insert node and attribute information
    import time
    start = time.time()
    counter = 0
    bulk_list = []
    for node_id, node in nodes.iteritems():
        if node["type"] == node_type:
            if node_uuids is not None and (node["uuid"] in node_uuids):
                # save attributes (attribute[1], etc. are based on
                # Attribute.ALL_FIELDS)
                attributes = _get_parent_attributes(nodes, node_id)

                for attribute in attributes:
                    counter += 1

                    bulk_list.append(
                        AnnotatedNode(
                            node_id=node["id"],
                            attribute_id=attribute[0],
                            study=study,
                            assay=assay,
                            node_uuid=node["uuid"],
                            node_file_uuid=node["file_uuid"],
                            node_type=node["type"],
                            node_name=node["name"],
                            attribute_type=attribute[1],
                            attribute_subtype=attribute[2],
                            attribute_value=attribute[3],
                            attribute_value_unit=attribute[4]))
                    if len(bulk_list) == MAX_BULK_LIST_SIZE:
                        AnnotatedNode.objects.bulk_create(bulk_list)
                        bulk_list = []
    if len(bulk_list) > 0:
        AnnotatedNode.objects.bulk_create(bulk_list)
        bulk_list = []
    end = time.time()
    logger.info("%s annotated nodes generated in %s",
                str(counter), str(end - start))


def index_annotated_nodes(node_type, study_uuid, assay_uuid=None):
    _index_annotated_nodes(node_type, study_uuid, assay_uuid, None)


def index_annotated_nodes_selection(node_uuids):
    _index_annotated_nodes(None, None, None, node_uuids)


def _index_annotated_nodes(node_type, study_uuid, assay_uuid=None,
                           node_uuids=None):
    if node_uuids is None:
        if assay_uuid is None:
            nodes = Node.objects.filter(
                Q(study__uuid=study_uuid, assay__uuid__isnull=True),
                type=node_type)
        else:
            nodes = Node.objects.filter(
                Q(study__uuid=study_uuid, assay__uuid__isnull=True) |
                Q(study__uuid=study_uuid, assay__uuid=assay_uuid),
                type=node_type)
    else:
        nodes = Node.objects.filter(uuid__in=node_uuids)
    logger.info("%s nodes for indexing", str(nodes.count()))
    # index nodes
    start = time.time()
    node_index = NodeIndex()
    counter = 0
    for node in nodes:
        node_index.update_object(node, using="data_set_manager")
        counter += 1
    end = time.time()
    logger.info("%s nodes indexed in %s", str(counter), str(end - start))


def generate_solr_params_for_user(params, user_id):
    """Creates the encoded solr params limiting results to one user.
    Keyword Argument
        params -- python dict or QueryDict
    Params/Solr Params
        is_annotation - metadata
        facet_count/facet - enables facet counts in query response, true/false
        offset - paginate, offset response
        limit/row - maximum number of documents
        field_limit - set of fields to return
        facet_field - specify a field which should be treated as a facet
        facet_filter - adds params to facet fields&fqs for filtering on fields
        facet_pivot - list of fields to pivot
        sort - Ordering include field name, whitespace, & asc or desc.
        fq - filter query
     """

    user = None
    try:
        user = User.objects.get(id=user_id)
    except User.DoesNotExist:
        pass

    if user:
        datasets = get_objects_for_user(user, "core.read_dataset")
    else:
        datasets = []

    assay_uuids = []
    for dataset in datasets:
        investigation_link = dataset.get_latest_investigation_link()
        if investigation_link is None:
            continue
            # It's not an error not to have data,
            # but there's nothing more to do here.
        investigation = investigation_link.investigation

        try:
            study = Study.objects.get(
                investigation=investigation
            )
        except Study.DoesNotExist as e:
            logger.error('Expected at least one Study for %s: %s',
                         investigation, e)
            # Do not need to re-raise this one.
            continue
<<<<<<< HEAD
            # Again, nothing more to do here.
        except Study.MultipleObjectsReturned:
            logger.error('Expected only one study for %s', investigation)
=======
        except Study.MultipleObjectsReturned as e:
            logger.error('Expected only one Study for %s: %s',
                         investigation, e)
>>>>>>> 872d72ce
            raise

        try:
            assay = Assay.objects.get(study=study)
        except Assay.DoesNotExist as e:
            logger.error('Expected at least one Assay for %s: %s',
                         study, e)
            # Do not need to re-raise this one.
            continue
<<<<<<< HEAD
            # Again, nothing more to do here.
        except:
            logger.error('Expected only one assay for %s', study)
=======
        except Assay.MultipleObjectsReturned as e:
            logger.error('Expected only one Assay for %s: %s',
                         study, e)
>>>>>>> 872d72ce
            raise

        assay_uuids.append(assay.uuid)

    return _generate_solr_params(params, assay_uuids=assay_uuids)


def generate_solr_params_for_assay(params, assay_uuid):
    """Creates the encoded solr params requiring only an assay.
    Keyword Argument
        params -- python dict or QueryDict
    Params/Solr Params
        is_annotation - metadata
        facet_count/facet - enables facet counts in query response, true/false
        offset - paginate, offset response
        limit/row - maximum number of documents
        field_limit - set of fields to return
        facet_field - specify a field which should be treated as a facet
        facet_filter - adds params to facet fields&fqs for filtering on fields
        facet_pivot - list of fields to pivot
        sort - Ordering include field name, whitespace, & asc or desc.
        fq - filter query
     """
    return _generate_solr_params(params, assay_uuids=[assay_uuid])


def _generate_solr_params(params, assay_uuids):
    """
    Either returns a solr url parameter string,
    or None if assay_uuids is empty.
    """

    file_types = 'fq=type:("Raw Data File" OR ' \
                 '"Derived Data File" OR ' \
                 '"Array Data File" OR ' \
                 '"Derived Array Data File" OR ' \
                 '"Array Data Matrix File" OR' \
                 '"Derived Array Data Matrix File")'

    is_annotation = params.get('is_annotation', 'false')
    facet_count = params.get('include_facet_count', 'true')
    start = params.get('offset', '0')
    # row number suggested by solr docs, since there's no unlimited option
    row = params.get('limit', '10000000')
    field_limit = params.get('attributes', None)
    facet_field = params.get('facets', None)
    facet_pivot = params.get('pivots', None)
    sort = params.get('sort', None)
    facet_filter = params.get('filter_attribute', None)

    fixed_solr_params = \
        '&'.join([file_types,
                  'fq=is_annotation:%s' % is_annotation,
                  'start=%s' % start,
                  'rows=%s' % row,
                  'q=django_ct:data_set_manager.node&wt=json',
                  'facet=%s' % facet_count,
                  'facet.limit=-1'
                  ])

    if len(assay_uuids) == 0:
        return None
    solr_params = 'fq=assay_uuid:({})'.format(' OR '.join(assay_uuids))

    if facet_field:
        facet_field = facet_field.split(',')
        facet_field = insert_facet_field_filter(facet_filter, facet_field)
        split_facet_fields = generate_facet_fields_query(facet_field)
        solr_params = ''.join([solr_params, split_facet_fields])
    else:
        # Missing facet_fields, it is generated from Attribute Order Model.
        attributes_str = AttributeOrder.objects.filter(
            assay__uuid__in=assay_uuids  # TODO: Confirm this syntax
        )
        attributes = AttributeOrderSerializer(attributes_str, many=True)
        facet_field_obj = generate_filtered_facet_fields(attributes.data)
        facet_field = facet_field_obj.get('facet_field')
        facet_field = insert_facet_field_filter(facet_filter, facet_field)
        field_limit = ','.join(facet_field_obj.get('field_limit'))
        facet_field_query = generate_facet_fields_query(facet_field)
        solr_params = ''.join([solr_params, facet_field_query])

    if field_limit:
        solr_params = ''.join([solr_params, '&fl=', field_limit])

    if facet_pivot:
        solr_params = ''.join([solr_params, '&facet.pivot=', facet_pivot])

    if sort:
        solr_params = ''.join([solr_params, '&sort=', sort])

    if facet_filter:
        # handle default formatting in get request, query_params
        if isinstance(facet_filter, unicode):
            facet_filter = urlunquote(facet_filter)
            facet_filter = json.loads(facet_filter)
        facet_filter_str = create_facet_filter_query(facet_filter)
        solr_params = ''.join([solr_params, facet_filter_str])

    url = '&'.join([solr_params, fixed_solr_params])
    encoded_solr_params = urlquote(url, safe='\\=&! ')

    return encoded_solr_params


def insert_facet_field_filter(facet_filter, facet_field_arr):
    # For solr requests, removes duplicate facet fields with filters from
    # facet_field_arr, maintains facet_field order
    if facet_filter:
        # handle default formatting in get request, query_params
        if isinstance(facet_filter, unicode):
            facet_filter = json.loads(facet_filter)
        for facet in facet_filter:
            ind = facet_field_arr.index(facet)
            facet_field_arr[ind] = ''.join(['{!ex=', facet, '}', facet])

    return facet_field_arr


def create_facet_filter_query(facet_filter_fields):
    # Creates the solr request for the attribute filters
    query = ''
    for facet in facet_filter_fields:
        if len(facet_filter_fields[facet]) > 1:
            field_str = 'OR'.join(facet_filter_fields[facet])
        else:
            field_str = facet_filter_fields[facet][0]

        field_str = escape_character_solr(field_str)
        field_str = field_str.replace('OR', ' OR ')
        encoded_field_str = urlquote(field_str, safe='\\/+-&|!(){}[]^~*?:"; ')

        query = ''.join([query, '&fq={!tag=', facet, '}',
                         facet, ':(', encoded_field_str, ')'])
    return query


def escape_character_solr(field):
    # This escapes certain characters for solr requests fields
    match = ['\\',  '+', '-', '&', '|', '!', '(', ')',
             '{', '}', '[', ']', '^', '~', '*',
             '?', ':', '"', ';', ' ', '/']

    for item in match:
        if item in field:
            field = field.replace(item, ('\\' + item))

    return field


def hide_fields_from_list(facet_obj):
    """Returns a filtered facet field list from a weighted facet object."""

    filtered_facet_list = []
    for field in facet_obj:
        solr_field = field.get('solr_field')
        if not is_field_in_hidden_list(solr_field):
            filtered_facet_list.append(field)

    return filtered_facet_list


def is_field_in_hidden_list(field):
    hidden_fields = ['id', 'django_id', 'file_uuid', 'study_uuid',
                     'assay_uuid', 'type', 'is_annotation', 'species',
                     'genome_build', 'name', 'django_ct']

    if field in hidden_fields:
        return True
    else:
        return False


def generate_filtered_facet_fields(attributes):
    """ Returns a filter facet field list. Attribute order contains whether
    facets should be used. Based on is_exposed and is_facet."""
    weighted_facet_list = []
    field_limit_list = []
    facet_field = []
    filtered_attributes = hide_fields_from_list(attributes)

    for field in filtered_attributes:
        if field.get('is_exposed'):
            weighted_facet_list.append((int(field['rank']), field))
            if field.get('is_facet'):
                facet_field.append(field.get('solr_field'))

    weighted_facet_list.sort()
    for (rank, field) in weighted_facet_list:
        field_limit_list.append(field.get("solr_field"))

    return {'facet_field': facet_field,
            'field_limit': field_limit_list}


def generate_facet_fields_query(facet_fields):
    """Return facet_field query (str).
        Solr requirs facet fields to be separated"""
    query = ""
    for field in facet_fields:
        query = ''.join([query, '&facet.field=', field])

    return query


def search_solr(encoded_params, core):
    """Returns solr full_response content by making a solr request
    Parameters:
        encoded_params:  Expect the params to be url-ready (using urlquote)
        core: Specify which node
    """
    url_portion = '/'.join([core, "select"])
    url = urlparse.urljoin(settings.REFINERY_SOLR_BASE_URL, url_portion)
    try:
        full_response = requests.get(url, params=encoded_params)
        full_response.raise_for_status()
    except HTTPError as e:
        logger.error(e)

    response = full_response.content

    return response


def get_owner_from_assay(uuid):
    # Returns the owner from an assay_uuid. Ownership is passed from dataset

    try:
        investigation_key = Study.objects.get(assay__uuid=uuid).investigation
    except (Study.DoesNotExist,
            Study.MultipleObjectsReturned) as e:
        logger.error(e)
        return "Error: Invalid uuid"

    investigation_link = core.models.InvestigationLink.objects.get(
            investigation=investigation_key)
    owner = core.models.DataSet.objects.get(
            investigationlink=investigation_link).get_owner()

    return owner


def format_solr_response(solr_response):
    # Returns a reformatted solr response
    try:
        solr_response_json = json.loads(solr_response)
    except TypeError:
        return "Error loading json."

    # Reorganizes solr response into easier to digest objects.
    try:
        order_facet_fields_joined = (solr_response_json
                                     ['responseHeader']['params']['fl'])
    except KeyError:
        order_facet_fields = []
    else:
        order_facet_fields = order_facet_fields_joined.split(',')

    if solr_response_json.get('facet_counts'):
        facet_field_counts = solr_response_json.get('facet_counts').get(
            'facet_fields')
        facet_field_counts_obj = objectify_facet_field_counts(
            facet_field_counts)
        solr_response_json['facet_field_counts'] = facet_field_counts_obj
        del solr_response_json['facet_counts']

    facet_field_docs = solr_response_json.get('response').get('docs')
    facet_field_docs_count = solr_response_json.get('response').get('numFound')
    attributes = customize_attribute_response(order_facet_fields)
    solr_response_json["attributes"] = attributes
    solr_response_json["nodes"] = facet_field_docs
    solr_response_json["nodes_count"] = facet_field_docs_count

    # Remove unused fields from solr response
    del solr_response_json['responseHeader']
    del solr_response_json['response']

    return solr_response_json


def objectify_facet_field_counts(facet_fields):
    # Returns an array of objects with facet_field_count corrected. Solr
    # returns an array with key and value.
    # count_array = [key1,value1,key2,value2...]
    for field, count_array in facet_fields.iteritems():
        count_obj_array = []

        for index in range(0, len(count_array), 2):
            count_obj_array.append(
                    {'name': count_array[index],
                     'count': count_array[index + 1]
                     })

        # sort fields depending on count
        count_obj_array.sort(key=lambda x: x['count'], reverse=True)
        facet_fields[field] = count_obj_array

    return facet_fields


def customize_attribute_response(facet_fields):
    # Returns an array of attribute objects based on parsing the title
    try:
        iter(facet_fields)
    except TypeError:
        return facet_fields

    attribute_array = []
    for field in facet_fields:
        # For fields with filters, they need to be trimmed
        if '!ex' in field:
            field = field.split("}")[1]

        customized_field = {'internal_name': field}

        field_name = field.split('_')
        # For uuid fields
        if len(field_name) > 1:
            customized_field['file_ext'] = field_name[-1]

        if 'REFINERY_SUBANALYSIS' in field:
            customized_field['display_name'] = 'Analysis Group'
            customized_field['attribute_type'] = 'Internal'
        elif 'REFINERY_WORKFLOW_OUTPUT' in field:
            customized_field['display_name'] = 'Output Type'
            customized_field['attribute_type'] = 'Internal'
        elif 'REFINERY_FILETYPE' in field:
            customized_field['display_name'] = 'File Type'
            customized_field['attribute_type'] = 'Internal'
        elif 'REFINERY' in field:
            customized_field['display_name'] = field_name[1].title()
            customized_field['attribute_type'] = 'Internal'
        elif 'Comment' in field:
            index = field_name.index('Comment')
            field_name = ' '.join(field_name[0:index])
            customized_field['display_name'] = field_name.title()
            customized_field['attribute_type'] = 'Comment'
        elif 'Factor' in field:
            index = field_name.index('Factor')
            field_name = ' '.join(field_name[0:index])
            customized_field['display_name'] = field_name.title()
            customized_field['attribute_type'] = 'Factor Value'
        elif 'Characteristics' in field:
            index = field_name.index('Characteristics')
            field_name = ' '.join(field_name[0:index])
            customized_field['display_name'] = field_name.title()
            customized_field['attribute_type'] = 'Characteristics'
        # For uuid fields
        elif len(field_name) == 1:
            customized_field['display_name'] = \
                customized_field['internal_name']
        else:
            customized_field['display_name'] = ' '.join(
                    field_name[0:-3]).title()

        attribute_array.append(customized_field)

    return attribute_array


def initialize_attribute_order_ranks(selected_attribute, new_rank):
    # With a new set of attribute orders, this will set a default rank
    attribute_list = AttributeOrder.objects.filter(
        assay=selected_attribute.assay)
    new_increment_rank = 1
    for attribute in attribute_list:
        # new rank is handled seperately
        if new_increment_rank == new_rank:
            new_increment_rank = new_increment_rank + 1
        # internal attributes aren't shown, does not need rank
        if not attribute.is_internal:
            # updates requested attribute
            if attribute == selected_attribute:
                serializer = AttributeOrderSerializer(
                        attribute,
                        {'rank': new_rank},
                        partial=True)
            # updates all other attributes
            else:
                serializer = AttributeOrderSerializer(
                    attribute,
                    {'rank': new_increment_rank},
                    partial=True)
                new_increment_rank = new_increment_rank + 1

            if serializer.is_valid():
                serializer.save()
            else:
                return serializer.error


def update_attribute_order_ranks(old_attribute, new_rank):
    # Updates an assays attribute order ranks based on a singular object
    try:
        assert(int(new_rank) >= 0)
    except AssertionError:
        return "Invalid: rank must be integer >= 0"
    except TypeError:
        return "Invalid: rank must be a string or a number."

    try:
        assert(old_attribute.rank != new_rank)
    except AssertionError:
        return "Error: New rank == old rank"

    assay = old_attribute.assay
    old_rank = int(old_attribute.rank)
    attribute_list = AttributeOrder.objects.filter(assay=assay)
    new_rank = int(new_rank)

    for attribute in attribute_list:
        attribute_new_rank = int(attribute.rank)

        if attribute == old_attribute:
            attribute_new_rank = new_rank
        elif new_rank == 0:
            if old_rank < attribute.rank:
                attribute_new_rank = attribute.rank-1
        elif old_rank == 0:
            if old_rank < attribute.rank >= new_rank:
                attribute_new_rank = attribute.rank+1
        else:
            if old_rank > attribute.rank >= new_rank:
                attribute_new_rank = attribute.rank+1
            elif old_rank < attribute.rank <= new_rank:
                attribute_new_rank = attribute.rank-1

        serializer = AttributeOrderSerializer(
                        attribute,
                        {'rank': attribute_new_rank},
                        partial=True)

        if serializer.is_valid():
            serializer.save()
        else:
            return serializer.error

    return


def get_file_url_from_node_uuid(node_uuid):
    """
    Fetch the full url pointing to a Node's datafile by passing in a Node UUID.
    NOTE: Since this method is called within the context of a db transaction,
    we are raising exceptions within to nullify said transaction.

    :param node_uuid: Node.uuid
    :return: a full url pointing to the fetched Node's datafile
    :raises: RuntimeError if a Node can't be fetched or if a Fetched Node
    has no file associated with it to build a url from
    """
    try:
        node = Node.objects.get(uuid=node_uuid)
    except (Node.DoesNotExist, Node.MultipleObjectsReturned):
        raise RuntimeError(
            "Couldn't fetch Node by UUID from: {}".format(node_uuid)
        )
    else:
        url = node.get_relative_file_store_item_url()

        if url is None:
            raise RuntimeError(
                "Node with uuid: {} has no associated file url".format(
                    node.uuid
                )
            )
        else:
            return core.utils.get_full_url(url)<|MERGE_RESOLUTION|>--- conflicted
+++ resolved
@@ -9,22 +9,19 @@
 import time
 import urlparse
 
+import core
+import requests
 from django.conf import settings
 from django.contrib.auth.models import User
 from django.db.models import Q
 from django.utils.http import urlquote, urlunquote
-
 from guardian.shortcuts import get_objects_for_user
-
-import requests
 from requests.exceptions import HTTPError
 
 from .models import (AnnotatedNode, AnnotatedNodeRegistry, Assay, Attribute,
                      AttributeOrder, Node, Study)
 from .search_indexes import NodeIndex
 from .serializers import AttributeOrderSerializer
-import core
-
 
 logger = logging.getLogger(__name__)
 
@@ -550,17 +547,11 @@
         except Study.DoesNotExist as e:
             logger.error('Expected at least one Study for %s: %s',
                          investigation, e)
-            # Do not need to re-raise this one.
             continue
-<<<<<<< HEAD
             # Again, nothing more to do here.
-        except Study.MultipleObjectsReturned:
-            logger.error('Expected only one study for %s', investigation)
-=======
         except Study.MultipleObjectsReturned as e:
             logger.error('Expected only one Study for %s: %s',
                          investigation, e)
->>>>>>> 872d72ce
             raise
 
         try:
@@ -568,17 +559,11 @@
         except Assay.DoesNotExist as e:
             logger.error('Expected at least one Assay for %s: %s',
                          study, e)
-            # Do not need to re-raise this one.
             continue
-<<<<<<< HEAD
             # Again, nothing more to do here.
-        except:
-            logger.error('Expected only one assay for %s', study)
-=======
         except Assay.MultipleObjectsReturned as e:
             logger.error('Expected only one Assay for %s: %s',
                          study, e)
->>>>>>> 872d72ce
             raise
 
         assay_uuids.append(assay.uuid)
