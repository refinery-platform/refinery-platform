--- conflicted
+++ resolved
@@ -2020,8 +2020,6 @@
             self._prepare_node_index(self.node), expected_download_url=PENDING
         )
 
-<<<<<<< HEAD
-=======
     def test_prepare_node_no_file_store_item(self):
         self.file_store_item.delete()
         self._assert_node_index_prepared_correctly(
@@ -2029,7 +2027,6 @@
             expected_download_url=NOT_AVAILABLE, expected_filetype=""
         )
 
->>>>>>> 2f87b826
     def test_prepare_node_s3_file_store_item_source_no_datafile(self):
         self.file_store_item.source = 's3://test/test.txt'
         self.file_store_item.save()
