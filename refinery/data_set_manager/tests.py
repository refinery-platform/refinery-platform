from StringIO import StringIO
import contextlib
import json
import os
import re
<<<<<<< HEAD
import shutil
import tempfile
=======
import uuid
>>>>>>> 976d0b23

from django.contrib.auth.models import User
from django.core.files.uploadedfile import (InMemoryUploadedFile,
                                            SimpleUploadedFile)
from django.http import QueryDict
from django.test import TestCase

from rest_framework.test import APIClient, APIRequestFactory, APITestCase

from core.models import Analysis, DataSet, ExtendedGroup, InvestigationLink
from core.views import NodeViewSet
from data_set_manager.isa_tab_parser import IsaTabParser, ParserException
from data_set_manager.tasks import parse_isatab
from factory_boy.utils import make_analyses_with_single_dataset
from file_store.models import FileStoreItem

from .models import (AnnotatedNode, Assay, AttributeOrder, Investigation, Node,
                     Study)
from .search_indexes import NodeIndex
from .serializers import AttributeOrderSerializer
from .utils import (_create_solr_params_from_node_uuids,
                    create_facet_filter_query, customize_attribute_response,
                    escape_character_solr, format_solr_response,
                    generate_facet_fields_query,
                    generate_filtered_facet_fields,
                    generate_solr_params_for_assay,
                    get_file_url_from_node_uuid, get_owner_from_assay,
                    hide_fields_from_list, initialize_attribute_order_ranks,
                    insert_facet_field_filter, is_field_in_hidden_list,
                    objectify_facet_field_counts, update_attribute_order_ranks)
from .views import Assays, AssaysAttributes


class AssaysAPITests(APITestCase):

    def setUp(self):
        self.factory = APIRequestFactory()
        investigation = Investigation.objects.create()
        self.study = Study.objects.create(
                file_name='test_filename123.txt',
                title='Study Title Test',
                investigation=investigation)
        self.assay = {
            'study': self.study,
            'measurement': 'transcription factor binding site',
            'measurement_accession': 'http://www.testurl.org/testID',
            'measurement_source': 'OBI',
            'technology': 'nucleotide sequencing',
            'technology_accession': 'test info',
            'technology_source': 'test source',
            'platform': 'Genome Analyzer II',
            'file_name': 'test_assay_filename.txt'
        }
        assay = Assay.objects.create(**self.assay)
        self.assay['uuid'] = assay.uuid
        self.assay['study'] = self.study.id
        self.valid_uuid = assay.uuid
        self.url_root = '/api/v2/assays/'
        self.view = Assays.as_view()
        self.invalid_uuid = "0xxx000x-00xx-000x-xx00-x00x00x00x0x"
        self.invalid_format_uuid = "xxxxxxxx"

    def test_get_valid_uuid(self):
        # valid_uuid
        request = self.factory.get('%s/?uuid=%s' % (
            self.url_root, self.valid_uuid))
        response = self.view(request, self.valid_uuid)
        self.assertEqual(response.status_code, 200)
        self.assertItemsEqual(response.data.keys(), self.assay.keys())
        self.assertItemsEqual(response.data.values(), self.assay.values())

    def test_get_valid_study(self):
        # valid_study_uuid
        request = self.factory.get('%s/?study=%s' % (
            self.url_root, self.study.uuid))
        response = self.view(request, self.valid_uuid)
        self.assertEqual(response.status_code, 200)
        self.assertItemsEqual(response.data[0].keys(), self.assay.keys())
        self.assertItemsEqual(response.data[0].values(), self.assay.values())

    def test_get_invalid_uuid(self):
        # invalid_uuid
        request = self.factory.get('%s/?uuid=%s' % (self.url_root,
                                                    self.invalid_uuid))
        response = self.view(request, self.invalid_uuid)
        self.assertEqual(response.status_code, 404)

    def test_get_invalid_study_uuid(self):
        # invalid_study_uuid
        request = self.factory.get('%s/?study=%s' % (self.url_root,
                                                     self.invalid_uuid))
        response = self.view(request, self.invalid_uuid)
        self.assertEqual(response.status_code, 404)

    def test_get_invalid_format_uuid(self):
        # invalid_format_uuid
        request = self.factory.get('%s/?uuid=%s'
                                   % (self.url_root, self.invalid_format_uuid))
        response = self.view(request, self.invalid_format_uuid)
        self.assertEqual(response.status_code, 404)


class AssaysAttributesAPITests(APITestCase):

    def setUp(self):
        self.user1 = User.objects.create_user("ownerJane", '', 'test1234')
        self.user2 = User.objects.create_user("guestName", '', 'test1234')
        self.factory = APIRequestFactory()
        investigation = Investigation.objects.create()
        self.data_set = DataSet.objects.create(
                title="Test DataSet")
        InvestigationLink.objects.create(data_set=self.data_set,
                                         investigation=investigation)
        self.data_set.set_owner(self.user1)
        study = Study.objects.create(file_name='test_filename123.txt',
                                     title='Study Title Test',
                                     investigation=investigation)

        assay = Assay.objects.create(
                study=study,
                measurement='transcription factor binding site',
                measurement_accession='http://www.testurl.org/testID',
                measurement_source='OBI',
                technology='nucleotide sequencing',
                technology_accession='test info',
                technology_source='test source',
                platform='Genome Analyzer II',
                file_name='test_assay_filename.txt')

        self.attribute_order_array = [
            {
                'study': study,
                'assay': assay,
                'solr_field': 'Character_Title_6_3_s',
                'rank': 1,
                'is_exposed': True,
                'is_facet': True,
                'is_active': True,
                'is_internal': False
            }, {
                'study': study,
                'assay': assay,
                'solr_field': 'Specimen_6_3_s',
                'rank': 2,
                'is_exposed': True,
                'is_facet': True,
                'is_active': True,
                'is_internal': False
            }, {
                'study': study,
                'assay': assay,
                'solr_field': 'Cell_Type_6_3_s',
                'rank': 3,
                'is_exposed': True,
                'is_facet': True,
                'is_active': True,
                'is_internal': False
            }, {
                'study': study,
                'assay': assay,
                'solr_field': 'Analysis_6_3_s',
                'rank': 4,
                'is_exposed': True,
                'is_facet': True,
                'is_active': True,
                'is_internal': False
            }]

        self.attribute_order_response = [
            {
                'study': study,
                'assay': assay,
                'solr_field': 'Character_Title_6_3_s',
                'rank': 1,
                'is_exposed': True,
                'is_facet': True,
                'is_active': True,
                'is_internal': False,
                'display_name': 'Character Title'
            }, {
                'study': study,
                'assay': assay,
                'solr_field': 'Specimen_6_3_s',
                'rank': 2,
                'is_exposed': True,
                'is_facet': True,
                'is_active': True,
                'is_internal': False,
                'display_name': 'Specimen'
            }, {
                'study': study,
                'assay': assay,
                'solr_field': 'Cell_Type_6_3_s',
                'rank': 3,
                'is_exposed': True,
                'is_facet': True,
                'is_active': True,
                'is_internal': False,
                'display_name': 'Cell Type'
            }, {
                'study': study,
                'assay': assay,
                'solr_field': 'Analysis_6_3_s',
                'rank': 4,
                'is_exposed': True,
                'is_facet': True,
                'is_active': True,
                'is_internal': False,
                'display_name': 'Analysis'
            }]

        index = 0
        for attribute in self.attribute_order_array:
            response = AttributeOrder.objects.create(**attribute)
            attribute['id'] = response.id
            attribute['assay'] = response.assay.id
            attribute['study'] = response.study.id
            self.attribute_order_response[index]['id'] = response.id
            self.attribute_order_response[index]['assay'] = response.assay.id
            self.attribute_order_response[index]['study'] = response.study.id
            index = index + 1

        list.sort(self.attribute_order_response)
        self.valid_uuid = assay.uuid
        self.url_root = '/api/v2/assays'
        self.view = AssaysAttributes.as_view()
        self.invalid_uuid = "0xxx000x-00xx-000x-xx00-x00x00x00x0x"
        self.invalid_format_uuid = "xxxxxxxx"

    def test_get_valid_uuid(self):
        # valid_uuid
        uuid = self.valid_uuid
        request = self.factory.get('%s/%s/attributes/' % (self.url_root, uuid))
        response = self.view(request, uuid)
        self.assertEqual(response.status_code, 200)

        list.sort(response.data)

        ind = 0
        for attributes in response.data:
            self.assertItemsEqual(
                    self.attribute_order_response[ind].keys(),
                    attributes.keys())
            self.assertItemsEqual(
                    self.attribute_order_response[ind].values(),
                    attributes.values())
            ind = ind + 1

    def test_get_invalid_uuid(self):
        # invalid uuid
        request = self.factory.get('%s/%s/attributes/' % (
            self.url_root, self.invalid_uuid))
        response = self.view(request, self.invalid_uuid)
        response.render()
        self.assertEqual(response.status_code, 404)
        self.assertEqual(response.content, '{"detail":"Not found."}')

    def test_get_invalid_form_uuid(self):
        # invalid form uuid
        request = self.factory.get('%s/%s/attributes/' % (
            self.url_root, self.invalid_format_uuid))
        response = self.view(request, self.invalid_format_uuid)
        response.render()
        self.assertEqual(response.status_code, 404)
        self.assertEqual(response.content, '{"detail":"Not found."}')

    def test_put_valid_uuid(self):
        # valid_uuid
        self.client.login(username='ownerJane', password='test1234')
        updated_attribute_1 = {'solr_field': 'Character_Title_6_3_s',
                               'rank': 3,
                               'is_exposed': False,
                               'is_facet': False,
                               'is_active': False}
        id = self.attribute_order_array[2].get('id')
        updated_attribute_2 = {'id': id,
                               'rank': 1,
                               'is_exposed': False,
                               'is_facet': False,
                               'is_active': False}
        # Api client needs url to end / or it will redirect
        # update with solr_title
        response = self.client.put(
                '{0}/{1}/attributes/'.format(
                        self.url_root, self.valid_uuid), updated_attribute_1)
        self.assertEqual(response.status_code, 202)
        self.assertEqual(response.data.get('rank'), updated_attribute_1.get(
                'rank'))
        self.assertEqual(
                response.data.get('is_exposed'),
                updated_attribute_1.get('is_exposed'))
        self.assertEqual(
                response.data.get('is_facet'),
                updated_attribute_1.get('is_facet'))

        # Update with attribute_order id
        response = self.client.put(
                '{0}/{1}/attributes/'.format(
                        self.url_root, self.valid_uuid), updated_attribute_2)
        self.assertEqual(response.status_code, 202)
        self.assertEqual(response.data.get('rank'),
                         updated_attribute_2.get('rank'))
        self.assertEqual(
                response.data.get('is_exposed'),
                updated_attribute_2.get('is_exposed'))
        self.assertEqual(
                response.data.get('is_facet'),
                updated_attribute_2.get('is_facet'))
        self.client.logout()

    def test_put_invalid_object(self):
        # Invalid objects
        updated_attribute_3 = {'rank': '4',
                               'is_exposed': 'False',
                               'is_facet': 'False',
                               'is_active': 'False'}

        self.client.login(username='ownerJane', password='test1234')
        response = self.client.put('{0}/{1}/attributes/'
                                   .format(self.url_root, self.valid_uuid),
                                   updated_attribute_3)
        response.render()
        self.assertEqual(response.status_code, 400)
        self.assertEqual(
                response.content, '"Requires attribute id or solr_field name."'
                )
        self.client.logout()

    def test_put_invalid_login(self):
        # Invalid Login
        updated_attribute_4 = {'solr_field': 'Cell Type',
                               'rank': '4',
                               'is_exposed': 'False',
                               'is_facet': 'False',
                               'is_active': 'False'}

        self.client.login(username='guestName', password='test1234')
        response = self.client.put('{0}/{1}/attributes/'
                                   .format(self.url_root, self.valid_uuid),
                                   updated_attribute_4)
        self.assertEqual(response.status_code, 401)
        self.assertEqual(
                response.content, '"Only owner may edit attribute order."'
                )
        self.client.logout()


@contextlib.contextmanager
def temporary_directory(*args, **kwargs):
    d = tempfile.mkdtemp(*args, **kwargs)
    try:
        yield d
    finally:
        shutil.rmtree(d)


class IsaTabParserTests(TestCase):

    def parse(self, dir_name):
        parent = os.path.dirname(os.path.abspath(__file__))
        dir = os.path.join(parent, 'test-data', dir_name)
        return IsaTabParser().run(dir)

    def test_empty(self):
        with temporary_directory() as tmp:
            with self.assertRaises(ParserException):
                IsaTabParser().run(tmp)

    def test_minimal(self):
        investigation = self.parse('minimal')

        studies = investigation.study_set.all()
        self.assertEqual(len(studies), 1)

        assays = studies[0].assay_set.all()
        self.assertEqual(len(assays), 1)

    def test_mising_investigation(self):
        with self.assertRaises(ParserException):
            self.parse('missing-investigation')

    def test_mising_study(self):
        with self.assertRaises(IOError):
            self.parse('missing-study')

    def test_mising_assay(self):
        with self.assertRaises(IOError):
            self.parse('missing-assay')

    def test_multiple_investigation(self):
        # TODO: I think this should fail?
        self.parse('multiple-investigation')

    def test_multiple_study(self):
        investigation = self.parse('multiple-study')

        studies = investigation.study_set.all()
        self.assertEqual(len(studies), 2)

        assays0 = studies[0].assay_set.all()
        self.assertEqual(len(assays0), 1)

        assays1 = studies[1].assay_set.all()
        self.assertEqual(len(assays1), 1)

    def test_multiple_study_missing_assay(self):
        with self.assertRaises(IOError):
            self.parse('multiple-study-missing-assay')

    def test_multiple_assay(self):
        investigation = self.parse('multiple-assay')

        studies = investigation.study_set.all()
        self.assertEqual(len(studies), 1)

        assays = studies[0].assay_set.all()
        self.assertEqual(len(assays), 2)


class UtilitiesTest(TestCase):

    def setUp(self):
        self.user1 = User.objects.create_user("ownerJane", '', 'test1234')
        self.user1.save()
        investigation = Investigation.objects.create()
        data_set = DataSet.objects.create(
                title="Test DataSet")
        InvestigationLink.objects.create(data_set=data_set,
                                         investigation=investigation)
        data_set.set_owner(self.user1)
        self.study = Study.objects.create(file_name='test_filename123.txt',
                                          title='Study Title Test',
                                          investigation=investigation)
        self.assay = Assay.objects.create(
                study=self.study,
                measurement='transcription factor binding site',
                measurement_accession='http://www.testurl.org/testID',
                measurement_source='OBI',
                technology='nucleotide sequencing',
                technology_accession='test info',
                technology_source='test source',
                platform='Genome Analyzer II',
                file_name='test_assay_filename.txt',
                )

        self.attribute_order_array = [{
            'study': self.study,
            'assay': self.assay,
            'solr_field': 'Character_Title',
            'rank': 1,
            'is_exposed': True,
            'is_facet': False,
            'is_active': True,
            'is_internal': False,
        }, {
            'study': self.study,
            'assay': self.assay,
            'solr_field': 'Specimen',
            'rank': 2,
            'is_exposed': True,
            'is_facet': False,
            'is_active': True,
            'is_internal': False
        }, {
            'study': self.study,
            'assay': self.assay,
            'solr_field': 'Cell Type',
            'rank': 3,
            'is_exposed': True,
            'is_facet': True,
            'is_active': True,
            'is_internal': False
        }, {
            'study': self.study,
            'assay': self.assay,
            'solr_field': 'Analysis',
            'rank': 4,
            'is_exposed': True,
            'is_facet': True,
            'is_active': True,
            'is_internal': False
        }, {
            'study': self.study,
            'assay': self.assay,
            'solr_field': 'Organism',
            'rank': 5,
            'is_exposed': True,
            'is_facet': True,
            'is_active': True,
            'is_internal': False
        }, {
            'study': self.study,
            'assay': self.assay,
            'solr_field': 'Cell Line',
            'rank': 6,
            'is_exposed': True,
            'is_facet': True,
            'is_active': True,
            'is_internal': False
        }, {
            'study': self.study,
            'assay': self.assay,
            'solr_field': 'Type',
            'rank': 7,
            'is_exposed': True,
            'is_facet': True,
            'is_active': True,
            'is_internal': False
        }, {
            'study': self.study,
            'assay': self.assay,
            'solr_field': 'Group Name',
            'rank': 8,
            'is_exposed': True,
            'is_facet': True,
            'is_active': True,
            'is_internal': False
        }, {
            'study': self.study,
            'assay': self.assay,
            'solr_field': 'Gene',
            'rank': 9,
            'is_exposed': False,
            'is_facet': False,
            'is_active': True,
            'is_internal': False
        }, {
            'study': self.study,
            'assay': self.assay,
            'solr_field': 'Replicate Id',
            'rank': 10,
            'is_exposed': False,
            'is_facet': False,
            'is_active': True,
            'is_internal': False
        }, {
            'study': self.study,
            'assay': self.assay,
            'solr_field': 'Organism Part',
            'rank': 0,
            'is_exposed': False,
            'is_facet': False,
            'is_active': True,
            'is_internal': False
        }, {
            'study': self.study,
            'assay': self.assay,
            'solr_field': 'Name',
            'rank': 0,
            'is_exposed': False,
            'is_facet': False,
            'is_active': True,
            'is_internal': False
        }]

        for attribute in self.attribute_order_array:
            AttributeOrder.objects.create(**attribute)

        self.new_assay = Assay.objects.create(
            study=self.study,
            measurement='transcription factor binding site',
            measurement_accession='http://www.testurl.org/testID',
            measurement_source='OBI',
            technology='nucleotide sequencing',
            technology_accession='test info',
            technology_source='test source',
            platform='Genome Analyzer II',
            file_name='test_assay_filename.txt',
        )

        self.new_attribute_order_array = [{
            'study': self.study,
            'assay': self.new_assay,
            'solr_field': 'Character_Title',
            'rank': 0,
            'is_exposed': True,
            'is_facet': False,
            'is_active': True,
            'is_internal': False,
        }, {
            'study': self.study,
            'assay': self.new_assay,
            'solr_field': 'Specimen',
            'rank': 0,
            'is_exposed': True,
            'is_facet': False,
            'is_active': True,
            'is_internal': False
        }, {
            'study': self.study,
            'assay': self.new_assay,
            'solr_field': 'Cell Type',
            'rank': 0,
            'is_exposed': True,
            'is_facet': True,
            'is_active': True,
            'is_internal': False
        }, {
            'study': self.study,
            'assay': self.new_assay,
            'solr_field': 'Analysis',
            'rank': 0,
            'is_exposed': True,
            'is_facet': True,
            'is_active': True,
            'is_internal': False
        }, {
            'study': self.study,
            'assay': self.new_assay,
            'solr_field': 'Organism',
            'rank': 0,
            'is_exposed': True,
            'is_facet': True,
            'is_active': True,
            'is_internal': False
        }, {
            'study': self.study,
            'assay': self.new_assay,
            'solr_field': 'Cell Line',
            'rank': 0,
            'is_exposed': True,
            'is_facet': True,
            'is_active': True,
            'is_internal': False
        }, {
            'study': self.study,
            'assay': self.new_assay,
            'solr_field': 'Type',
            'rank': 0,
            'is_exposed': True,
            'is_facet': True,
            'is_active': True,
            'is_internal': True
        }, {
            'study': self.study,
            'assay': self.new_assay,
            'solr_field': 'Group Name',
            'rank': 0,
            'is_exposed': True,
            'is_facet': True,
            'is_active': True,
            'is_internal': False
        }, {
            'study': self.study,
            'assay': self.new_assay,
            'solr_field': 'Gene',
            'rank': 0,
            'is_exposed': False,
            'is_facet': False,
            'is_active': True,
            'is_internal': False
        }, {
            'study': self.study,
            'assay': self.new_assay,
            'solr_field': 'Replicate Id',
            'rank': 0,
            'is_exposed': False,
            'is_facet': False,
            'is_active': True,
            'is_internal': False
        }, {
            'study': self.study,
            'assay': self.new_assay,
            'solr_field': 'uuid',
            'rank': 0,
            'is_exposed': False,
            'is_facet': False,
            'is_active': True,
            'is_internal': True
        }, {
            'study': self.study,
            'assay': self.new_assay,
            'solr_field': 'name',
            'rank': 0,
            'is_exposed': False,
            'is_facet': False,
            'is_active': True,
            'is_internal': True
        }]

        for attribute in self.new_attribute_order_array:
            AttributeOrder.objects.create(**attribute)

        self.url_root = '/api/v2/assays'
        self.valid_uuid = self.assay.uuid
        self.invalid_uuid = 'xxxxxxxx'

        test_file_a = StringIO()
        test_file_a.write('Coffee is great.\n')
        file_store_item_a = FileStoreItem.objects.create(
            datafile=InMemoryUploadedFile(
                test_file_a,
                field_name='tempfile',
                name='test_file_a.txt',
                content_type='text/plain',
                size=len(test_file_a.getvalue()),
                charset='utf-8'
            )
        )
        self.node_a = Node.objects.create(
            name="n0",
            assay=self.assay,
            study=self.study,
            file_uuid=file_store_item_a.uuid
        )

        self.node_b = Node.objects.create(
            name="n1",
            assay=self.assay,
            study=self.study
        )

    def tearDown(self):
        # Trigger the pre_delete signal so that datafiles are purged
        FileStoreItem.objects.all().delete()

    def test_objectify_facet_field_counts(self):
        facet_field_array = {'WORKFLOW': ['1_test_04', 1,
                                          'output_file', 60,
                                          '1_test_02', 1],
                             'ANALYSIS': ['5dd6d3c3', 5,
                                          '08fc3964', 2,
                                          '0907a312', 1,
                                          '276adefd', 3],
                             'Author': ['Vezza', 10,
                                        'Harslem/Heafner', 4,
                                        'McConnell', 5,
                                        'Vezza + Crocker', 2,
                                        'Crocker', 28],
                             'Year': ['1971', 54],
                             'SUBANALYSIS': ['1', 8, '2', 2, '-1', 9],
                             'TYPE': ['Derived Data File', 105,
                                      'Raw Data File', 9]}

        facet_field_obj = objectify_facet_field_counts(facet_field_array)
        self.assertDictEqual(facet_field_obj,
                             {'WORKFLOW': [
                                      {'name': 'output_file', 'count': 60},
                                      {'name': '1_test_04', 'count': 1},
                                      {'name': '1_test_02', 'count': 1}],
                              'ANALYSIS': [{'name': '5dd6d3c3', 'count': 5},
                                           {'name': '276adefd', 'count': 3},
                                           {'name': '08fc3964', 'count': 2},
                                           {'name': '0907a312', 'count': 1}],
                              'Author': [
                                  {'name': 'Crocker', 'count': 28},
                                  {'name': 'Vezza', 'count': 10},
                                  {'name': 'McConnell', 'count': 5},
                                  {'name': 'Harslem/Heafner', 'count': 4},
                                  {'name': 'Vezza + Crocker', 'count': 2}],
                              'Year': [{'name': '1971', 'count': 54}],
                              'SUBANALYSIS': [{'name': '-1', 'count': 9},
                                              {'name': '1', 'count': 8},
                                              {'name': '2', 'count': 2}],
                              'TYPE': [
                                  {'name': 'Derived Data File', 'count': 105},
                                  {'name': 'Raw Data File', 'count': 9}]})

    def test_escape_character_solr(self):
        field = "(mouse){index}[dog]^~*?:;/ +-&|"
        expected_response = "\\(mouse\\)\\{index\\}\\[" \
                            "dog\\]\\^\\~\\*\\?\\:\\;\\/\\ \\+\\-\\&\\|"
        response = escape_character_solr(field)
        self.assertEqual(response, expected_response)
        response = escape_character_solr("")
        self.assertEqual(response, "")

    def test_insert_facet_field_filter(self):
        facet_filter = u'{"Author": ["Vezza", "McConnell"]}'
        facet_field_array = ['WORKFLOW', 'ANALYSIS', 'Author', 'Year']
        response = ['WORKFLOW', 'ANALYSIS', u'{!ex=Author}Author', 'Year']
        edited_facet_field_list = insert_facet_field_filter(
                facet_filter, facet_field_array)
        self.assertListEqual(edited_facet_field_list, response)
        edited_facet_field_list = insert_facet_field_filter(
                None, facet_field_array)
        self.assertListEqual(edited_facet_field_list, response)

    def test_create_facet_filter_query(self):
        facet_filter = {'Author': ['Vezza', 'McConnell'],
                        'TYPE': ['Raw Data File']}
        facet_field_query = create_facet_filter_query(facet_filter)
        self.assertEqual(facet_field_query,
                         u'&fq={!tag=TYPE}TYPE:(Raw\\ Data\\ File)'
                         u'&fq={!tag=Author}Author:(Vezza OR McConnell)')

    def test_hide_fields_from_list(self):
        weighted_list = [{'solr_field': 'uuid'},
                         {'solr_field': 'is_annotation'},
                         {'solr_field': 'genome_build'},
                         {'solr_field': 'django_ct'},
                         {'solr_field': 'django_id'},
                         {'solr_field': 'species'},
                         {'solr_field': 'file_uuid'},
                         {'solr_field': 'study_uuid'},
                         {'solr_field': 'assay_uuid'},
                         {'solr_field': 'type'},
                         {'solr_field': 'id'},
                         {'solr_field': 'name'},
                         {'solr_field': 'SubAnalysis'}]

        filtered_list = hide_fields_from_list(weighted_list)
        self.assertListEqual(filtered_list, [
            {'solr_field': 'uuid'},
            {'solr_field': 'SubAnalysis'}])

    def test_is_field_in_hidden_list(self):
        list_of_hidden_field = ['id', 'django_id', 'file_uuid',
                                'study_uuid', 'assay_uuid', 'type',
                                'is_annotation', 'species', 'genome_build',
                                'name', 'django_ct']
        list_not_hidden_field = ['uuid', 'Analysis', 'Cell Type', '',
                                 'Cell Line', 'Group Name', 'Character Title']

        for field in list_of_hidden_field:
            self.assertEqual(is_field_in_hidden_list(field), True)

        for field in list_not_hidden_field:
            self.assertEqual(is_field_in_hidden_list(field), False)

    def test_generate_solr_params_no_params(self):
        # empty params
        query = generate_solr_params_for_assay(QueryDict({}), self.valid_uuid)
        self.assertEqual(str(query),
                         'fq=assay_uuid%3A%28{}%29'
                         '&facet.field=Cell Type'
                         '&facet.field=Analysis'
                         '&facet.field=Organism'
                         '&facet.field=Cell Line'
                         '&facet.field=Type'
                         '&facet.field=Group Name'
                         '&fl=Character_Title%2C'
                         'Specimen%2C'
                         'Cell Type%2C'
                         'Analysis%2C'
                         'Organism%2C'
                         'Cell Line%2C'
                         'Type%2C'
                         'Group Name'
                         '&fq=type%3A%28%22Raw Data File%22 '
                         'OR %22Derived Data File%22 '
                         'OR %22Array Data File%22 '
                         'OR %22Derived Array Data File%22 '
                         'OR %22Array Data Matrix File%22 '
                         'OR%22Derived Array Data Matrix File%22%29'
                         '&fq=is_annotation%3Afalse'
                         '&start=0'
                         '&rows=10000000'
                         '&q=django_ct%3Adata_set_manager.node'
                         '&wt=json'
                         '&facet=true'
                         '&facet.limit=-1'.format(
                                 self.valid_uuid))

    def test_generate_solr_params_for_assay_with_params(self):
        query = generate_solr_params_for_assay(QueryDict({}), self.valid_uuid)
        parameter_dict = {'limit': 7, 'offset': 2,
                          'include_facet_count': 'true',
                          'attributes': 'cats,mouse,dog,horse',
                          'facets': 'cats,mouse,dog,horse',
                          'pivots': 'cats,mouse',
                          'is_annotation': 'true'}
        parameter_qdict = QueryDict('', mutable=True)
        parameter_qdict.update(parameter_dict)
        query = generate_solr_params_for_assay(
            parameter_qdict, self.valid_uuid
        )
        self.assertEqual(str(query),
                         'fq=assay_uuid%3A%28{}%29'
                         '&facet.field=cats'
                         '&facet.field=mouse'
                         '&facet.field=dog'
                         '&facet.field=horse'
                         '&fl=cats%2Cmouse%2Cdog%2Chorse'
                         '&facet.pivot=cats%2Cmouse'
                         '&fq=type%3A%28%22Raw Data File%22 '
                         'OR %22Derived Data File%22 '
                         'OR %22Array Data File%22 '
                         'OR %22Derived Array Data File%22 '
                         'OR %22Array Data Matrix File%22 '
                         'OR%22Derived Array Data Matrix File%22%29'
                         '&fq=is_annotation%3Atrue'
                         '&start=2'
                         '&rows=7'
                         '&q=django_ct%3Adata_set_manager.node'
                         '&wt=json'
                         '&facet=true'
                         '&facet.limit=-1'.format(
                                 self.valid_uuid))

    def test_generate_filtered_facet_fields(self):
        attribute_orders = AttributeOrder.objects.filter(
                assay__uuid=self.valid_uuid)
        attributes = AttributeOrderSerializer(attribute_orders, many=True)
        filtered = generate_filtered_facet_fields(attributes.data)
        self.assertDictEqual(filtered, {'facet_field':
                                        ['Cell Type', 'Analysis',
                                         'Organism', 'Cell Line',
                                         'Type', 'Group Name'],
                                        'field_limit':
                                        ['Character_Title', 'Specimen',
                                         'Cell Type', 'Analysis',
                                         'Organism', 'Cell Line',
                                         'Type', 'Group Name']})

    def test_generate_facet_fields_query(self):
        facet_field_string = ['REFINERY_SUBANALYSIS_6_3_s',
                              'REFINERY_WORKFLOW_OUTPUT_6_3_s',
                              'REFINERY_ANALYSIS_UUID_6_3_s',
                              'Author_Characteristics_6_3_s',
                              'Year_Characteristics_6_3_s']

        str_query = generate_facet_fields_query(facet_field_string)
        self.assertEqual(str_query,
                         '&facet.field=REFINERY_SUBANALYSIS_6_3_s'
                         '&facet.field=REFINERY_WORKFLOW_OUTPUT_6_3_s'
                         '&facet.field=REFINERY_ANALYSIS_UUID_6_3_s'
                         '&facet.field=Author_Characteristics_6_3_s'
                         '&facet.field=Year_Characteristics_6_3_s')

    def test_get_owner_from_valid_assay(self):
        owner = get_owner_from_assay(self.valid_uuid).username
        # valid owner with valid uuid
        self.assertEqual(str(owner), 'ownerJane')

    def test_get_owner_from_invalid_assay(self):
        # invalid uuid
        response = get_owner_from_assay(self.invalid_uuid)
        self.assertEqual(response, 'Error: Invalid uuid')

    def test_format_solr_response_valid(self):
        # valid input, expected response from solr
        solr_response = '{"responseHeader":{"status": 0, "params":' \
                        '{"facet": "true", "facet.mincount": "1",' \
                        '"start": "0",'\
                        '"q": "django_ct:data_set_manager.node",'\
                        '"facet.limit": "-1",'\
                        '"facet.field":'\
                        '["REFINERY_TYPE_6_3_s",'\
                        '"REFINERY_SUBANALYSIS_6_3_s",'\
                        '"REFINERY_WORKFLOW_OUTPUT_6_3_s",'\
                        '"REFINERY_ANALYSIS_UUID_6_3_s",'\
                        '"Author_Characteristics_6_3_s",'\
                        '"Year_Characteristics_6_3_s"],'\
                        '"fl":'\
                        '"REFINERY_TYPE_6_3_s,'\
                        'REFINERY_SUBANALYSIS_6_3_s,'\
                        'REFINERY_WORKFLOW_OUTPUT_6_3_s,'\
                        'REFINERY_ANALYSIS_UUID_6_3_s,'\
                        'Author_Characteristics_6_3_s,'\
                        'Year_Characteristics_6_3_s",'\
                        '"wt": "json", "rows": "20"}},'\
                        '"response": {'\
                        '"numFound": 1, "offset": 0,'\
                        '"docs": ['\
                        '{"Author_Characteristics_6_3_s": "Crocker",'\
                        '"REFINERY_ANALYSIS_UUID_6_3_s": "N/A",'\
                        '"REFINERY_WORKFLOW_OUTPUT_6_3_s": "N/A",'\
                        '"REFINERY_SUBANALYSIS_6_3_s": "-1",'\
                        '"Year_Characteristics_6_3_s": "1971",'\
                        '"REFINERY_TYPE_6_3_s": "Raw Data File"}]},'\
                        '"facet_counts": {"facet_queries": {},'\
                        '"facet_fields": {'\
                        '"REFINERY_TYPE_6_3_s":'\
                        '["Derived Data File", 105,'\
                        '"Raw Data File", 9],'\
                        '"REFINERY_SUBANALYSIS_6_3_s":'\
                        '["-1", 9, "0", 95, "1", 8, "2", 2]},'\
                        '"facet_dates": {}, "facet_ranges": {},'\
                        '"facet_intervals": {}, "facet_heatmaps": {}}}'

        formatted_response = format_solr_response(solr_response)
        self.assertDictEqual(
                formatted_response,
                {
                    'facet_field_counts':
                        {u'REFINERY_SUBANALYSIS_6_3_s':
                            [{'name': u'0', 'count': 95},
                             {'name': u'-1', 'count': 9},
                             {'name': u'1', 'count': 8},
                             {'name': u'2', 'count': 2}
                             ],
                         u'REFINERY_TYPE_6_3_s':
                            [{'name': u'Derived Data File', 'count': 105},
                             {'name': u'Raw Data File', 'count': 9}]},
                    'attributes': [{
                         'attribute_type': 'Internal',
                         'display_name': u'Type',
                         'file_ext': u's',
                         'internal_name': u'REFINERY_TYPE_6_3_s'},
                         {'attribute_type': 'Internal',
                          'display_name': 'Analysis Group',
                          'file_ext': u's',
                          'internal_name': u'REFINERY_SUBANALYSIS_6_3_s'},
                         {'attribute_type': 'Internal',
                          'display_name': 'Output Type',
                          'file_ext': u's',
                          'internal_name': u'REFINERY_WORKFLOW_OUTPUT_6_3_s'},
                         {'attribute_type': 'Internal',
                          'display_name': u'Analysis',
                          'file_ext': u's',
                          'internal_name': u'REFINERY_ANALYSIS_UUID_6_3_s'},
                         {'attribute_type': 'Characteristics',
                          'display_name': u'Author',
                          'file_ext': u's',
                          'internal_name': u'Author_Characteristics_6_3_s'},
                         {'attribute_type': 'Characteristics',
                          'display_name': u'Year',
                          'file_ext': u's',
                          'internal_name': u'Year_Characteristics_6_3_s'}],
                    'nodes_count': 1,
                    'nodes': [{
                         u'REFINERY_WORKFLOW_OUTPUT_6_3_s': u'N/A',
                         u'REFINERY_ANALYSIS_UUID_6_3_s': u'N/A',
                         u'Author_Characteristics_6_3_s': u'Crocker',
                         u'Year_Characteristics_6_3_s': u'1971',
                         u'REFINERY_SUBANALYSIS_6_3_s': u'-1',
                         u'REFINERY_TYPE_6_3_s': u'Raw Data File'}]
                }
        )

    def test_format_solr_response_invalid(self):
        # invalid input, do not mask error
        solr_response = {"test_object": "not a string"}
        with self.assertRaises(TypeError):
            format_solr_response(solr_response)

    def test_customize_attribute_response_for_generics(self):
        attributes = ['technology_Characteristics_generic_s',
                      'antibody_Factor_Value_generic_s']
        prettified_attributes = customize_attribute_response(attributes)
        self.assertListEqual(
            prettified_attributes,
            [{'attribute_type': 'Characteristics',
              'display_name': 'Technology',
              'file_ext': 's',
              'internal_name': 'technology_Characteristics_generic_s'},
             {'attribute_type': 'Factor Value',
              'display_name': 'Antibody',
              'file_ext': 's',
              'internal_name': 'antibody_Factor_Value_generic_s'}])

    def test_customize_attribute_response(self):
        # valid input
        attributes = ['REFINERY_FILETYPE_6_3_s',
                      'Title_Characteristics_6_3_s',
                      'REFINERY_TYPE_6_3_s',
                      'REFINERY_SUBANALYSIS_6_3_s',
                      'Month_Characteristics_6_3_s',
                      'REFINERY_NAME_6_3_s',
                      'REFINERY_WORKFLOW_OUTPUT_6_3_s',
                      'REFINERY_ANALYSIS_UUID_6_3_s',
                      'Author_Characteristics_6_3_s',
                      'Year_Characteristics_6_3_s']

        prettified_attributes = customize_attribute_response(attributes)
        self.assertListEqual(
                prettified_attributes,
                [{'file_ext': 's',
                  'attribute_type': 'Internal',
                  'display_name': 'File Type',
                  'internal_name': 'REFINERY_FILETYPE_6_3_s'},
                 {'file_ext': 's',
                  'attribute_type': 'Characteristics',
                  'display_name': 'Title',
                  'internal_name': 'Title_Characteristics_6_3_s'},
                 {'file_ext': 's',
                  'attribute_type': 'Internal',
                  'display_name': 'Type',
                  'internal_name': 'REFINERY_TYPE_6_3_s'},
                 {'file_ext': 's',
                  'attribute_type': 'Internal',
                  'display_name': 'Analysis Group',
                  'internal_name': 'REFINERY_SUBANALYSIS_6_3_s'},
                 {'file_ext': 's',
                  'attribute_type': 'Characteristics',
                  'display_name': 'Month',
                  'internal_name': 'Month_Characteristics_6_3_s'},
                 {'file_ext': 's',
                  'attribute_type': 'Internal',
                  'display_name': 'Name',
                  'internal_name': 'REFINERY_NAME_6_3_s'},
                 {'file_ext': 's',
                  'attribute_type': 'Internal',
                  'display_name': 'Output Type',
                  'internal_name': 'REFINERY_WORKFLOW_OUTPUT_6_3_s'},
                 {'file_ext': 's',
                  'attribute_type': 'Internal',
                  'display_name': 'Analysis',
                  'internal_name': 'REFINERY_ANALYSIS_UUID_6_3_s'},
                 {'file_ext': 's',
                  'attribute_type': 'Characteristics',
                  'display_name': 'Author',
                  'internal_name': 'Author_Characteristics_6_3_s'},
                 {'file_ext': 's',
                  'attribute_type': 'Characteristics',
                  'display_name': 'Year',
                  'internal_name': 'Year_Characteristics_6_3_s'}])

        # another valid input
        attributes = ['treatment_Factor_Value_22_11_s',
                      'treatment_Characteristics_22_11_s',
                      'REFINERY_NAME_22_11_s',
                      'strain_Characteristics_22_11_s',
                      'organism_Characteristics_22_11_s',
                      'REFINERY_WORKFLOW_OUTPUT_22_11_s',
                      'Replicate_Id_Comment_22_11_s',
                      'REFINERY_ANALYSIS_UUID_22_11_s',
                      'REFINERY_FILETYPE_22_11_s',
                      'cell_line_Factor_Value_22_11_s',
                      'cell_line_Characteristics_22_11_s',
                      'Group_Name_Comment_22_11_s',
                      'REFINERY_TYPE_22_11_s',
                      'REFINERY_SUBANALYSIS_22_11_s']

        prettified_attributes = customize_attribute_response(attributes)
        self.assertListEqual(
                prettified_attributes,
                [{'file_ext': 's',
                  'attribute_type': 'Factor Value',
                  'display_name': 'Treatment',
                  'internal_name': 'treatment_Factor_Value_22_11_s'},
                 {'file_ext': 's',
                  'attribute_type': 'Characteristics',
                  'display_name': 'Treatment',
                  'internal_name': 'treatment_Characteristics_22_11_s'},
                 {'file_ext': 's',
                  'attribute_type': 'Internal',
                  'display_name': 'Name',
                  'internal_name': 'REFINERY_NAME_22_11_s'},
                 {'file_ext': 's',
                  'attribute_type': 'Characteristics',
                  'display_name': 'Strain',
                  'internal_name': 'strain_Characteristics_22_11_s'},
                 {'file_ext': 's',
                  'attribute_type': 'Characteristics',
                  'display_name': 'Organism',
                  'internal_name': 'organism_Characteristics_22_11_s'},
                 {'file_ext': 's',
                  'attribute_type': 'Internal',
                  'display_name': 'Output Type',
                  'internal_name': 'REFINERY_WORKFLOW_OUTPUT_22_11_s'},
                 {'file_ext': 's',
                  'attribute_type': 'Comment',
                  'display_name': 'Replicate Id',
                  'internal_name': 'Replicate_Id_Comment_22_11_s'},
                 {'file_ext': 's',
                  'attribute_type': 'Internal',
                  'display_name': 'Analysis',
                  'internal_name': 'REFINERY_ANALYSIS_UUID_22_11_s'},
                 {'file_ext': 's',
                  'attribute_type': 'Internal',
                  'display_name': 'File Type',
                  'internal_name': 'REFINERY_FILETYPE_22_11_s'},
                 {'file_ext': 's',
                  'attribute_type': 'Factor Value',
                  'display_name': 'Cell Line',
                  'internal_name': 'cell_line_Factor_Value_22_11_s'},
                 {'file_ext': 's',
                  'attribute_type': 'Characteristics',
                  'display_name': 'Cell Line',
                  'internal_name': 'cell_line_Characteristics_22_11_s'},
                 {'file_ext': 's',
                  'attribute_type': 'Comment',
                  'display_name': 'Group Name',
                  'internal_name': 'Group_Name_Comment_22_11_s'},
                 {'file_ext': 's',
                  'attribute_type': 'Internal',
                  'display_name': 'Type',
                  'internal_name': 'REFINERY_TYPE_22_11_s'},
                 {'file_ext': 's',
                  'attribute_type': 'Internal',
                  'display_name': 'Analysis Group',
                  'internal_name': 'REFINERY_SUBANALYSIS_22_11_s'}])

    def test_initialize_attribute_order_ranks_up(self):
        # Updates a new attribute order ranks
        expect_attribute_order = {
            'Character_Title': 1,
            'Specimen': 8,
            'Cell Type': 2,
            'Analysis': 3,
            'Organism': 4,
            'Cell Line': 5,
            'Type': 0,
            'Group Name': 6,
            'Gene': 7,
            'Replicate Id': 9,
            'uuid': 0,
            'name': 0,
            }

        selected_attribute = AttributeOrder.objects.get(assay=self.new_assay,
                                                        solr_field='Specimen')
        initialize_attribute_order_ranks(selected_attribute, 8)
        ranked_attribute_list = AttributeOrder.objects.filter(
            assay=self.new_assay)

        for attribute in ranked_attribute_list:
            self.assertEqual(attribute.rank,
                             expect_attribute_order[attribute.solr_field])

    def test_initialize_attribute_order_ranks_down(self):
        # Updates a new attribute order ranks
        expect_attribute_order = {
            'Character_Title': 1,
            'Specimen': 3,
            'Cell Type': 4,
            'Analysis': 5,
            'Organism': 6,
            'Cell Line': 7,
            'Type': 0,
            'Group Name': 8,
            'Gene': 2,
            'Replicate Id': 9,
            'uuid': 0,
            'name': 0,
            }

        selected_attribute = AttributeOrder.objects.get(assay=self.new_assay,
                                                        solr_field='Gene')
        initialize_attribute_order_ranks(selected_attribute, 2)
        ranked_attribute_list = AttributeOrder.objects.filter(
            assay=self.new_assay)

        for attribute in ranked_attribute_list:
            self.assertEqual(attribute.rank,
                             expect_attribute_order[attribute.solr_field])

    def test_initialize_attribute_order_ranks_zero(self):
        # Updates a new attribute order ranks
        expect_attribute_order = {
            'Character_Title': 1,
            'Specimen': 2,
            'Cell Type': 3,
            'Analysis': 4,
            'Organism': 5,
            'Cell Line': 6,
            'Type': 0,
            'Group Name': 7,
            'Gene': 0,
            'Replicate Id': 8,
            'uuid': 0,
            'name': 0,
            }

        selected_attribute = AttributeOrder.objects.get(assay=self.new_assay,
                                                        solr_field='Gene')
        initialize_attribute_order_ranks(selected_attribute, 0)
        ranked_attribute_list = AttributeOrder.objects.filter(
            assay=self.new_assay)

        for attribute in ranked_attribute_list:
            self.assertEqual(attribute.rank,
                             expect_attribute_order[attribute.solr_field])

    def test_update_attribute_order_ranks(self):
        # Test basic increase
        expected_order = {'Character_Title': 5,
                          'Specimen': 1,
                          'Cell Type': 2,
                          'Analysis':  3,
                          'Organism': 4,
                          'Cell Line': 6,
                          'Type': 7,
                          'Group Name': 8,
                          'Gene': 9,
                          'Replicate Id': 10,
                          'Organism Part': 0,
                          'Name': 0}

        attribute_order = AttributeOrder.objects.get(
                assay=self.assay,
                solr_field='Character_Title')
        new_rank = 5
        update_attribute_order_ranks(attribute_order, new_rank)
        attribute_list = AttributeOrder.objects.filter(
                assay=self.assay)
        for attribute in attribute_list:
            self.assertEqual(attribute.rank,
                             expected_order[attribute.solr_field])

        # Test top edge case
        expected_order = {'Character_Title': 10,
                          'Specimen': 1,
                          'Cell Type': 2,
                          'Analysis':  3,
                          'Organism': 4,
                          'Cell Line': 5,
                          'Type': 6,
                          'Group Name': 7,
                          'Gene': 8,
                          'Replicate Id': 9,
                          'Organism Part': 0,
                          'Name': 0}
        attribute_order = AttributeOrder.objects.get(
                assay=self.assay,
                solr_field='Character_Title')
        new_rank = 10
        update_attribute_order_ranks(attribute_order, new_rank)
        attribute_list = AttributeOrder.objects.filter(
                assay=self.assay)
        for attribute in attribute_list:
            self.assertEqual(attribute.rank,
                             expected_order[attribute.solr_field])

        # Test bottom edge case
        expected_order = {'Character_Title': 1,
                          'Specimen': 2,
                          'Cell Type': 3,
                          'Analysis':  4,
                          'Organism': 5,
                          'Cell Line': 6,
                          'Type': 7,
                          'Group Name': 8,
                          'Gene': 9,
                          'Replicate Id': 10,
                          'Organism Part': 0,
                          'Name': 0}
        attribute_order = AttributeOrder.objects.get(
                assay=self.assay,
                solr_field='Character_Title')
        new_rank = 1
        update_attribute_order_ranks(attribute_order, new_rank)
        attribute_list = AttributeOrder.objects.filter(
                assay=self.assay)
        for attribute in attribute_list:
            self.assertEqual(attribute.rank,
                             expected_order[attribute.solr_field])

        # Test removing a rank to 0
        expected_order = {'Character_Title': 0,
                          'Specimen': 1,
                          'Cell Type': 2,
                          'Analysis':  3,
                          'Organism': 4,
                          'Cell Line': 5,
                          'Type': 6,
                          'Group Name': 7,
                          'Gene': 8,
                          'Replicate Id': 9,
                          'Organism Part': 0,
                          'Name': 0}
        attribute_order = AttributeOrder.objects.\
            get(assay=self.assay, solr_field='Character_Title')
        new_rank = 0
        update_attribute_order_ranks(attribute_order, new_rank)
        attribute_list = AttributeOrder.objects.filter(
                assay=self.assay)
        for attribute in attribute_list:
            self.assertEqual(attribute.rank,
                             expected_order[attribute.solr_field])

        # Test multiple changes, including inserting field back in rank order
        expected_order = {'Character_Title': 7,
                          'Specimen': 1,
                          'Cell Type': 2,
                          'Analysis':  4,
                          'Organism': 5,
                          'Cell Line': 6,
                          'Type': 10,
                          'Group Name': 8,
                          'Gene': 9,
                          'Replicate Id': 11,
                          'Organism Part': 0,
                          'Name': 3}
        attribute_order = AttributeOrder.objects.\
            get(assay=self.assay, solr_field='Character_Title')
        new_rank = 7
        update_attribute_order_ranks(attribute_order, new_rank)
        AttributeOrder.objects.filter(assay=self.assay)
        attribute_order = AttributeOrder.objects.get(
                                                    assay=self.assay,
                                                    solr_field='Type')
        new_rank = 9
        update_attribute_order_ranks(attribute_order, new_rank)
        AttributeOrder.objects.filter(assay=self.assay)
        attribute_order = AttributeOrder.objects.get(
                                                    assay=self.assay,
                                                    solr_field='Name')
        new_rank = 3
        update_attribute_order_ranks(attribute_order, new_rank)
        attribute_list = AttributeOrder.objects.filter(
                assay=self.assay)
        for attribute in attribute_list:
            self.assertEqual(attribute.rank,
                             expected_order[attribute.solr_field])

        # Test small rank change
        expected_order = {'Character_Title': 7,
                          'Specimen': 1,
                          'Cell Type': 2,
                          'Analysis':  4,
                          'Organism': 6,
                          'Cell Line': 5,
                          'Type': 10,
                          'Group Name': 8,
                          'Gene': 9,
                          'Replicate Id': 11,
                          'Organism Part': 0,
                          'Name': 3}
        attribute_order = AttributeOrder.objects.get(
                                                    assay=self.assay,
                                                    solr_field='Cell Line')
        new_rank = 5
        update_attribute_order_ranks(attribute_order, new_rank)
        attribute_list = AttributeOrder.objects.filter(
                assay=self.assay)
        for attribute in attribute_list:
            self.assertEqual(attribute.rank,
                             expected_order[attribute.solr_field])

    def test_update_attribute_order_ranks_invalid(self):
        # Test invalid cases
        old_attribute_list = AttributeOrder.objects.filter(assay=self.assay)
        attribute_order = AttributeOrder.objects.get(
                                                    assay=self.assay,
                                                    solr_field='Cell Line')
        response = update_attribute_order_ranks(attribute_order, -4)
        self.assertEqual(response, 'Invalid: rank must be integer >= 0')
        response = update_attribute_order_ranks(attribute_order, None)
        self.assertEqual(response,
                         'Invalid: rank must be a string or a number.')
        response = update_attribute_order_ranks(attribute_order,
                                                attribute_order.rank)
        self.assertEqual(response,
                         'Error: New rank == old rank')
        attribute_list = AttributeOrder.objects.filter(assay=self.assay)
        self.assertItemsEqual(old_attribute_list, attribute_list)

    def test_get_file_url_from_node_uuid_good_uuid(self):
        self.assertIn(
            "test_file_a.txt",
            get_file_url_from_node_uuid(self.node_a.uuid),
        )

    def test_get_file_url_from_node_uuid_bad_uuid(self):
        with self.assertRaises(RuntimeError) as context:
            get_file_url_from_node_uuid("coffee")
            self.assertEqual(
                "Couldn't fetch Node by UUID from: coffee",
                context.exception.message
            )

    def test_get_file_url_from_node_uuid_node_with_no_file(self):
        with self.assertRaises(RuntimeError) as context:
            get_file_url_from_node_uuid(self.node_b.uuid)
            self.assertEqual(
                "Node with uuid: {} has no associated file url".format(
                    self.node_b.uuid
                ),
                context.exception.message
            )

    def test__create_solr_params_from_node_uuids(self):
        fake_node_uuids = [str(uuid.uuid4()), str(uuid.uuid4())]
        node_solr_params = _create_solr_params_from_node_uuids(fake_node_uuids)
        self.assertEqual(
            node_solr_params,
            {
                "q": "django_ct:data_set_manager.node",
                "wt": "json",
                "fq": "uuid:'{}'".format(" OR ".join(fake_node_uuids))
            }
        )


class NodeClassMethodTests(TestCase):
    def setUp(self):
        self.username = 'coffee_tester'
        self.password = 'coffeecoffee'
        self.user = User.objects.create_user(self.username, '', self.password)

        self.filestore_item = FileStoreItem.objects.create(
            datafile=SimpleUploadedFile(
                'test_file.bam',
                'Coffee is delicious!')
        )
        self.filestore_item_1 = FileStoreItem.objects.create(
            datafile=SimpleUploadedFile(
                'test_file.bed',
                'Coffee is delicious!')
        )
        self.filestore_item_2 = FileStoreItem.objects.create(
            datafile=SimpleUploadedFile(
                'test_file.seg',
                'Coffee is delicious!')
        )
        self.dataset = DataSet.objects.create()
        # Create Investigation/InvestigationLinks for the DataSets
        self.investigation = Investigation.objects.create()
        self.investigation_link = InvestigationLink.objects.create(
            investigation=self.investigation,
            data_set=self.dataset)

        # Create Studys and Assays
        self.study = Study.objects.create(investigation=self.investigation)
        self.assay = Assay.objects.create(study=self.study)

        # Create Nodes
        self.node = Node.objects.create(assay=self.assay, study=self.study)
        self.another_node = Node.objects.create(assay=self.assay,
                                                study=self.study)
        self.file_node = Node.objects.create(
            assay=self.assay,
            study=self.study,
            file_uuid=self.filestore_item_1.uuid
        )

    # Parents and Children:

    def test_get_children(self):
        self.assertEqual(self.node.get_children(), [])
        self.node.add_child(self.another_node)
        child_uuid = self.node.get_children()[0]
        self.assertIsNotNone(child_uuid)
        self.assertEqual(child_uuid, self.another_node.uuid)

        # Check inverse relationship:
        self.assertEqual(self.node.uuid, self.another_node.get_parents()[0])

    def test_get_parents(self):
        self.assertEqual(self.another_node.get_parents(), [])
        self.node.add_child(self.another_node)
        parent_uuid = self.another_node.get_parents()[0]
        self.assertIsNotNone(parent_uuid)
        self.assertEqual(parent_uuid, self.node.uuid)

        # Check inverse relationship:
        self.assertEqual(self.another_node.uuid, self.node.get_children()[0])

    def test_is_orphan(self):
        self.assertTrue(self.another_node.is_orphan())
        self.node.add_child(self.another_node)
        self.assertFalse(self.another_node.is_orphan())

    # Auxiliary nodes:

    def test_create_and_associate_auxiliary_node(self):
        self.assertEqual(self.node.get_children(), [])
        self.node._create_and_associate_auxiliary_node(
            self.filestore_item.uuid)
        self.assertIsNotNone(self.node.get_children())
        self.assertIsNotNone(Node.objects.get(
            file_uuid=self.filestore_item.uuid))
        self.assertEqual(self.node.get_children()[0], Node.objects.get(
            file_uuid=self.filestore_item.uuid).uuid)
        self.assertEqual(Node.objects.get(
            file_uuid=self.filestore_item.uuid).get_parents()[0],
                         self.node.uuid)
        self.assertEqual(Node.objects.get(uuid=self.node.get_children()[
            0]).is_auxiliary_node, True)

    def test_get_auxiliary_nodes(self):
        self.assertEqual(self.node.get_children(), [])

        for i in xrange(2):
            self.node._create_and_associate_auxiliary_node(
                self.filestore_item.uuid)
            self.assertEqual(len(self.node.get_children()), 1)
            # Still just one child even on second time.
            self.assertEqual(Node.objects.get(
                file_uuid=self.filestore_item.uuid
            ).get_relative_file_store_item_url(),
                 FileStoreItem.objects.get(
                     uuid=Node.objects.get(
                         file_uuid=self.filestore_item.uuid).file_uuid
                 ).get_datafile_url())

    def test_get_auxiliary_file_generation_task_state(self):
        # Normal nodes will always return None
        self.assertIsNone(self.node.get_auxiliary_file_generation_task_state())

        # Auxiliary nodes will have a task state
        self.node._create_and_associate_auxiliary_node(
            self.filestore_item.uuid)
        auxiliary = Node.objects.get(uuid=self.node.get_children()[0])
        state = auxiliary.get_auxiliary_file_generation_task_state()
        self.assertIn(state, ['PENDING', 'STARTING', 'SUCCESS'])
        # Values from:
        # http://docs.celeryproject.org/en/latest/_modules/celery/result.html#AsyncResult

    # File store:

    def test_get_file_store_item(self):
        self.assertEqual(self.file_node.get_file_store_item(),
                         self.filestore_item_1)
        self.assertEqual(self.node.get_file_store_item(),
                         None)

    def test_get_relative_file_store_item_url(self):
        relative_url = self.file_node.get_relative_file_store_item_url()
        self.assertEqual(relative_url, self.file_node.get_file_store_item(
        ).get_datafile_url())

    def test_get_analysis(self):
        make_analyses_with_single_dataset(1, self.user)
        analysis = Analysis.objects.all()[0]

        node_with_analysis = Node.objects.create(
            assay=self.assay,
            study=self.study,
            analysis_uuid=analysis.uuid
        )
        self.assertEqual(node_with_analysis.get_analysis(), analysis)

    def test_get_analysis_no_analysis(self):
        self.assertIsNone(self.node.get_analysis())


class NodeApiV2Tests(APITestCase):

    def setUp(self):
        self.public_group_name = ExtendedGroup.objects.public_group().name
        self.username = 'coffee_lover'
        self.password = 'coffeecoffee'
        self.user = User.objects.create_user(self.username, '',
                                             self.password)

        self.factory = APIRequestFactory()
        self.client = APIClient()
        self.view = NodeViewSet.as_view({'get': 'list'})

        self.url_root = '/api/v2/node/'

        # Create Investigation/InvestigationLinks for the DataSets
        self.investigation = Investigation.objects.create()

        # Create Studys and Assays
        self.study = Study.objects.create(investigation=self.investigation)
        self.assay = Assay.objects.create(study=self.study)

        # Create Nodes
        self.node = Node.objects.create(assay=self.assay, study=self.study)

        self.node_json = json.dumps([{
            "uuid": "cfb31cca-4f58-4ef0-b1e2-4469c804bf73",
            "relative_file_store_item_url": None,
            "parent_nodes": [],
            "child_nodes": [
                "1d9ee2ee-d804-4458-93b9-b1fb9a08a2c8"
            ],
            "auxiliary_nodes": [],
            "is_auxiliary_node": False,
            "file_extension": None,
            "auxiliary_file_generation_task_state": None,
            "ready_for_igv_detail_view": None
        }])

        self.client.login(username=self.username, password=self.password)

        # Make a reusable request & response
        self.get_request = self.factory.get(self.url_root)
        self.get_response = self.view(self.get_request)
        self.put_request = self.factory.put(
            self.url_root,
            data=self.node_json,
            format="json"
        )
        self.put_response = self.view(self.put_request)
        self.patch_request = self.factory.patch(
            self.url_root,
            data=self.node_json,
            format="json"
        )
        self.patch_response = self.view(self.patch_request)
        self.options_request = self.factory.options(
            self.url_root,
            data=self.node_json,
            format="json"
        )
        self.options_response = self.view(self.options_request)

    def test_get_request(self):
        self.assertIsNotNone(self.get_response.data[0])

    def test_get_request_anonymous_user(self):
        self.client.logout()
        self.new_get_request = self.factory.get(self.url_root)
        self.new_get_response = self.view(self.new_get_request)
        self.assertIsNotNone(self.new_get_response.data[0])
        self.assertEqual(self.new_get_request.user.id, None)

    def test_unallowed_http_verbs(self):
        self.assertEqual(
            self.put_response.data['detail'], 'Method "PUT" not allowed.')
        self.assertEqual(
            self.patch_response.data['detail'], 'Method "PATCH" not allowed.')
        self.assertEqual(
            self.options_response.data['detail'],
            'Method "OPTIONS" not allowed.')

    def test_get_children(self):
        self.assertIsNotNone(self.get_response.data)
        self.assertEqual(self.get_response.data[0]['child_nodes'], [])

    def test_get_parents(self):
        self.assertIsNotNone(self.get_response.data)
        self.assertEqual(self.get_response.data[0]['parent_nodes'], [])

    def test_get_aux_nodes(self):
        self.assertIsNotNone(self.get_response.data)
        self.assertEqual(self.get_response.data[0]['auxiliary_nodes'], [])

    def test_get_aux_node_task_states(self):
        self.assertIsNotNone(self.get_response.data)
        self.assertEqual(
            self.get_response.data[0]['auxiliary_file_generation_task_state'],
            None
        )

    def test_get_file_extension(self):
        self.assertEqual(self.get_response.data[0]['file_extension'], None)

    def test_get_relative_file_store_item_url(self):
        self.assertEqual(
            self.get_response.data[0]['relative_file_store_item_url'],
            None
        )

    def test_get_basic_node(self):
        self.assertRegexpMatches(
            self.get_response.data[0]['uuid'],
            re.compile(
                '[0-9a-f]{8}-[0-9a-f]{4}-[0-9a-f]{4}-[0-9a-f]{4}-[0-9a-f]{12}'
            )
        )

        # Assert that the meaningful response fields from Node api v1 are a
        # subset of the response from Node api v2
        # NOTE: Once we move away from a reliance on Node api v1 some of the
        # tests below can most likely be removed

        self.assertTrue('analysis_uuid' in self.get_response.data[0])
        self.assertTrue('assay' in self.get_response.data[0])
        self.assertTrue('file_uuid' in self.get_response.data[0])
        self.assertTrue('name' in self.get_response.data[0])
        self.assertTrue('study' in self.get_response.data[0])
        self.assertTrue('subanalysis' in self.get_response.data[0])
        self.assertTrue('type' in self.get_response.data[0])
        self.assertTrue('uuid' in self.get_response.data[0])


class NodeIndexTests(APITestCase):

    def setUp(self):
        data_set = DataSet.objects.create()
        investigation = Investigation.objects.create()

        InvestigationLink.objects.create(
            investigation=investigation,
            data_set=data_set
        )

        study = Study.objects.create(investigation=investigation)
        assay = Assay.objects.create(study=study, technology='whizbang')

        # None of the details of the test_file except name matter for the test
        test_file = StringIO()
        test_file.write('Coffee is great.\n')
        self.file_store_item = FileStoreItem.objects.create(
            datafile=InMemoryUploadedFile(
                test_file,
                field_name='tempfile',
                name='test_file.txt',
                content_type='text/plain',
                size=len(test_file.getvalue()),
                charset='utf-8'
            )
        )

        self.node = Node.objects.create(
            assay=assay,
            study=study,
            file_uuid=self.file_store_item.uuid,
            name='http://example.com/fake.txt'
        )

        self.data_set_uuid = data_set.uuid
        self.assay_uuid = assay.uuid
        self.study_uuid = study.uuid
        self.file_uuid = self.file_store_item.uuid
        self.node_uuid = self.node.uuid

        self.maxDiff = None

    def tearDown(self):
        FileStoreItem.objects.all().delete()

    def test_prepare(self):
        data = NodeIndex().prepare(self.node)
        data = dict(
            (
                re.sub(r'\d+', '#', key),
                re.sub(r'\d+', '#', value) if
                type(value) in (unicode, str) and
                key != 'REFINERY_DOWNLOAD_URL_s' and
                'uuid' not in key
                else value
            )
            for (key, value) in data.items()
        )
        self.assertRegexpMatches(
            data['REFINERY_DOWNLOAD_URL_s'],
            r'^http://example.com/media/file_store/.+/test_file.+txt$'
            # There may or may not be a suffix on "test_file",
            # depending on environment. Don't make it too strict!
        )
        self.assertEqual(
            data,
            {
                'REFINERY_ANALYSIS_UUID_#_#_s': 'N/A',
                'REFINERY_DOWNLOAD_URL_s':
                    self.file_store_item.get_datafile_url(),
                'REFINERY_FILETYPE_#_#_s': None,
                'REFINERY_NAME_#_#_s': 'http://example.com/fake.txt',
                'REFINERY_SUBANALYSIS_#_#_s': -1,
                'REFINERY_TYPE_#_#_s': u'',
                'REFINERY_WORKFLOW_OUTPUT_#_#_s': 'N/A',
                'analysis_uuid': None,
                'assay_uuid': self.assay_uuid,
                'data_set_uuid': self.data_set_uuid,
                u'django_ct': u'data_set_manager.node',
                u'django_id': u'#',
                'file_uuid': self.file_uuid,
                'filename_Characteristics_generic_s': u'fake.txt',
                'genome_build': None,
                u'id': u'data_set_manager.node.#',
                'is_annotation': False,
                'measurement_Characteristics_generic_s': '',
                'measurement_accession_Characteristics_generic_s': '',
                'measurement_source_Characteristics_generic_s': '',
                'name': u'http://example.com/fake.txt',
                'platform_Characteristics_generic_s': '',
                'species': None,
                'study_uuid': self.study_uuid,
                'subanalysis': None,
                'text': u'',
                'technology_Characteristics_generic_s': 'whizbang',
                'technology_accession_Characteristics_generic_s': '',
                'technology_source_Characteristics_generic_s': '',
                'type': u'',
                'uuid': self.node_uuid,
                'workflow_output': None
            }
        )


class AnnotatedNodeExplosionTestCase(TestCase):
    def setUp(self):
        self.username = 'coffee_lover'
        self.password = 'coffeecoffee'
        self.user = User.objects.create_user(
            self.username,
            '',
            self.password
        )

    def test_metabolights_isatab_wont_import_with_rollback_a(self):
        with self.assertRaises(RuntimeError) as context:
            parse_isatab(
                self.user.username,
                True,
                "data_set_manager/test-data/MTBLS1.zip"
            )
        self.assertEqual(DataSet.objects.count(), 0)
        self.assertEqual(AnnotatedNode.objects.count(), 0)
        self.assertEqual(Node.objects.count(), 0)
        self.assertEqual(FileStoreItem.objects.count(), 0)
        self.assertIn("Exponential explosion", context.exception.message)

    def test_metabolights_isatab_wont_import_with_rollback_b(self):
        with self.assertRaises(RuntimeError) as context:
            parse_isatab(
                self.user.username,
                True,
                "data_set_manager/test-data/MTBLS112.zip"
            )
        self.assertEqual(DataSet.objects.count(), 0)
        self.assertEqual(AnnotatedNode.objects.count(), 0)
        self.assertEqual(Node.objects.count(), 0)
        self.assertEqual(FileStoreItem.objects.count(), 0)
        self.assertIn("Exponential explosion", context.exception.message)<|MERGE_RESOLUTION|>--- conflicted
+++ resolved
@@ -1,14 +1,7 @@
 from StringIO import StringIO
-import contextlib
 import json
-import os
 import re
-<<<<<<< HEAD
-import shutil
-import tempfile
-=======
 import uuid
->>>>>>> 976d0b23
 
 from django.contrib.auth.models import User
 from django.core.files.uploadedfile import (InMemoryUploadedFile,
@@ -20,7 +13,6 @@
 
 from core.models import Analysis, DataSet, ExtendedGroup, InvestigationLink
 from core.views import NodeViewSet
-from data_set_manager.isa_tab_parser import IsaTabParser, ParserException
 from data_set_manager.tasks import parse_isatab
 from factory_boy.utils import make_analyses_with_single_dataset
 from file_store.models import FileStoreItem
@@ -354,78 +346,6 @@
                 response.content, '"Only owner may edit attribute order."'
                 )
         self.client.logout()
-
-
-@contextlib.contextmanager
-def temporary_directory(*args, **kwargs):
-    d = tempfile.mkdtemp(*args, **kwargs)
-    try:
-        yield d
-    finally:
-        shutil.rmtree(d)
-
-
-class IsaTabParserTests(TestCase):
-
-    def parse(self, dir_name):
-        parent = os.path.dirname(os.path.abspath(__file__))
-        dir = os.path.join(parent, 'test-data', dir_name)
-        return IsaTabParser().run(dir)
-
-    def test_empty(self):
-        with temporary_directory() as tmp:
-            with self.assertRaises(ParserException):
-                IsaTabParser().run(tmp)
-
-    def test_minimal(self):
-        investigation = self.parse('minimal')
-
-        studies = investigation.study_set.all()
-        self.assertEqual(len(studies), 1)
-
-        assays = studies[0].assay_set.all()
-        self.assertEqual(len(assays), 1)
-
-    def test_mising_investigation(self):
-        with self.assertRaises(ParserException):
-            self.parse('missing-investigation')
-
-    def test_mising_study(self):
-        with self.assertRaises(IOError):
-            self.parse('missing-study')
-
-    def test_mising_assay(self):
-        with self.assertRaises(IOError):
-            self.parse('missing-assay')
-
-    def test_multiple_investigation(self):
-        # TODO: I think this should fail?
-        self.parse('multiple-investigation')
-
-    def test_multiple_study(self):
-        investigation = self.parse('multiple-study')
-
-        studies = investigation.study_set.all()
-        self.assertEqual(len(studies), 2)
-
-        assays0 = studies[0].assay_set.all()
-        self.assertEqual(len(assays0), 1)
-
-        assays1 = studies[1].assay_set.all()
-        self.assertEqual(len(assays1), 1)
-
-    def test_multiple_study_missing_assay(self):
-        with self.assertRaises(IOError):
-            self.parse('multiple-study-missing-assay')
-
-    def test_multiple_assay(self):
-        investigation = self.parse('multiple-assay')
-
-        studies = investigation.study_set.all()
-        self.assertEqual(len(studies), 1)
-
-        assays = studies[0].assay_set.all()
-        self.assertEqual(len(assays), 2)
 
 
 class UtilitiesTest(TestCase):
@@ -1868,27 +1788,23 @@
         )
 
     def test_metabolights_isatab_wont_import_with_rollback_a(self):
-        with self.assertRaises(RuntimeError) as context:
-            parse_isatab(
-                self.user.username,
-                True,
-                "data_set_manager/test-data/MTBLS1.zip"
-            )
+        parse_isatab(
+            self.user.username,
+            True,
+            "refinery/data_set_manager/test-data/MTBLS1.zip"
+        )
         self.assertEqual(DataSet.objects.count(), 0)
         self.assertEqual(AnnotatedNode.objects.count(), 0)
         self.assertEqual(Node.objects.count(), 0)
         self.assertEqual(FileStoreItem.objects.count(), 0)
-        self.assertIn("Exponential explosion", context.exception.message)
 
     def test_metabolights_isatab_wont_import_with_rollback_b(self):
-        with self.assertRaises(RuntimeError) as context:
-            parse_isatab(
-                self.user.username,
-                True,
-                "data_set_manager/test-data/MTBLS112.zip"
-            )
+        parse_isatab(
+            self.user.username,
+            True,
+            "refinery/data_set_manager/test-data/MTBLS112.zip"
+        )
         self.assertEqual(DataSet.objects.count(), 0)
         self.assertEqual(AnnotatedNode.objects.count(), 0)
         self.assertEqual(Node.objects.count(), 0)
-        self.assertEqual(FileStoreItem.objects.count(), 0)
-        self.assertIn("Exponential explosion", context.exception.message)+        self.assertEqual(FileStoreItem.objects.count(), 0)