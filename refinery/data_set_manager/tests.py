--- conflicted
+++ resolved
@@ -1692,50 +1692,6 @@
         data = NodeIndex().prepare(self.node)
         data = dict(
             (
-<<<<<<< HEAD
-                re.sub(r'[^_./]*\d+[^_./]*', '#', k),
-                re.sub(r'[^_./]*\d+[^_./]*', '#', v) if
-                type(v) in (unicode, str) and
-                'REFINERY_DOWNLOAD_URL_s' not in k and 'uuid' not in k
-                else v
-            )
-            for (k, v) in data.items())
-        self.assertEqual(data,
-                         {'REFINERY_ANALYSIS_UUID_#_#_s': 'N/A',
-                          'REFINERY_DOWNLOAD_URL_s':
-                              self.file_store_item.get_datafile_url(),
-                          'REFINERY_FILETYPE_#_#_s': None,
-                          'REFINERY_NAME_#_#_s': 'http://example.com/fake.txt',
-                          'REFINERY_SUBANALYSIS_#_#_s': -1,
-                          'REFINERY_TYPE_#_#_s': u'',
-                          'REFINERY_WORKFLOW_OUTPUT_#_#_s': 'N/A',
-                          'analysis_uuid': None,
-                          'assay_uuid': self.assay_uuid,
-                          'data_set_uuid': self.data_set_uuid,
-                          u'django_ct': u'data_set_manager.node',
-                          u'django_id': u'#',
-                          'file_uuid': self.file_uuid,
-                          'filename_Characteristics_generic_s': u'fake.txt',
-                          'genome_build': None,
-                          u'id': u'data_set_manager.node.#',
-                          'is_annotation': False,
-                          'measurement_Characteristics_generic_s': '',
-                          'measurement_accession_Characteristics_generic_s':
-                              '',
-                          'measurement_source_Characteristics_generic_s': '',
-                          'name': u'http://example.com/fake.txt',
-                          'platform_Characteristics_generic_s': '',
-                          'species': None,
-                          'study_uuid': self.study_uuid,
-                          'subanalysis': None,
-                          'text': u'',
-                          'technology_Characteristics_generic_s': 'whizbang',
-                          'technology_accession_Characteristics_generic_s': '',
-                          'technology_source_Characteristics_generic_s': '',
-                          'type': u'',
-                          'uuid': self.node_uuid,
-                          'workflow_output': None})
-=======
                 re.sub(r'[^_./]*\d+[^_./]*', '#', key),
                 re.sub(r'[^_./]*\d+[^_./]*', '#', value) if
                 type(value) in (unicode, str) and
@@ -1783,7 +1739,6 @@
                 'workflow_output': None
             }
         )
->>>>>>> 91eedc6a
 
 
 class AnnotatedNodeExplosionTestCase(TestCase):
