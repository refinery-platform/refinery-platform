--- conflicted
+++ resolved
@@ -14,8 +14,6 @@
 
 from rest_framework.test import APIClient, APIRequestFactory, APITestCase
 
-<<<<<<< HEAD
-=======
 from .models import Assay, AttributeOrder, Study, Investigation, Node
 from .serializers import AttributeOrderSerializer
 from .utils import (create_facet_filter_query, customize_attribute_response,
@@ -29,7 +27,6 @@
 from .views import Assays, AssaysAttributes
 from core.management.commands.create_public_group import create_public_group
 from core.models import DataSet, ExtendedGroup, InvestigationLink
->>>>>>> 1d0df16e
 from core.views import NodeViewSet
 from file_store.models import FileStoreItem
 
@@ -62,6 +59,11 @@
         self.view = Assays.as_view()
         self.invalid_uuid = "0xxx000x-00xx-000x-xx00-x00x00x00x0x"
         self.invalid_format_uuid = "xxxxxxxx"
+
+    def tearDown(self):
+        Assay.objects.all().delete()
+        Study.objects.all().delete()
+        Investigation.objects.all().delete()
 
     def test_get_valid_uuid(self):
         # valid_uuid
@@ -128,6 +130,11 @@
 #         self.view = AssaysFiles.as_view()
 #         self.invalid_uuid = "0xxx000x-00xx-000x-xx00-x00x00x00x0x"
 #         self.invalid_format_uuid = "xxxxxxxx"
+#
+#     def tearDown(self):
+#         Assay.objects.all().delete()
+#         Study.objects.all().delete()
+#         Investigation.objects.all().delete()
 #
 #     def test_get(self):
 #         # valid_uuid, patch date in the module that uses it
@@ -292,6 +299,14 @@
         self.invalid_format_uuid = "xxxxxxxx"
         self.client.logout()
 
+    def tearDown(self):
+        User.objects.all().delete()
+        Assay.objects.all().delete()
+        Study.objects.all().delete()
+        Investigation.objects.all().delete()
+        DataSet.objects.all().delete()
+        AttributeOrder.objects.all().delete()
+
     def test_get_valid_uuid(self):
         # valid_uuid
         uuid = self.valid_uuid
@@ -677,6 +692,15 @@
         self.url_root = '/api/v2/assays'
         self.valid_uuid = self.assay.uuid
         self.invalid_uuid = 'xxxxxxxx'
+
+    def tearDown(self):
+        User.objects.all().delete()
+        Assay.objects.all().delete()
+        Study.objects.all().delete()
+        Investigation.objects.all().delete()
+        DataSet.objects.all().delete()
+        InvestigationLink.objects.all().delete()
+        AttributeOrder.objects.all().delete()
 
     def test_objectify_facet_field_counts(self):
         facet_field_array = {'WORKFLOW': ['1_test_04', 1,
@@ -1392,6 +1416,15 @@
             file_uuid=self.filestore_item_1.uuid
         )
 
+    def tearDown(self):
+        FileStoreItem.objects.all().delete()
+        InvestigationLink.objects.all().delete()
+        Investigation.objects.all().delete()
+        Node.objects.all().delete()
+        Study.objects.all().delete()
+        Assay.objects.all().delete()
+        DataSet.objects.all().delete()
+
     def test_create_and_associate_auxiliary_node(self):
         self.assertEqual(self.node.get_children(), [])
         self.node.create_and_associate_auxiliary_node(self.filestore_item.uuid)
@@ -1456,6 +1489,8 @@
 class NodeApiV2Tests(APITestCase):
 
     def setUp(self):
+
+        create_public_group()
 
         self.public_group_name = ExtendedGroup.objects.public_group().name
         self.username = 'coffee_lover'
@@ -1517,6 +1552,13 @@
         )
         self.options_response = self.view(self.options_request)
 
+    def tearDown(self):
+        Node.objects.all().delete()
+        User.objects.all().delete()
+        Study.objects.all().delete()
+        Assay.objects.all().delete()
+        Investigation.objects.all().delete()
+
     def test_get_request(self):
         self.assertIsNotNone(self.get_response.data[0])
 
