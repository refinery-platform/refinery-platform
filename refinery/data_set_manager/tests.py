--- conflicted
+++ resolved
@@ -13,13 +13,9 @@
 from core.views import NodeViewSet
 from file_store.models import FileStoreItem
 
-<<<<<<< HEAD
-from .models import Assay, AttributeOrder, Investigation, Node, Study
-=======
 from .models import (Assay, Attribute, AttributeOrder, Investigation, Node,
                      Study)
 from .search_indexes import NodeIndex
->>>>>>> a22872f8
 from .serializers import AttributeOrderSerializer
 from .utils import (create_facet_filter_query, customize_attribute_response,
                     escape_character_solr, format_solr_response,
