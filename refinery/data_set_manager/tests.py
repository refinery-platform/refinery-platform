from StringIO import StringIO
import json
import re
from django.conf import settings

from django.contrib.auth.models import User
from django.core.files.uploadedfile import (InMemoryUploadedFile,
                                            SimpleUploadedFile)
from django.http import QueryDict
from django.test import TestCase

from rest_framework.test import APIClient, APIRequestFactory, APITestCase

<<<<<<< HEAD
from data_set_manager.tasks import parse_isatab
from .models import Assay, AttributeOrder, Study, Investigation, Node, \
    AnnotatedNode
=======
from core.models import DataSet, ExtendedGroup, InvestigationLink
from core.views import NodeViewSet
from file_store.models import FileStoreItem

from .models import (Assay, Attribute, AttributeOrder, Investigation, Node,
                     Study)
from .search_indexes import NodeIndex
>>>>>>> aaaa842e
from .serializers import AttributeOrderSerializer
from .utils import (create_facet_filter_query, customize_attribute_response,
                    escape_character_solr, format_solr_response,
                    generate_facet_fields_query,
                    generate_filtered_facet_fields,
                    generate_solr_params_for_assay,
                    generate_solr_params_for_user, get_file_url_from_node_uuid,
                    get_owner_from_assay, hide_fields_from_list,
                    initialize_attribute_order_ranks,
                    insert_facet_field_filter, is_field_in_hidden_list,
                    objectify_facet_field_counts, update_attribute_order_ranks)
from .views import Assays, AssaysAttributes


class AssaysAPITests(APITestCase):

    def setUp(self):
        self.factory = APIRequestFactory()
        investigation = Investigation.objects.create()
        self.study = Study.objects.create(
                file_name='test_filename123.txt',
                title='Study Title Test',
                investigation=investigation)
        self.assay = {
            'study': self.study,
            'measurement': 'transcription factor binding site',
            'measurement_accession': 'http://www.testurl.org/testID',
            'measurement_source': 'OBI',
            'technology': 'nucleotide sequencing',
            'technology_accession': 'test info',
            'technology_source': 'test source',
            'platform': 'Genome Analyzer II',
            'file_name': 'test_assay_filename.txt'
        }
        assay = Assay.objects.create(**self.assay)
        self.assay['uuid'] = assay.uuid
        self.assay['study'] = self.study.id
        self.valid_uuid = assay.uuid
        self.url_root = '/api/v2/assays/'
        self.view = Assays.as_view()
        self.invalid_uuid = "0xxx000x-00xx-000x-xx00-x00x00x00x0x"
        self.invalid_format_uuid = "xxxxxxxx"

    def test_get_valid_uuid(self):
        # valid_uuid
        request = self.factory.get('%s/?uuid=%s' % (
            self.url_root, self.valid_uuid))
        response = self.view(request, self.valid_uuid)
        self.assertEqual(response.status_code, 200)
        self.assertItemsEqual(response.data.keys(), self.assay.keys())
        self.assertItemsEqual(response.data.values(), self.assay.values())

    def test_get_valid_study(self):
        # valid_study_uuid
        request = self.factory.get('%s/?study=%s' % (
            self.url_root, self.study.uuid))
        response = self.view(request, self.valid_uuid)
        self.assertEqual(response.status_code, 200)
        self.assertItemsEqual(response.data[0].keys(), self.assay.keys())
        self.assertItemsEqual(response.data[0].values(), self.assay.values())

    def test_get_invalid_uuid(self):
        # invalid_uuid
        request = self.factory.get('%s/?uuid=%s' % (self.url_root,
                                                    self.invalid_uuid))
        response = self.view(request, self.invalid_uuid)
        self.assertEqual(response.status_code, 404)

    def test_get_invalid_study_uuid(self):
        # invalid_study_uuid
        request = self.factory.get('%s/?study=%s' % (self.url_root,
                                                     self.invalid_uuid))
        response = self.view(request, self.invalid_uuid)
        self.assertEqual(response.status_code, 404)

    def test_get_invalid_format_uuid(self):
        # invalid_format_uuid
        request = self.factory.get('%s/?uuid=%s'
                                   % (self.url_root, self.invalid_format_uuid))
        response = self.view(request, self.invalid_format_uuid)
        self.assertEqual(response.status_code, 404)


class AssaysAttributesAPITests(APITestCase):

    def setUp(self):
        self.user1 = User.objects.create_user("ownerJane", '', 'test1234')
        self.user2 = User.objects.create_user("guestName", '', 'test1234')
        self.factory = APIRequestFactory()
        investigation = Investigation.objects.create()
        self.data_set = DataSet.objects.create(
                title="Test DataSet")
        InvestigationLink.objects.create(data_set=self.data_set,
                                         investigation=investigation)
        self.data_set.set_owner(self.user1)
        study = Study.objects.create(file_name='test_filename123.txt',
                                     title='Study Title Test',
                                     investigation=investigation)

        assay = Assay.objects.create(
                study=study,
                measurement='transcription factor binding site',
                measurement_accession='http://www.testurl.org/testID',
                measurement_source='OBI',
                technology='nucleotide sequencing',
                technology_accession='test info',
                technology_source='test source',
                platform='Genome Analyzer II',
                file_name='test_assay_filename.txt')

        self.attribute_order_array = [
            {
                'study': study,
                'assay': assay,
                'solr_field': 'Character_Title_6_3_s',
                'rank': 1,
                'is_exposed': True,
                'is_facet': True,
                'is_active': True,
                'is_internal': False
            }, {
                'study': study,
                'assay': assay,
                'solr_field': 'Specimen_6_3_s',
                'rank': 2,
                'is_exposed': True,
                'is_facet': True,
                'is_active': True,
                'is_internal': False
            }, {
                'study': study,
                'assay': assay,
                'solr_field': 'Cell_Type_6_3_s',
                'rank': 3,
                'is_exposed': True,
                'is_facet': True,
                'is_active': True,
                'is_internal': False
            }, {
                'study': study,
                'assay': assay,
                'solr_field': 'Analysis_6_3_s',
                'rank': 4,
                'is_exposed': True,
                'is_facet': True,
                'is_active': True,
                'is_internal': False
            }]

        self.attribute_order_response = [
            {
                'study': study,
                'assay': assay,
                'solr_field': 'Character_Title_6_3_s',
                'rank': 1,
                'is_exposed': True,
                'is_facet': True,
                'is_active': True,
                'is_internal': False,
                'display_name': 'Character Title'
            }, {
                'study': study,
                'assay': assay,
                'solr_field': 'Specimen_6_3_s',
                'rank': 2,
                'is_exposed': True,
                'is_facet': True,
                'is_active': True,
                'is_internal': False,
                'display_name': 'Specimen'
            }, {
                'study': study,
                'assay': assay,
                'solr_field': 'Cell_Type_6_3_s',
                'rank': 3,
                'is_exposed': True,
                'is_facet': True,
                'is_active': True,
                'is_internal': False,
                'display_name': 'Cell Type'
            }, {
                'study': study,
                'assay': assay,
                'solr_field': 'Analysis_6_3_s',
                'rank': 4,
                'is_exposed': True,
                'is_facet': True,
                'is_active': True,
                'is_internal': False,
                'display_name': 'Analysis'
            }]

        index = 0
        for attribute in self.attribute_order_array:
            response = AttributeOrder.objects.create(**attribute)
            attribute['id'] = response.id
            attribute['assay'] = response.assay.id
            attribute['study'] = response.study.id
            self.attribute_order_response[index]['id'] = response.id
            self.attribute_order_response[index]['assay'] = response.assay.id
            self.attribute_order_response[index]['study'] = response.study.id
            index = index + 1

        list.sort(self.attribute_order_response)
        self.valid_uuid = assay.uuid
        self.url_root = '/api/v2/assays'
        self.view = AssaysAttributes.as_view()
        self.invalid_uuid = "0xxx000x-00xx-000x-xx00-x00x00x00x0x"
        self.invalid_format_uuid = "xxxxxxxx"

    def test_get_valid_uuid(self):
        # valid_uuid
        uuid = self.valid_uuid
        request = self.factory.get('%s/%s/attributes/' % (self.url_root, uuid))
        response = self.view(request, uuid)
        self.assertEqual(response.status_code, 200)

        list.sort(response.data)

        ind = 0
        for attributes in response.data:
            self.assertItemsEqual(
                    self.attribute_order_response[ind].keys(),
                    attributes.keys())
            self.assertItemsEqual(
                    self.attribute_order_response[ind].values(),
                    attributes.values())
            ind = ind + 1

    def test_get_invalid_uuid(self):
        # invalid uuid
        request = self.factory.get('%s/%s/attributes/' % (
            self.url_root, self.invalid_uuid))
        response = self.view(request, self.invalid_uuid)
        response.render()
        self.assertEqual(response.status_code, 404)
        self.assertEqual(response.content, '{"detail":"Not found."}')

    def test_get_invalid_form_uuid(self):
        # invalid form uuid
        request = self.factory.get('%s/%s/attributes/' % (
            self.url_root, self.invalid_format_uuid))
        response = self.view(request, self.invalid_format_uuid)
        response.render()
        self.assertEqual(response.status_code, 404)
        self.assertEqual(response.content, '{"detail":"Not found."}')

    def test_put_valid_uuid(self):
        # valid_uuid
        self.client.login(username='ownerJane', password='test1234')
        updated_attribute_1 = {'solr_field': 'Character_Title_6_3_s',
                               'rank': 3,
                               'is_exposed': False,
                               'is_facet': False,
                               'is_active': False}
        id = self.attribute_order_array[2].get('id')
        updated_attribute_2 = {'id': id,
                               'rank': 1,
                               'is_exposed': False,
                               'is_facet': False,
                               'is_active': False}
        # Api client needs url to end / or it will redirect
        # update with solr_title
        response = self.client.put(
                '{0}/{1}/attributes/'.format(
                        self.url_root, self.valid_uuid), updated_attribute_1)
        self.assertEqual(response.status_code, 202)
        self.assertEqual(response.data.get('rank'), updated_attribute_1.get(
                'rank'))
        self.assertEqual(
                response.data.get('is_exposed'),
                updated_attribute_1.get('is_exposed'))
        self.assertEqual(
                response.data.get('is_facet'),
                updated_attribute_1.get('is_facet'))

        # Update with attribute_order id
        response = self.client.put(
                '{0}/{1}/attributes/'.format(
                        self.url_root, self.valid_uuid), updated_attribute_2)
        self.assertEqual(response.status_code, 202)
        self.assertEqual(response.data.get('rank'),
                         updated_attribute_2.get('rank'))
        self.assertEqual(
                response.data.get('is_exposed'),
                updated_attribute_2.get('is_exposed'))
        self.assertEqual(
                response.data.get('is_facet'),
                updated_attribute_2.get('is_facet'))
        self.client.logout()

    def test_put_invalid_object(self):
        # Invalid objects
        updated_attribute_3 = {'rank': '4',
                               'is_exposed': 'False',
                               'is_facet': 'False',
                               'is_active': 'False'}

        self.client.login(username='ownerJane', password='test1234')
        response = self.client.put('{0}/{1}/attributes/'
                                   .format(self.url_root, self.valid_uuid),
                                   updated_attribute_3)
        response.render()
        self.assertEqual(response.status_code, 400)
        self.assertEqual(
                response.content, '"Requires attribute id or solr_field name."'
                )
        self.client.logout()

    def test_put_invalid_login(self):
        # Invalid Login
        updated_attribute_4 = {'solr_field': 'Cell Type',
                               'rank': '4',
                               'is_exposed': 'False',
                               'is_facet': 'False',
                               'is_active': 'False'}

        self.client.login(username='guestName', password='test1234')
        response = self.client.put('{0}/{1}/attributes/'
                                   .format(self.url_root, self.valid_uuid),
                                   updated_attribute_4)
        self.assertEqual(response.status_code, 401)
        self.assertEqual(
                response.content, '"Only owner may edit attribute order."'
                )
        self.client.logout()


class UtilitiesTest(TestCase):

    def setUp(self):
        self.user1 = User.objects.create_user("ownerJane", '', 'test1234')
        self.user1.save()
        investigation = Investigation.objects.create()
        data_set = DataSet.objects.create(
                title="Test DataSet")
        InvestigationLink.objects.create(data_set=data_set,
                                         investigation=investigation)
        data_set.set_owner(self.user1)
        self.study = Study.objects.create(file_name='test_filename123.txt',
                                          title='Study Title Test',
                                          investigation=investigation)
        self.assay = Assay.objects.create(
                study=self.study,
                measurement='transcription factor binding site',
                measurement_accession='http://www.testurl.org/testID',
                measurement_source='OBI',
                technology='nucleotide sequencing',
                technology_accession='test info',
                technology_source='test source',
                platform='Genome Analyzer II',
                file_name='test_assay_filename.txt',
                )

        self.attribute_order_array = [{
            'study': self.study,
            'assay': self.assay,
            'solr_field': 'Character_Title',
            'rank': 1,
            'is_exposed': True,
            'is_facet': False,
            'is_active': True,
            'is_internal': False,
        }, {
            'study': self.study,
            'assay': self.assay,
            'solr_field': 'Specimen',
            'rank': 2,
            'is_exposed': True,
            'is_facet': False,
            'is_active': True,
            'is_internal': False
        }, {
            'study': self.study,
            'assay': self.assay,
            'solr_field': 'Cell Type',
            'rank': 3,
            'is_exposed': True,
            'is_facet': True,
            'is_active': True,
            'is_internal': False
        }, {
            'study': self.study,
            'assay': self.assay,
            'solr_field': 'Analysis',
            'rank': 4,
            'is_exposed': True,
            'is_facet': True,
            'is_active': True,
            'is_internal': False
        }, {
            'study': self.study,
            'assay': self.assay,
            'solr_field': 'Organism',
            'rank': 5,
            'is_exposed': True,
            'is_facet': True,
            'is_active': True,
            'is_internal': False
        }, {
            'study': self.study,
            'assay': self.assay,
            'solr_field': 'Cell Line',
            'rank': 6,
            'is_exposed': True,
            'is_facet': True,
            'is_active': True,
            'is_internal': False
        }, {
            'study': self.study,
            'assay': self.assay,
            'solr_field': 'Type',
            'rank': 7,
            'is_exposed': True,
            'is_facet': True,
            'is_active': True,
            'is_internal': False
        }, {
            'study': self.study,
            'assay': self.assay,
            'solr_field': 'Group Name',
            'rank': 8,
            'is_exposed': True,
            'is_facet': True,
            'is_active': True,
            'is_internal': False
        }, {
            'study': self.study,
            'assay': self.assay,
            'solr_field': 'Gene',
            'rank': 9,
            'is_exposed': False,
            'is_facet': False,
            'is_active': True,
            'is_internal': False
        }, {
            'study': self.study,
            'assay': self.assay,
            'solr_field': 'Replicate Id',
            'rank': 10,
            'is_exposed': False,
            'is_facet': False,
            'is_active': True,
            'is_internal': False
        }, {
            'study': self.study,
            'assay': self.assay,
            'solr_field': 'Organism Part',
            'rank': 0,
            'is_exposed': False,
            'is_facet': False,
            'is_active': True,
            'is_internal': False
        }, {
            'study': self.study,
            'assay': self.assay,
            'solr_field': 'Name',
            'rank': 0,
            'is_exposed': False,
            'is_facet': False,
            'is_active': True,
            'is_internal': False
        }]

        for attribute in self.attribute_order_array:
            AttributeOrder.objects.create(**attribute)

        self.new_assay = Assay.objects.create(
            study=self.study,
            measurement='transcription factor binding site',
            measurement_accession='http://www.testurl.org/testID',
            measurement_source='OBI',
            technology='nucleotide sequencing',
            technology_accession='test info',
            technology_source='test source',
            platform='Genome Analyzer II',
            file_name='test_assay_filename.txt',
        )

        self.new_attribute_order_array = [{
            'study': self.study,
            'assay': self.new_assay,
            'solr_field': 'Character_Title',
            'rank': 0,
            'is_exposed': True,
            'is_facet': False,
            'is_active': True,
            'is_internal': False,
        }, {
            'study': self.study,
            'assay': self.new_assay,
            'solr_field': 'Specimen',
            'rank': 0,
            'is_exposed': True,
            'is_facet': False,
            'is_active': True,
            'is_internal': False
        }, {
            'study': self.study,
            'assay': self.new_assay,
            'solr_field': 'Cell Type',
            'rank': 0,
            'is_exposed': True,
            'is_facet': True,
            'is_active': True,
            'is_internal': False
        }, {
            'study': self.study,
            'assay': self.new_assay,
            'solr_field': 'Analysis',
            'rank': 0,
            'is_exposed': True,
            'is_facet': True,
            'is_active': True,
            'is_internal': False
        }, {
            'study': self.study,
            'assay': self.new_assay,
            'solr_field': 'Organism',
            'rank': 0,
            'is_exposed': True,
            'is_facet': True,
            'is_active': True,
            'is_internal': False
        }, {
            'study': self.study,
            'assay': self.new_assay,
            'solr_field': 'Cell Line',
            'rank': 0,
            'is_exposed': True,
            'is_facet': True,
            'is_active': True,
            'is_internal': False
        }, {
            'study': self.study,
            'assay': self.new_assay,
            'solr_field': 'Type',
            'rank': 0,
            'is_exposed': True,
            'is_facet': True,
            'is_active': True,
            'is_internal': True
        }, {
            'study': self.study,
            'assay': self.new_assay,
            'solr_field': 'Group Name',
            'rank': 0,
            'is_exposed': True,
            'is_facet': True,
            'is_active': True,
            'is_internal': False
        }, {
            'study': self.study,
            'assay': self.new_assay,
            'solr_field': 'Gene',
            'rank': 0,
            'is_exposed': False,
            'is_facet': False,
            'is_active': True,
            'is_internal': False
        }, {
            'study': self.study,
            'assay': self.new_assay,
            'solr_field': 'Replicate Id',
            'rank': 0,
            'is_exposed': False,
            'is_facet': False,
            'is_active': True,
            'is_internal': False
        }, {
            'study': self.study,
            'assay': self.new_assay,
            'solr_field': 'uuid',
            'rank': 0,
            'is_exposed': False,
            'is_facet': False,
            'is_active': True,
            'is_internal': True
        }, {
            'study': self.study,
            'assay': self.new_assay,
            'solr_field': 'name',
            'rank': 0,
            'is_exposed': False,
            'is_facet': False,
            'is_active': True,
            'is_internal': True
        }]

        for attribute in self.new_attribute_order_array:
            AttributeOrder.objects.create(**attribute)

        self.url_root = '/api/v2/assays'
        self.valid_uuid = self.assay.uuid
        self.invalid_uuid = 'xxxxxxxx'

        test_file_a = StringIO()
        test_file_a.write('Coffee is great.\n')
        file_store_item_a = FileStoreItem.objects.create(
            datafile=InMemoryUploadedFile(
                test_file_a,
                field_name='tempfile',
                name='test_file_a.txt',
                content_type='text/plain',
                size=len(test_file_a.getvalue()),
                charset='utf-8'
            )
        )
        self.node_a = Node.objects.create(
            name="n0",
            assay=self.assay,
            study=self.study,
            file_uuid=file_store_item_a.uuid
        )

        self.node_b = Node.objects.create(
            name="n1",
            assay=self.assay,
            study=self.study
        )

    def tearDown(self):
        # Trigger the pre_delete signal so that datafiles are purged
        FileStoreItem.objects.all().delete()

    def test_objectify_facet_field_counts(self):
        facet_field_array = {'WORKFLOW': ['1_test_04', 1,
                                          'output_file', 60,
                                          '1_test_02', 1],
                             'ANALYSIS': ['5dd6d3c3', 5,
                                          '08fc3964', 2,
                                          '0907a312', 1,
                                          '276adefd', 3],
                             'Author': ['Vezza', 10,
                                        'Harslem/Heafner', 4,
                                        'McConnell', 5,
                                        'Vezza + Crocker', 2,
                                        'Crocker', 28],
                             'Year': ['1971', 54],
                             'SUBANALYSIS': ['1', 8, '2', 2, '-1', 9],
                             'TYPE': ['Derived Data File', 105,
                                      'Raw Data File', 9]}

        facet_field_obj = objectify_facet_field_counts(facet_field_array)
        self.assertDictEqual(facet_field_obj,
                             {'WORKFLOW': [
                                      {'name': 'output_file', 'count': 60},
                                      {'name': '1_test_04', 'count': 1},
                                      {'name': '1_test_02', 'count': 1}],
                              'ANALYSIS': [{'name': '5dd6d3c3', 'count': 5},
                                           {'name': '276adefd', 'count': 3},
                                           {'name': '08fc3964', 'count': 2},
                                           {'name': '0907a312', 'count': 1}],
                              'Author': [
                                  {'name': 'Crocker', 'count': 28},
                                  {'name': 'Vezza', 'count': 10},
                                  {'name': 'McConnell', 'count': 5},
                                  {'name': 'Harslem/Heafner', 'count': 4},
                                  {'name': 'Vezza + Crocker', 'count': 2}],
                              'Year': [{'name': '1971', 'count': 54}],
                              'SUBANALYSIS': [{'name': '-1', 'count': 9},
                                              {'name': '1', 'count': 8},
                                              {'name': '2', 'count': 2}],
                              'TYPE': [
                                  {'name': 'Derived Data File', 'count': 105},
                                  {'name': 'Raw Data File', 'count': 9}]})

    def test_escape_character_solr(self):
        field = "(mouse){index}[dog]^~*?:;/ +-&|"
        expected_response = "\\(mouse\\)\\{index\\}\\[" \
                            "dog\\]\\^\\~\\*\\?\\:\\;\\/\\ \\+\\-\\&\\|"
        response = escape_character_solr(field)
        self.assertEqual(response, expected_response)
        response = escape_character_solr("")
        self.assertEqual(response, "")

    def test_insert_facet_field_filter(self):
        facet_filter = u'{"Author": ["Vezza", "McConnell"]}'
        facet_field_array = ['WORKFLOW', 'ANALYSIS', 'Author', 'Year']
        response = ['WORKFLOW', 'ANALYSIS', u'{!ex=Author}Author', 'Year']
        edited_facet_field_list = insert_facet_field_filter(
                facet_filter, facet_field_array)
        self.assertListEqual(edited_facet_field_list, response)
        edited_facet_field_list = insert_facet_field_filter(
                None, facet_field_array)
        self.assertListEqual(edited_facet_field_list, response)

    def test_create_facet_filter_query(self):
        facet_filter = {'Author': ['Vezza', 'McConnell'],
                        'TYPE': ['Raw Data File']}
        facet_field_query = create_facet_filter_query(facet_filter)
        self.assertEqual(facet_field_query,
                         u'&fq={!tag=TYPE}TYPE:(Raw\\ Data\\ File)'
                         u'&fq={!tag=Author}Author:(Vezza OR McConnell)')

    def test_hide_fields_from_list(self):
        weighted_list = [{'solr_field': 'uuid'},
                         {'solr_field': 'is_annotation'},
                         {'solr_field': 'genome_build'},
                         {'solr_field': 'django_ct'},
                         {'solr_field': 'django_id'},
                         {'solr_field': 'species'},
                         {'solr_field': 'file_uuid'},
                         {'solr_field': 'study_uuid'},
                         {'solr_field': 'assay_uuid'},
                         {'solr_field': 'type'},
                         {'solr_field': 'id'},
                         {'solr_field': 'name'},
                         {'solr_field': 'SubAnalysis'}]

        filtered_list = hide_fields_from_list(weighted_list)
        self.assertListEqual(filtered_list, [
            {'solr_field': 'uuid'},
            {'solr_field': 'SubAnalysis'}])

    def test_is_field_in_hidden_list(self):
        list_of_hidden_field = ['id', 'django_id', 'file_uuid',
                                'study_uuid', 'assay_uuid', 'type',
                                'is_annotation', 'species', 'genome_build',
                                'name', 'django_ct']
        list_not_hidden_field = ['uuid', 'Analysis', 'Cell Type', '',
                                 'Cell Line', 'Group Name', 'Character Title']

        for field in list_of_hidden_field:
            self.assertEqual(is_field_in_hidden_list(field), True)

        for field in list_not_hidden_field:
            self.assertEqual(is_field_in_hidden_list(field), False)

    def test_generate_solr_params_no_params(self):
        # empty params
        query = generate_solr_params_for_assay(QueryDict({}), self.valid_uuid)
        self.assertEqual(str(query),
                         'fq=assay_uuid%3A%28{}%29'
                         '&facet.field=Cell Type'
                         '&facet.field=Analysis'
                         '&facet.field=Organism'
                         '&facet.field=Cell Line'
                         '&facet.field=Type'
                         '&facet.field=Group Name'
                         '&fl=Character_Title%2C'
                         'Specimen%2C'
                         'Cell Type%2C'
                         'Analysis%2C'
                         'Organism%2C'
                         'Cell Line%2C'
                         'Type%2C'
                         'Group Name'
                         '&fq=type%3A%28%22Raw Data File%22 '
                         'OR %22Derived Data File%22 '
                         'OR %22Array Data File%22 '
                         'OR %22Derived Array Data File%22 '
                         'OR %22Array Data Matrix File%22 '
                         'OR%22Derived Array Data Matrix File%22%29'
                         '&fq=is_annotation%3Afalse'
                         '&start=0'
                         '&rows=10000000'
                         '&q=django_ct%3Adata_set_manager.node'
                         '&wt=json'
                         '&facet=true'
                         '&facet.limit=-1'.format(
                                 self.valid_uuid))

    def test_generate_solr_params_for_assay_with_params(self):
        query = generate_solr_params_for_assay(QueryDict({}), self.valid_uuid)
        parameter_dict = {'limit': 7, 'offset': 2,
                          'include_facet_count': 'true',
                          'attributes': 'cats,mouse,dog,horse',
                          'facets': 'cats,mouse,dog,horse',
                          'pivots': 'cats,mouse',
                          'is_annotation': 'true'}
        parameter_qdict = QueryDict('', mutable=True)
        parameter_qdict.update(parameter_dict)
        query = generate_solr_params_for_assay(
            parameter_qdict, self.valid_uuid
        )
        self.assertEqual(str(query),
                         'fq=assay_uuid%3A%28{}%29'
                         '&facet.field=cats'
                         '&facet.field=mouse'
                         '&facet.field=dog'
                         '&facet.field=horse'
                         '&fl=cats%2Cmouse%2Cdog%2Chorse'
                         '&facet.pivot=cats%2Cmouse'
                         '&fq=type%3A%28%22Raw Data File%22 '
                         'OR %22Derived Data File%22 '
                         'OR %22Array Data File%22 '
                         'OR %22Derived Array Data File%22 '
                         'OR %22Array Data Matrix File%22 '
                         'OR%22Derived Array Data Matrix File%22%29'
                         '&fq=is_annotation%3Atrue'
                         '&start=2'
                         '&rows=7'
                         '&q=django_ct%3Adata_set_manager.node'
                         '&wt=json'
                         '&facet=true'
                         '&facet.limit=-1'.format(
                                 self.valid_uuid))

    def test_generate_solr_params_for_user(self):
        query = generate_solr_params_for_user(QueryDict({}), self.user1.id)
        self.assertEqual(str(query),
                         'fq=assay_uuid%3A%28{} OR {}%29'
                         '&facet.field=organism_Characteristics_generic_s'
                         '&facet.field=organism_Factor_Value_generic_s'
                         '&facet.field=technology_Characteristics_generic_s'
                         '&facet.field=technology_Factor_Value_generic_s'
                         '&facet.field=antibody_Characteristics_generic_s'
                         '&facet.field=antibody_Factor_Value_generic_s'
                         '&facet.field=genotype_Characteristics_generic_s'
                         '&facet.field=genotype_Factor_Value_generic_s'
                         '&facet.field=experimenter_Characteristics_generic_s'
                         '&facet.field=experimenter_Factor_Value_generic_s'
                         '&fl=%2A_generic_s'
                         '%2Cname%2Cfile_uuid%2Ctype%2Cdjango_id'
                         '&fq=type%3A%28%22Raw Data File%22 '
                         'OR %22Derived Data File%22 '
                         'OR %22Array Data File%22 '
                         'OR %22Derived Array Data File%22 '
                         'OR %22Array Data Matrix File%22 '
                         'OR%22Derived Array Data Matrix File%22%29'
                         '&fq=is_annotation%3Afalse'
                         '&start=0'
                         '&rows=10000000'
                         '&q=django_ct%3Adata_set_manager.node'
                         '&wt=json'
                         '&facet=true'
                         '&facet.limit=-1'.format(
                             self.assay.uuid, self.new_assay.uuid))

    def test_generate_filtered_facet_fields(self):
        attribute_orders = AttributeOrder.objects.filter(
                assay__uuid=self.valid_uuid)
        attributes = AttributeOrderSerializer(attribute_orders, many=True)
        filtered = generate_filtered_facet_fields(attributes.data)
        self.assertDictEqual(filtered, {'facet_field':
                                        ['Cell Type', 'Analysis',
                                         'Organism', 'Cell Line',
                                         'Type', 'Group Name'],
                                        'field_limit':
                                        ['Character_Title', 'Specimen',
                                         'Cell Type', 'Analysis',
                                         'Organism', 'Cell Line',
                                         'Type', 'Group Name']})

    def test_generate_facet_fields_query(self):
        facet_field_string = ['REFINERY_SUBANALYSIS_6_3_s',
                              'REFINERY_WORKFLOW_OUTPUT_6_3_s',
                              'REFINERY_ANALYSIS_UUID_6_3_s',
                              'Author_Characteristics_6_3_s',
                              'Year_Characteristics_6_3_s']

        str_query = generate_facet_fields_query(facet_field_string)
        self.assertEqual(str_query,
                         '&facet.field=REFINERY_SUBANALYSIS_6_3_s'
                         '&facet.field=REFINERY_WORKFLOW_OUTPUT_6_3_s'
                         '&facet.field=REFINERY_ANALYSIS_UUID_6_3_s'
                         '&facet.field=Author_Characteristics_6_3_s'
                         '&facet.field=Year_Characteristics_6_3_s')

    def test_get_owner_from_valid_assay(self):
        owner = get_owner_from_assay(self.valid_uuid).username
        # valid owner with valid uuid
        self.assertEqual(str(owner), 'ownerJane')

    def test_get_owner_from_invalid_assay(self):
        # invalid uuid
        response = get_owner_from_assay(self.invalid_uuid)
        self.assertEqual(response, 'Error: Invalid uuid')

    def test_format_solr_response_valid(self):
        # valid input, expected response from solr
        solr_response = '{"responseHeader":{"status": 0, "params":' \
                        '{"facet": "true", "facet.mincount": "1",' \
                        '"start": "0",'\
                        '"q": "django_ct:data_set_manager.node",'\
                        '"facet.limit": "-1",'\
                        '"facet.field":'\
                        '["REFINERY_TYPE_6_3_s",'\
                        '"REFINERY_SUBANALYSIS_6_3_s",'\
                        '"REFINERY_WORKFLOW_OUTPUT_6_3_s",'\
                        '"REFINERY_ANALYSIS_UUID_6_3_s",'\
                        '"Author_Characteristics_6_3_s",'\
                        '"Year_Characteristics_6_3_s"],'\
                        '"fl":'\
                        '"REFINERY_TYPE_6_3_s,'\
                        'REFINERY_SUBANALYSIS_6_3_s,'\
                        'REFINERY_WORKFLOW_OUTPUT_6_3_s,'\
                        'REFINERY_ANALYSIS_UUID_6_3_s,'\
                        'Author_Characteristics_6_3_s,'\
                        'Year_Characteristics_6_3_s",'\
                        '"wt": "json", "rows": "20"}},'\
                        '"response": {'\
                        '"numFound": 1, "offset": 0,'\
                        '"docs": ['\
                        '{"Author_Characteristics_6_3_s": "Crocker",'\
                        '"REFINERY_ANALYSIS_UUID_6_3_s": "N/A",'\
                        '"REFINERY_WORKFLOW_OUTPUT_6_3_s": "N/A",'\
                        '"REFINERY_SUBANALYSIS_6_3_s": "-1",'\
                        '"Year_Characteristics_6_3_s": "1971",'\
                        '"REFINERY_TYPE_6_3_s": "Raw Data File"}]},'\
                        '"facet_counts": {"facet_queries": {},'\
                        '"facet_fields": {'\
                        '"REFINERY_TYPE_6_3_s":'\
                        '["Derived Data File", 105,'\
                        '"Raw Data File", 9],'\
                        '"REFINERY_SUBANALYSIS_6_3_s":'\
                        '["-1", 9, "0", 95, "1", 8, "2", 2]},'\
                        '"facet_dates": {}, "facet_ranges": {},'\
                        '"facet_intervals": {}, "facet_heatmaps": {}}}'

        formatted_response = format_solr_response(solr_response)
        self.assertDictEqual(
                formatted_response,
                {
                    'facet_field_counts':
                        {u'REFINERY_SUBANALYSIS_6_3_s':
                            [{'name': u'0', 'count': 95},
                             {'name': u'-1', 'count': 9},
                             {'name': u'1', 'count': 8},
                             {'name': u'2', 'count': 2}
                             ],
                         u'REFINERY_TYPE_6_3_s':
                            [{'name': u'Derived Data File', 'count': 105},
                             {'name': u'Raw Data File', 'count': 9}]},
                    'attributes': [{
                         'attribute_type': 'Internal',
                         'display_name': u'Type',
                         'file_ext': u's',
                         'internal_name': u'REFINERY_TYPE_6_3_s'},
                         {'attribute_type': 'Internal',
                          'display_name': 'Analysis Group',
                          'file_ext': u's',
                          'internal_name': u'REFINERY_SUBANALYSIS_6_3_s'},
                         {'attribute_type': 'Internal',
                          'display_name': 'Output Type',
                          'file_ext': u's',
                          'internal_name': u'REFINERY_WORKFLOW_OUTPUT_6_3_s'},
                         {'attribute_type': 'Internal',
                          'display_name': u'Analysis',
                          'file_ext': u's',
                          'internal_name': u'REFINERY_ANALYSIS_UUID_6_3_s'},
                         {'attribute_type': 'Characteristics',
                          'display_name': u'Author',
                          'file_ext': u's',
                          'internal_name': u'Author_Characteristics_6_3_s'},
                         {'attribute_type': 'Characteristics',
                          'display_name': u'Year',
                          'file_ext': u's',
                          'internal_name': u'Year_Characteristics_6_3_s'}],
                    'nodes_count': 1,
                    'nodes': [{
                         u'REFINERY_WORKFLOW_OUTPUT_6_3_s': u'N/A',
                         u'REFINERY_ANALYSIS_UUID_6_3_s': u'N/A',
                         u'Author_Characteristics_6_3_s': u'Crocker',
                         u'Year_Characteristics_6_3_s': u'1971',
                         u'REFINERY_SUBANALYSIS_6_3_s': u'-1',
                         u'REFINERY_TYPE_6_3_s': u'Raw Data File'}]
                }
        )

    def test_format_solr_response_invalid(self):
        # invalid input, error checking
        solr_response = {"test_object": "not a string"}
        error = format_solr_response(solr_response)
        self.assertEqual(error, "Error loading json.")

    def test_customize_attribute_response_for_generics(self):
        attributes = ['technology_Characteristics_generic_s',
                      'antibody_Factor_Value_generic_s']
        prettified_attributes = customize_attribute_response(attributes)
        self.assertListEqual(
            prettified_attributes,
            [{'attribute_type': 'Characteristics',
              'display_name': 'Technology',
              'file_ext': 's',
              'internal_name': 'technology_Characteristics_generic_s'},
             {'attribute_type': 'Factor Value',
              'display_name': 'Antibody',
              'file_ext': 's',
              'internal_name': 'antibody_Factor_Value_generic_s'}])

    def test_customize_attribute_response(self):
        # valid input
        attributes = ['REFINERY_FILETYPE_6_3_s',
                      'Title_Characteristics_6_3_s',
                      'REFINERY_TYPE_6_3_s',
                      'REFINERY_SUBANALYSIS_6_3_s',
                      'Month_Characteristics_6_3_s',
                      'REFINERY_NAME_6_3_s',
                      'REFINERY_WORKFLOW_OUTPUT_6_3_s',
                      'REFINERY_ANALYSIS_UUID_6_3_s',
                      'Author_Characteristics_6_3_s',
                      'Year_Characteristics_6_3_s']

        prettified_attributes = customize_attribute_response(attributes)
        self.assertListEqual(
                prettified_attributes,
                [{'file_ext': 's',
                  'attribute_type': 'Internal',
                  'display_name': 'File Type',
                  'internal_name': 'REFINERY_FILETYPE_6_3_s'},
                 {'file_ext': 's',
                  'attribute_type': 'Characteristics',
                  'display_name': 'Title',
                  'internal_name': 'Title_Characteristics_6_3_s'},
                 {'file_ext': 's',
                  'attribute_type': 'Internal',
                  'display_name': 'Type',
                  'internal_name': 'REFINERY_TYPE_6_3_s'},
                 {'file_ext': 's',
                  'attribute_type': 'Internal',
                  'display_name': 'Analysis Group',
                  'internal_name': 'REFINERY_SUBANALYSIS_6_3_s'},
                 {'file_ext': 's',
                  'attribute_type': 'Characteristics',
                  'display_name': 'Month',
                  'internal_name': 'Month_Characteristics_6_3_s'},
                 {'file_ext': 's',
                  'attribute_type': 'Internal',
                  'display_name': 'Name',
                  'internal_name': 'REFINERY_NAME_6_3_s'},
                 {'file_ext': 's',
                  'attribute_type': 'Internal',
                  'display_name': 'Output Type',
                  'internal_name': 'REFINERY_WORKFLOW_OUTPUT_6_3_s'},
                 {'file_ext': 's',
                  'attribute_type': 'Internal',
                  'display_name': 'Analysis',
                  'internal_name': 'REFINERY_ANALYSIS_UUID_6_3_s'},
                 {'file_ext': 's',
                  'attribute_type': 'Characteristics',
                  'display_name': 'Author',
                  'internal_name': 'Author_Characteristics_6_3_s'},
                 {'file_ext': 's',
                  'attribute_type': 'Characteristics',
                  'display_name': 'Year',
                  'internal_name': 'Year_Characteristics_6_3_s'}])

        # another valid input
        attributes = ['treatment_Factor_Value_22_11_s',
                      'treatment_Characteristics_22_11_s',
                      'REFINERY_NAME_22_11_s',
                      'strain_Characteristics_22_11_s',
                      'organism_Characteristics_22_11_s',
                      'REFINERY_WORKFLOW_OUTPUT_22_11_s',
                      'Replicate_Id_Comment_22_11_s',
                      'REFINERY_ANALYSIS_UUID_22_11_s',
                      'REFINERY_FILETYPE_22_11_s',
                      'cell_line_Factor_Value_22_11_s',
                      'cell_line_Characteristics_22_11_s',
                      'Group_Name_Comment_22_11_s',
                      'REFINERY_TYPE_22_11_s',
                      'REFINERY_SUBANALYSIS_22_11_s']

        prettified_attributes = customize_attribute_response(attributes)
        self.assertListEqual(
                prettified_attributes,
                [{'file_ext': 's',
                  'attribute_type': 'Factor Value',
                  'display_name': 'Treatment',
                  'internal_name': 'treatment_Factor_Value_22_11_s'},
                 {'file_ext': 's',
                  'attribute_type': 'Characteristics',
                  'display_name': 'Treatment',
                  'internal_name': 'treatment_Characteristics_22_11_s'},
                 {'file_ext': 's',
                  'attribute_type': 'Internal',
                  'display_name': 'Name',
                  'internal_name': 'REFINERY_NAME_22_11_s'},
                 {'file_ext': 's',
                  'attribute_type': 'Characteristics',
                  'display_name': 'Strain',
                  'internal_name': 'strain_Characteristics_22_11_s'},
                 {'file_ext': 's',
                  'attribute_type': 'Characteristics',
                  'display_name': 'Organism',
                  'internal_name': 'organism_Characteristics_22_11_s'},
                 {'file_ext': 's',
                  'attribute_type': 'Internal',
                  'display_name': 'Output Type',
                  'internal_name': 'REFINERY_WORKFLOW_OUTPUT_22_11_s'},
                 {'file_ext': 's',
                  'attribute_type': 'Comment',
                  'display_name': 'Replicate Id',
                  'internal_name': 'Replicate_Id_Comment_22_11_s'},
                 {'file_ext': 's',
                  'attribute_type': 'Internal',
                  'display_name': 'Analysis',
                  'internal_name': 'REFINERY_ANALYSIS_UUID_22_11_s'},
                 {'file_ext': 's',
                  'attribute_type': 'Internal',
                  'display_name': 'File Type',
                  'internal_name': 'REFINERY_FILETYPE_22_11_s'},
                 {'file_ext': 's',
                  'attribute_type': 'Factor Value',
                  'display_name': 'Cell Line',
                  'internal_name': 'cell_line_Factor_Value_22_11_s'},
                 {'file_ext': 's',
                  'attribute_type': 'Characteristics',
                  'display_name': 'Cell Line',
                  'internal_name': 'cell_line_Characteristics_22_11_s'},
                 {'file_ext': 's',
                  'attribute_type': 'Comment',
                  'display_name': 'Group Name',
                  'internal_name': 'Group_Name_Comment_22_11_s'},
                 {'file_ext': 's',
                  'attribute_type': 'Internal',
                  'display_name': 'Type',
                  'internal_name': 'REFINERY_TYPE_22_11_s'},
                 {'file_ext': 's',
                  'attribute_type': 'Internal',
                  'display_name': 'Analysis Group',
                  'internal_name': 'REFINERY_SUBANALYSIS_22_11_s'}])

    def test_initialize_attribute_order_ranks_up(self):
        # Updates a new attribute order ranks
        expect_attribute_order = {
            'Character_Title': 1,
            'Specimen': 8,
            'Cell Type': 2,
            'Analysis': 3,
            'Organism': 4,
            'Cell Line': 5,
            'Type': 0,
            'Group Name': 6,
            'Gene': 7,
            'Replicate Id': 9,
            'uuid': 0,
            'name': 0,
            }

        selected_attribute = AttributeOrder.objects.get(assay=self.new_assay,
                                                        solr_field='Specimen')
        initialize_attribute_order_ranks(selected_attribute, 8)
        ranked_attribute_list = AttributeOrder.objects.filter(
            assay=self.new_assay)

        for attribute in ranked_attribute_list:
            self.assertEqual(attribute.rank,
                             expect_attribute_order[attribute.solr_field])

    def test_initialize_attribute_order_ranks_down(self):
        # Updates a new attribute order ranks
        expect_attribute_order = {
            'Character_Title': 1,
            'Specimen': 3,
            'Cell Type': 4,
            'Analysis': 5,
            'Organism': 6,
            'Cell Line': 7,
            'Type': 0,
            'Group Name': 8,
            'Gene': 2,
            'Replicate Id': 9,
            'uuid': 0,
            'name': 0,
            }

        selected_attribute = AttributeOrder.objects.get(assay=self.new_assay,
                                                        solr_field='Gene')
        initialize_attribute_order_ranks(selected_attribute, 2)
        ranked_attribute_list = AttributeOrder.objects.filter(
            assay=self.new_assay)

        for attribute in ranked_attribute_list:
            self.assertEqual(attribute.rank,
                             expect_attribute_order[attribute.solr_field])

    def test_initialize_attribute_order_ranks_zero(self):
        # Updates a new attribute order ranks
        expect_attribute_order = {
            'Character_Title': 1,
            'Specimen': 2,
            'Cell Type': 3,
            'Analysis': 4,
            'Organism': 5,
            'Cell Line': 6,
            'Type': 0,
            'Group Name': 7,
            'Gene': 0,
            'Replicate Id': 8,
            'uuid': 0,
            'name': 0,
            }

        selected_attribute = AttributeOrder.objects.get(assay=self.new_assay,
                                                        solr_field='Gene')
        initialize_attribute_order_ranks(selected_attribute, 0)
        ranked_attribute_list = AttributeOrder.objects.filter(
            assay=self.new_assay)

        for attribute in ranked_attribute_list:
            self.assertEqual(attribute.rank,
                             expect_attribute_order[attribute.solr_field])

    def test_update_attribute_order_ranks(self):
        # Test basic increase
        expected_order = {'Character_Title': 5,
                          'Specimen': 1,
                          'Cell Type': 2,
                          'Analysis':  3,
                          'Organism': 4,
                          'Cell Line': 6,
                          'Type': 7,
                          'Group Name': 8,
                          'Gene': 9,
                          'Replicate Id': 10,
                          'Organism Part': 0,
                          'Name': 0}

        attribute_order = AttributeOrder.objects.get(
                assay=self.assay,
                solr_field='Character_Title')
        new_rank = 5
        update_attribute_order_ranks(attribute_order, new_rank)
        attribute_list = AttributeOrder.objects.filter(
                assay=self.assay)
        for attribute in attribute_list:
            self.assertEqual(attribute.rank,
                             expected_order[attribute.solr_field])

        # Test top edge case
        expected_order = {'Character_Title': 10,
                          'Specimen': 1,
                          'Cell Type': 2,
                          'Analysis':  3,
                          'Organism': 4,
                          'Cell Line': 5,
                          'Type': 6,
                          'Group Name': 7,
                          'Gene': 8,
                          'Replicate Id': 9,
                          'Organism Part': 0,
                          'Name': 0}
        attribute_order = AttributeOrder.objects.get(
                assay=self.assay,
                solr_field='Character_Title')
        new_rank = 10
        update_attribute_order_ranks(attribute_order, new_rank)
        attribute_list = AttributeOrder.objects.filter(
                assay=self.assay)
        for attribute in attribute_list:
            self.assertEqual(attribute.rank,
                             expected_order[attribute.solr_field])

        # Test bottom edge case
        expected_order = {'Character_Title': 1,
                          'Specimen': 2,
                          'Cell Type': 3,
                          'Analysis':  4,
                          'Organism': 5,
                          'Cell Line': 6,
                          'Type': 7,
                          'Group Name': 8,
                          'Gene': 9,
                          'Replicate Id': 10,
                          'Organism Part': 0,
                          'Name': 0}
        attribute_order = AttributeOrder.objects.get(
                assay=self.assay,
                solr_field='Character_Title')
        new_rank = 1
        update_attribute_order_ranks(attribute_order, new_rank)
        attribute_list = AttributeOrder.objects.filter(
                assay=self.assay)
        for attribute in attribute_list:
            self.assertEqual(attribute.rank,
                             expected_order[attribute.solr_field])

        # Test removing a rank to 0
        expected_order = {'Character_Title': 0,
                          'Specimen': 1,
                          'Cell Type': 2,
                          'Analysis':  3,
                          'Organism': 4,
                          'Cell Line': 5,
                          'Type': 6,
                          'Group Name': 7,
                          'Gene': 8,
                          'Replicate Id': 9,
                          'Organism Part': 0,
                          'Name': 0}
        attribute_order = AttributeOrder.objects.\
            get(assay=self.assay, solr_field='Character_Title')
        new_rank = 0
        update_attribute_order_ranks(attribute_order, new_rank)
        attribute_list = AttributeOrder.objects.filter(
                assay=self.assay)
        for attribute in attribute_list:
            self.assertEqual(attribute.rank,
                             expected_order[attribute.solr_field])

        # Test multiple changes, including inserting field back in rank order
        expected_order = {'Character_Title': 7,
                          'Specimen': 1,
                          'Cell Type': 2,
                          'Analysis':  4,
                          'Organism': 5,
                          'Cell Line': 6,
                          'Type': 10,
                          'Group Name': 8,
                          'Gene': 9,
                          'Replicate Id': 11,
                          'Organism Part': 0,
                          'Name': 3}
        attribute_order = AttributeOrder.objects.\
            get(assay=self.assay, solr_field='Character_Title')
        new_rank = 7
        update_attribute_order_ranks(attribute_order, new_rank)
        AttributeOrder.objects.filter(assay=self.assay)
        attribute_order = AttributeOrder.objects.get(
                                                    assay=self.assay,
                                                    solr_field='Type')
        new_rank = 9
        update_attribute_order_ranks(attribute_order, new_rank)
        AttributeOrder.objects.filter(assay=self.assay)
        attribute_order = AttributeOrder.objects.get(
                                                    assay=self.assay,
                                                    solr_field='Name')
        new_rank = 3
        update_attribute_order_ranks(attribute_order, new_rank)
        attribute_list = AttributeOrder.objects.filter(
                assay=self.assay)
        for attribute in attribute_list:
            self.assertEqual(attribute.rank,
                             expected_order[attribute.solr_field])

        # Test small rank change
        expected_order = {'Character_Title': 7,
                          'Specimen': 1,
                          'Cell Type': 2,
                          'Analysis':  4,
                          'Organism': 6,
                          'Cell Line': 5,
                          'Type': 10,
                          'Group Name': 8,
                          'Gene': 9,
                          'Replicate Id': 11,
                          'Organism Part': 0,
                          'Name': 3}
        attribute_order = AttributeOrder.objects.get(
                                                    assay=self.assay,
                                                    solr_field='Cell Line')
        new_rank = 5
        update_attribute_order_ranks(attribute_order, new_rank)
        attribute_list = AttributeOrder.objects.filter(
                assay=self.assay)
        for attribute in attribute_list:
            self.assertEqual(attribute.rank,
                             expected_order[attribute.solr_field])

    def test_update_attribute_order_ranks_invalid(self):
        # Test invalid cases
        old_attribute_list = AttributeOrder.objects.filter(assay=self.assay)
        attribute_order = AttributeOrder.objects.get(
                                                    assay=self.assay,
                                                    solr_field='Cell Line')
        response = update_attribute_order_ranks(attribute_order, -4)
        self.assertEqual(response, 'Invalid: rank must be integer >= 0')
        response = update_attribute_order_ranks(attribute_order, None)
        self.assertEqual(response,
                         'Invalid: rank must be a string or a number.')
        response = update_attribute_order_ranks(attribute_order,
                                                attribute_order.rank)
        self.assertEqual(response,
                         'Error: New rank == old rank')
        attribute_list = AttributeOrder.objects.filter(assay=self.assay)
        self.assertItemsEqual(old_attribute_list, attribute_list)

    def test_get_file_url_from_node_uuid_good_uuid(self):
        self.assertIn(
            "test_file_a.txt",
            get_file_url_from_node_uuid(self.node_a.uuid),
        )

    def test_get_file_url_from_node_uuid_bad_uuid(self):
        with self.assertRaises(RuntimeError) as context:
            get_file_url_from_node_uuid("coffee")
            self.assertEqual(
                "Couldn't fetch Node by UUID from: coffee",
                context.exception.message
            )

    def test_get_file_url_from_node_uuid_node_with_no_file(self):
        with self.assertRaises(RuntimeError) as context:
            get_file_url_from_node_uuid(self.node_b.uuid)
            self.assertEqual(
                "Node with uuid: {} has no associated file url".format(
                    self.node_b.uuid
                ),
                context.exception.message
            )


class NodeClassMethodTests(TestCase):
    def setUp(self):
        self.filestore_item = FileStoreItem.objects.create(
            datafile=SimpleUploadedFile(
                'test_file.bam',
                'Coffee is delicious!')
        )
        self.filestore_item_1 = FileStoreItem.objects.create(
            datafile=SimpleUploadedFile(
                'test_file.bed',
                'Coffee is delicious!')
        )
        self.filestore_item_2 = FileStoreItem.objects.create(
            datafile=SimpleUploadedFile(
                'test_file.seg',
                'Coffee is delicious!')
        )
        self.dataset = DataSet.objects.create()
        # Create Investigation/InvestigationLinks for the DataSets
        self.investigation = Investigation.objects.create()
        self.investigation_link = InvestigationLink.objects.create(
            investigation=self.investigation,
            data_set=self.dataset)

        # Create Studys and Assays
        self.study = Study.objects.create(investigation=self.investigation)
        self.assay = Assay.objects.create(study=self.study)

        # Create Nodes
        self.node = Node.objects.create(assay=self.assay, study=self.study)
        self.another_node = Node.objects.create(assay=self.assay,
                                                study=self.study)
        self.file_node = Node.objects.create(
            assay=self.assay,
            study=self.study,
            file_uuid=self.filestore_item_1.uuid
        )

    def test_create_and_associate_auxiliary_node(self):
        self.assertEqual(self.node.get_children(), [])
        self.node.create_and_associate_auxiliary_node(self.filestore_item.uuid)
        self.assertIsNotNone(self.node.get_children())
        self.assertIsNotNone(Node.objects.get(
            file_uuid=self.filestore_item.uuid))
        self.assertEqual(self.node.get_children()[0], Node.objects.get(
            file_uuid=self.filestore_item.uuid).uuid)
        self.assertEqual(Node.objects.get(
            file_uuid=self.filestore_item.uuid).get_parents()[0],
                         self.node.uuid)
        self.assertEqual(Node.objects.get(uuid=self.node.get_children()[
            0]).is_auxiliary_node, True)

    def test_get_children(self):
        self.assertEqual(self.node.get_children(), [])
        self.node.add_child(self.another_node)
        self.assertIsNotNone(self.node.get_children()[0])
        self.assertEqual(self.node.get_children()[0], self.another_node.uuid)

    def test_get_parents(self):
        self.assertEqual(self.another_node.get_parents(), [])
        self.node.add_child(self.another_node)
        self.assertIsNotNone(self.another_node.get_parents()[0])
        self.assertEqual(self.another_node.get_parents()[0], self.node.uuid)

    def test_get_auxiliary_nodes(self):
        self.assertEqual(self.node.get_children(), [])
        self.node.create_and_associate_auxiliary_node(self.filestore_item.uuid)
        self.assertNotEqual(self.node.get_children(), [])
        self.assertEqual(Node.objects.get(
            file_uuid=self.filestore_item.uuid
        ).get_relative_file_store_item_url(),
                         FileStoreItem.objects.get(
                             uuid=Node.objects.get(
                                 file_uuid=self.filestore_item.uuid).file_uuid
                         ).get_datafile_url())
        self.node.create_and_associate_auxiliary_node(self.filestore_item.uuid)
        self.assertEqual(Node.objects.get(
            file_uuid=self.filestore_item.uuid
        ).get_relative_file_store_item_url(),
                         FileStoreItem.objects.get(
                             uuid=Node.objects.get(
                                 file_uuid=self.filestore_item.uuid).file_uuid
                         ).get_datafile_url())

    def test_get_file_store_item(self):
        self.assertEqual(self.file_node.get_file_store_item(),
                         self.filestore_item_1)
        self.assertEqual(self.node.get_file_store_item(),
                         None)

    def test_get_relative_file_store_item_url(self):
        relative_url = self.file_node.get_relative_file_store_item_url()
        self.assertEqual(relative_url, self.file_node.get_file_store_item(
            ).get_datafile_url())

    def test_get_auxiliary_file_generation_task_state(self):
        self.assertIsNone(self.node.get_auxiliary_file_generation_task_state())


class NodeApiV2Tests(APITestCase):

    def setUp(self):
        self.public_group_name = ExtendedGroup.objects.public_group().name
        self.username = 'coffee_lover'
        self.password = 'coffeecoffee'
        self.user = User.objects.create_user(self.username, '',
                                             self.password)

        self.factory = APIRequestFactory()
        self.client = APIClient()
        self.view = NodeViewSet.as_view({'get': 'list'})

        self.url_root = '/api/v2/node/'

        # Create Investigation/InvestigationLinks for the DataSets
        self.investigation = Investigation.objects.create()

        # Create Studys and Assays
        self.study = Study.objects.create(investigation=self.investigation)
        self.assay = Assay.objects.create(study=self.study)

        # Create Nodes
        self.node = Node.objects.create(assay=self.assay, study=self.study)

        self.node_json = json.dumps([{
            "uuid": "cfb31cca-4f58-4ef0-b1e2-4469c804bf73",
            "relative_file_store_item_url": None,
            "parent_nodes": [],
            "child_nodes": [
                "1d9ee2ee-d804-4458-93b9-b1fb9a08a2c8"
            ],
            "auxiliary_nodes": [],
            "is_auxiliary_node": False,
            "file_extension": None,
            "auxiliary_file_generation_task_state": None,
            "ready_for_igv_detail_view": None
        }])

        self.client.login(username=self.username, password=self.password)

        # Make a reusable request & response
        self.get_request = self.factory.get(self.url_root)
        self.get_response = self.view(self.get_request)
        self.put_request = self.factory.put(
            self.url_root,
            data=self.node_json,
            format="json"
        )
        self.put_response = self.view(self.put_request)
        self.patch_request = self.factory.patch(
            self.url_root,
            data=self.node_json,
            format="json"
        )
        self.patch_response = self.view(self.patch_request)
        self.options_request = self.factory.options(
            self.url_root,
            data=self.node_json,
            format="json"
        )
        self.options_response = self.view(self.options_request)

    def test_get_request(self):
        self.assertIsNotNone(self.get_response.data[0])

    def test_get_request_anonymous_user(self):
        self.client.logout()
        self.new_get_request = self.factory.get(self.url_root)
        self.new_get_response = self.view(self.new_get_request)
        self.assertIsNotNone(self.new_get_response.data[0])
        self.assertEqual(self.new_get_request.user.id, None)

    def test_unallowed_http_verbs(self):
        self.assertEqual(
            self.put_response.data['detail'], 'Method "PUT" not allowed.')
        self.assertEqual(
            self.patch_response.data['detail'], 'Method "PATCH" not allowed.')
        self.assertEqual(
            self.options_response.data['detail'],
            'Method "OPTIONS" not allowed.')

    def test_get_children(self):
        self.assertIsNotNone(self.get_response.data)
        self.assertEqual(self.get_response.data[0]['child_nodes'], [])

    def test_get_parents(self):
        self.assertIsNotNone(self.get_response.data)
        self.assertEqual(self.get_response.data[0]['parent_nodes'], [])

    def test_get_aux_nodes(self):
        self.assertIsNotNone(self.get_response.data)
        self.assertEqual(self.get_response.data[0]['auxiliary_nodes'], [])

    def test_get_aux_node_task_states(self):
        self.assertIsNotNone(self.get_response.data)
        self.assertEqual(
            self.get_response.data[0]['auxiliary_file_generation_task_state'],
            None
        )

    def test_get_file_extension(self):
        self.assertEqual(self.get_response.data[0]['file_extension'], None)

    def test_get_relative_file_store_item_url(self):
        self.assertEqual(
            self.get_response.data[0]['relative_file_store_item_url'],
            None
        )

    def test_get_basic_node(self):
        self.assertRegexpMatches(
            self.get_response.data[0]['uuid'],
            re.compile(
                '[0-9a-f]{8}-[0-9a-f]{4}-[0-9a-f]{4}-[0-9a-f]{4}-[0-9a-f]{12}'
            )
        )

        # Assert that the meaningful response fields from Node api v1 are a
        # subset of the response from Node api v2
        # NOTE: Once we move away from a reliance on Node api v1 some of the
        # tests below can most likely be removed

        self.assertTrue('analysis_uuid' in self.get_response.data[0])
        self.assertTrue('assay' in self.get_response.data[0])
        self.assertTrue('file_uuid' in self.get_response.data[0])
        self.assertTrue('name' in self.get_response.data[0])
        self.assertTrue('study' in self.get_response.data[0])
        self.assertTrue('subanalysis' in self.get_response.data[0])
        self.assertTrue('type' in self.get_response.data[0])
        self.assertTrue('uuid' in self.get_response.data[0])


<<<<<<< HEAD
class AnnotatedNodeExplosionTestCase(TestCase):
    def setUp(self):
        self.username = 'coffee_lover'
        self.password = 'coffeecoffee'
        self.user = User.objects.create_user(
            self.username,
            '',
            self.password
        )
        settings.CELERY_ALWAYS_EAGER = True

    def test_metabolights_isatab_wont_import_with_rollback_a(self):
        parse_isatab(
            self.user.username,
            True,
            "data_set_manager/test-data/MTBLS1.zip"
        )
        self.assertEqual(DataSet.objects.count(), 0)
        self.assertEqual(AnnotatedNode.objects.count(), 0)
        self.assertEqual(Node.objects.count(), 0)
        self.assertEqual(FileStoreItem.objects.count(), 0)

    def test_metabolights_isatab_wont_import_with_rollback_b(self):
        # Fritz, this one seems to import fine?
        parse_isatab(
            self.user.username,
            True,
            "data_set_manager/test-data/MTBLS30.zip"
        )

    def test_metabolights_isatab_wont_import_with_rollback_c(self):
        parse_isatab(
            self.user.username,
            True,
            "data_set_manager/test-data/MTBLS112.zip"
        )
        self.assertEqual(DataSet.objects.count(), 0)
        self.assertEqual(AnnotatedNode.objects.count(), 0)
        self.assertEqual(Node.objects.count(), 0)
        self.assertEqual(FileStoreItem.objects.count(), 0)
=======
class NodeIndexTests(APITestCase):

    def setUp(self):
        investigation = Investigation.objects.create()
        study = Study.objects.create(investigation=investigation)
        assay = Assay.objects.create(study=study)

        test_file = StringIO()
        test_file.write('Coffee is great.\n')
        file_store_item = FileStoreItem.objects.create(
            datafile=InMemoryUploadedFile(
                test_file,
                field_name='tempfile',
                name='test_file.txt',
                content_type='text/plain',
                size=len(test_file.getvalue()),
                charset='utf-8'
            )
        )

        self.node = Node.objects.create(
            assay=assay,
            study=study,
            file_uuid=file_store_item.uuid)

        self.assay_uuid = assay.uuid
        self.study_uuid = study.uuid
        self.file_uuid = file_store_item.uuid
        self.node_uuid = self.node.uuid

        Attribute.objects.create(
            node=self.node,
            type=Attribute.CHARACTERISTICS,
            subtype='fake subtype',
            value='fake value'
        )

        self.maxDiff = None

    def tearDown(self):
        FileStoreItem.objects.all().delete()

    def test_prepare(self):
        data = NodeIndex().prepare(self.node)
        data = dict(
            (
                re.sub(r'\d+', '#', k),
                re.sub(r'\d+', '#', v) if
                type(v) in (unicode, str) and not('uuid' in k)
                else v
            )
            for (k, v) in data.items())
        self.assertEqual(data,
                         {'REFINERY_ANALYSIS_UUID_#_#_s': 'N/A',
                          'REFINERY_FILETYPE_#_#_s': None,
                          'REFINERY_NAME_#_#_s': u'',
                          'REFINERY_SUBANALYSIS_#_#_s': -1,
                          'REFINERY_TYPE_#_#_s': u'',
                          'REFINERY_WORKFLOW_OUTPUT_#_#_s': 'N/A',
                          'analysis_uuid': None,
                          'assay_uuid': self.assay_uuid,
                          u'django_ct': u'data_set_manager.node',
                          u'django_id': u'#',
                          'file_uuid': self.file_uuid,
                          'genome_build': None,
                          u'id': u'data_set_manager.node.#',
                          'is_annotation': False,
                          'name': u'',
                          'species': None,
                          'study_uuid': self.study_uuid,
                          'subanalysis': None,
                          'text': u'',
                          'type': u'',
                          'uuid': self.node_uuid,
                          'workflow_output': None})
>>>>>>> aaaa842e
<|MERGE_RESOLUTION|>--- conflicted
+++ resolved
@@ -1,8 +1,8 @@
 from StringIO import StringIO
 import json
 import re
+
 from django.conf import settings
-
 from django.contrib.auth.models import User
 from django.core.files.uploadedfile import (InMemoryUploadedFile,
                                             SimpleUploadedFile)
@@ -11,19 +11,14 @@
 
 from rest_framework.test import APIClient, APIRequestFactory, APITestCase
 
-<<<<<<< HEAD
-from data_set_manager.tasks import parse_isatab
-from .models import Assay, AttributeOrder, Study, Investigation, Node, \
-    AnnotatedNode
-=======
 from core.models import DataSet, ExtendedGroup, InvestigationLink
 from core.views import NodeViewSet
+from data_set_manager.tasks import parse_isatab
 from file_store.models import FileStoreItem
 
-from .models import (Assay, Attribute, AttributeOrder, Investigation, Node,
-                     Study)
+from .models import (AnnotatedNode, Assay, Attribute, AttributeOrder,
+                     Investigation, Node, Study)
 from .search_indexes import NodeIndex
->>>>>>> aaaa842e
 from .serializers import AttributeOrderSerializer
 from .utils import (create_facet_filter_query, customize_attribute_response,
                     escape_character_solr, format_solr_response,
@@ -1651,48 +1646,6 @@
         self.assertTrue('uuid' in self.get_response.data[0])
 
 
-<<<<<<< HEAD
-class AnnotatedNodeExplosionTestCase(TestCase):
-    def setUp(self):
-        self.username = 'coffee_lover'
-        self.password = 'coffeecoffee'
-        self.user = User.objects.create_user(
-            self.username,
-            '',
-            self.password
-        )
-        settings.CELERY_ALWAYS_EAGER = True
-
-    def test_metabolights_isatab_wont_import_with_rollback_a(self):
-        parse_isatab(
-            self.user.username,
-            True,
-            "data_set_manager/test-data/MTBLS1.zip"
-        )
-        self.assertEqual(DataSet.objects.count(), 0)
-        self.assertEqual(AnnotatedNode.objects.count(), 0)
-        self.assertEqual(Node.objects.count(), 0)
-        self.assertEqual(FileStoreItem.objects.count(), 0)
-
-    def test_metabolights_isatab_wont_import_with_rollback_b(self):
-        # Fritz, this one seems to import fine?
-        parse_isatab(
-            self.user.username,
-            True,
-            "data_set_manager/test-data/MTBLS30.zip"
-        )
-
-    def test_metabolights_isatab_wont_import_with_rollback_c(self):
-        parse_isatab(
-            self.user.username,
-            True,
-            "data_set_manager/test-data/MTBLS112.zip"
-        )
-        self.assertEqual(DataSet.objects.count(), 0)
-        self.assertEqual(AnnotatedNode.objects.count(), 0)
-        self.assertEqual(Node.objects.count(), 0)
-        self.assertEqual(FileStoreItem.objects.count(), 0)
-=======
 class NodeIndexTests(APITestCase):
 
     def setUp(self):
@@ -1768,4 +1721,45 @@
                           'type': u'',
                           'uuid': self.node_uuid,
                           'workflow_output': None})
->>>>>>> aaaa842e
+
+
+class AnnotatedNodeExplosionTestCase(TestCase):
+    def setUp(self):
+        self.username = 'coffee_lover'
+        self.password = 'coffeecoffee'
+        self.user = User.objects.create_user(
+            self.username,
+            '',
+            self.password
+        )
+        settings.CELERY_ALWAYS_EAGER = True
+
+    def test_metabolights_isatab_wont_import_with_rollback_a(self):
+        parse_isatab(
+            self.user.username,
+            True,
+            "data_set_manager/test-data/MTBLS1.zip"
+        )
+        self.assertEqual(DataSet.objects.count(), 0)
+        self.assertEqual(AnnotatedNode.objects.count(), 0)
+        self.assertEqual(Node.objects.count(), 0)
+        self.assertEqual(FileStoreItem.objects.count(), 0)
+
+    def test_metabolights_isatab_wont_import_with_rollback_b(self):
+        # Fritz, this one seems to import fine?
+        parse_isatab(
+            self.user.username,
+            True,
+            "data_set_manager/test-data/MTBLS30.zip"
+        )
+
+    def test_metabolights_isatab_wont_import_with_rollback_c(self):
+        parse_isatab(
+            self.user.username,
+            True,
+            "data_set_manager/test-data/MTBLS112.zip"
+        )
+        self.assertEqual(DataSet.objects.count(), 0)
+        self.assertEqual(AnnotatedNode.objects.count(), 0)
+        self.assertEqual(Node.objects.count(), 0)
+        self.assertEqual(FileStoreItem.objects.count(), 0)