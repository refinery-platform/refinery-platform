from StringIO import StringIO
import contextlib
import json
import logging
import os
import re
import shutil
import tempfile
from urlparse import urljoin
import uuid

from django.conf import settings
from django.contrib.auth.models import User
from django.core.files.uploadedfile import (InMemoryUploadedFile,
                                            SimpleUploadedFile)
from django.db.models import Q
from django.http import QueryDict
from django.test import LiveServerTestCase, TestCase

<<<<<<< HEAD
from haystack.exceptions import SkipDocument
=======
from guardian.shortcuts import assign_perm
>>>>>>> 896d06b5
import mock
from rest_framework.test import APIClient, APIRequestFactory, APITestCase

from core.models import Analysis, DataSet, ExtendedGroup, InvestigationLink
from core.views import NodeViewSet
import data_set_manager
from data_set_manager.isa_tab_parser import IsaTabParser, ParserException
from data_set_manager.single_file_column_parser import process_metadata_table
from data_set_manager.tasks import parse_isatab
from factory_boy.utils import (create_dataset_with_necessary_models,
                               make_analyses_with_single_dataset)
from file_store.models import FileStoreItem, generate_file_source_translator
from file_store.tasks import import_file

from .models import (AnnotatedNode, Assay, AttributeOrder, Investigation, Node,
                     Study)
from .search_indexes import NodeIndex
from .serializers import AttributeOrderSerializer
from .utils import (_create_solr_params_from_node_uuids,
                    create_facet_filter_query, cull_attributes_from_list,
                    customize_attribute_response, escape_character_solr,
                    format_solr_response, generate_facet_fields_query,
                    generate_filtered_facet_fields,
                    generate_solr_params_for_assay,
                    get_file_url_from_node_uuid, get_owner_from_assay,
                    hide_fields_from_list, initialize_attribute_order_ranks,
                    insert_facet_field_filter, is_field_in_hidden_list,
                    objectify_facet_field_counts, update_attribute_order_ranks)
from .views import Assays, AssaysAttributes


class AssaysAPITests(APITestCase):

    def setUp(self):
        self.factory = APIRequestFactory()
        investigation = Investigation.objects.create()
        self.study = Study.objects.create(
                file_name='test_filename123.txt',
                title='Study Title Test',
                investigation=investigation)
        self.assay = {
            'study': self.study,
            'measurement': 'transcription factor binding site',
            'measurement_accession': 'http://www.testurl.org/testID',
            'measurement_source': 'OBI',
            'technology': 'nucleotide sequencing',
            'technology_accession': 'test info',
            'technology_source': 'test source',
            'platform': 'Genome Analyzer II',
            'file_name': 'test_assay_filename.txt'
        }
        assay = Assay.objects.create(**self.assay)
        self.assay['uuid'] = assay.uuid
        self.assay['study'] = self.study.id
        self.valid_uuid = assay.uuid
        self.url_root = '/api/v2/assays/'
        self.view = Assays.as_view()
        self.invalid_uuid = "0xxx000x-00xx-000x-xx00-x00x00x00x0x"
        self.invalid_format_uuid = "xxxxxxxx"

    def test_get_valid_uuid(self):
        # valid_uuid
        request = self.factory.get('%s/?uuid=%s' % (
            self.url_root, self.valid_uuid))
        response = self.view(request, self.valid_uuid)
        self.assertEqual(response.status_code, 200)
        self.assertItemsEqual(response.data.keys(), self.assay.keys())
        self.assertItemsEqual(response.data.values(), self.assay.values())

    def test_get_valid_study(self):
        # valid_study_uuid
        request = self.factory.get('%s/?study=%s' % (
            self.url_root, self.study.uuid))
        response = self.view(request, self.valid_uuid)
        self.assertEqual(response.status_code, 200)
        self.assertItemsEqual(response.data[0].keys(), self.assay.keys())
        self.assertItemsEqual(response.data[0].values(), self.assay.values())

    def test_get_invalid_uuid(self):
        # invalid_uuid
        request = self.factory.get('%s/?uuid=%s' % (self.url_root,
                                                    self.invalid_uuid))
        response = self.view(request, self.invalid_uuid)
        self.assertEqual(response.status_code, 404)

    def test_get_invalid_study_uuid(self):
        # invalid_study_uuid
        request = self.factory.get('%s/?study=%s' % (self.url_root,
                                                     self.invalid_uuid))
        response = self.view(request, self.invalid_uuid)
        self.assertEqual(response.status_code, 404)

    def test_get_invalid_format_uuid(self):
        # invalid_format_uuid
        request = self.factory.get('%s/?uuid=%s'
                                   % (self.url_root, self.invalid_format_uuid))
        response = self.view(request, self.invalid_format_uuid)
        self.assertEqual(response.status_code, 404)


class AssaysAttributesAPITests(APITestCase):

    def setUp(self):
        self.user1 = User.objects.create_user("ownerJane", '', 'test1234')
        self.user2 = User.objects.create_user("guestName", '', 'test1234')
        self.factory = APIRequestFactory()
        investigation = Investigation.objects.create()
        self.data_set = DataSet.objects.create(
                title="Test DataSet")
        InvestigationLink.objects.create(data_set=self.data_set,
                                         investigation=investigation)
        self.data_set.set_owner(self.user1)
        study = Study.objects.create(file_name='test_filename123.txt',
                                     title='Study Title Test',
                                     investigation=investigation)

        assay = Assay.objects.create(
                study=study,
                measurement='transcription factor binding site',
                measurement_accession='http://www.testurl.org/testID',
                measurement_source='OBI',
                technology='nucleotide sequencing',
                technology_accession='test info',
                technology_source='test source',
                platform='Genome Analyzer II',
                file_name='test_assay_filename.txt')

        self.attribute_order_array = [
            {
                'study': study,
                'assay': assay,
                'solr_field': 'Character_Title_6_3_s',
                'rank': 1,
                'is_exposed': True,
                'is_facet': True,
                'is_active': True,
                'is_internal': False
            }, {
                'study': study,
                'assay': assay,
                'solr_field': 'Specimen_6_3_s',
                'rank': 2,
                'is_exposed': True,
                'is_facet': True,
                'is_active': True,
                'is_internal': False
            }, {
                'study': study,
                'assay': assay,
                'solr_field': 'Cell_Type_6_3_s',
                'rank': 3,
                'is_exposed': True,
                'is_facet': True,
                'is_active': True,
                'is_internal': False
            }, {
                'study': study,
                'assay': assay,
                'solr_field': 'Analysis_6_3_s',
                'rank': 4,
                'is_exposed': True,
                'is_facet': True,
                'is_active': True,
                'is_internal': False
            }]

        self.attribute_order_response = [
            {
                'study': study,
                'assay': assay,
                'solr_field': 'Character_Title_6_3_s',
                'rank': 1,
                'is_exposed': True,
                'is_facet': True,
                'is_active': True,
                'is_internal': False,
                'display_name': 'Character Title'
            }, {
                'study': study,
                'assay': assay,
                'solr_field': 'Specimen_6_3_s',
                'rank': 2,
                'is_exposed': True,
                'is_facet': True,
                'is_active': True,
                'is_internal': False,
                'display_name': 'Specimen'
            }, {
                'study': study,
                'assay': assay,
                'solr_field': 'Cell_Type_6_3_s',
                'rank': 3,
                'is_exposed': True,
                'is_facet': True,
                'is_active': True,
                'is_internal': False,
                'display_name': 'Cell Type'
            }, {
                'study': study,
                'assay': assay,
                'solr_field': 'Analysis_6_3_s',
                'rank': 4,
                'is_exposed': True,
                'is_facet': True,
                'is_active': True,
                'is_internal': False,
                'display_name': 'Analysis'
            }]

        index = 0
        for attribute in self.attribute_order_array:
            response = AttributeOrder.objects.create(**attribute)
            attribute['id'] = response.id
            attribute['assay'] = response.assay.id
            attribute['study'] = response.study.id
            self.attribute_order_response[index]['id'] = response.id
            self.attribute_order_response[index]['assay'] = response.assay.id
            self.attribute_order_response[index]['study'] = response.study.id
            index = index + 1

        list.sort(self.attribute_order_response)
        self.valid_uuid = assay.uuid
        self.url_root = '/api/v2/assays'
        self.view = AssaysAttributes.as_view()
        self.invalid_uuid = "0xxx000x-00xx-000x-xx00-x00x00x00x0x"
        self.invalid_format_uuid = "xxxxxxxx"

    def test_get_valid_uuid(self):
        # valid_uuid
        uuid = self.valid_uuid
        request = self.factory.get('%s/%s/attributes/' % (self.url_root, uuid))
        response = self.view(request, uuid)
        self.assertEqual(response.status_code, 200)

        list.sort(response.data)

        ind = 0
        for attributes in response.data:
            self.assertItemsEqual(
                    self.attribute_order_response[ind].keys(),
                    attributes.keys())
            self.assertItemsEqual(
                    self.attribute_order_response[ind].values(),
                    attributes.values())
            ind = ind + 1

    def test_get_invalid_uuid(self):
        # invalid uuid
        request = self.factory.get('%s/%s/attributes/' % (
            self.url_root, self.invalid_uuid))
        response = self.view(request, self.invalid_uuid)
        response.render()
        self.assertEqual(response.status_code, 404)
        self.assertEqual(response.content, '{"detail":"Not found."}')

    def test_get_invalid_form_uuid(self):
        # invalid form uuid
        request = self.factory.get('%s/%s/attributes/' % (
            self.url_root, self.invalid_format_uuid))
        response = self.view(request, self.invalid_format_uuid)
        response.render()
        self.assertEqual(response.status_code, 404)
        self.assertEqual(response.content, '{"detail":"Not found."}')

    def test_put_valid_uuid(self):
        # valid_uuid
        self.client.login(username='ownerJane', password='test1234')
        updated_attribute_1 = {'solr_field': 'Character_Title_6_3_s',
                               'rank': 3,
                               'is_exposed': False,
                               'is_facet': False,
                               'is_active': False}
        id = self.attribute_order_array[2].get('id')
        updated_attribute_2 = {'id': id,
                               'rank': 1,
                               'is_exposed': False,
                               'is_facet': False,
                               'is_active': False}
        # Api client needs url to end / or it will redirect
        # update with solr_title
        response = self.client.put(
                '{0}/{1}/attributes/'.format(
                        self.url_root, self.valid_uuid), updated_attribute_1)
        self.assertEqual(response.status_code, 202)
        self.assertEqual(response.data.get('rank'), updated_attribute_1.get(
                'rank'))
        self.assertEqual(
                response.data.get('is_exposed'),
                updated_attribute_1.get('is_exposed'))
        self.assertEqual(
                response.data.get('is_facet'),
                updated_attribute_1.get('is_facet'))

        # Update with attribute_order id
        response = self.client.put(
                '{0}/{1}/attributes/'.format(
                        self.url_root, self.valid_uuid), updated_attribute_2)
        self.assertEqual(response.status_code, 202)
        self.assertEqual(response.data.get('rank'),
                         updated_attribute_2.get('rank'))
        self.assertEqual(
                response.data.get('is_exposed'),
                updated_attribute_2.get('is_exposed'))
        self.assertEqual(
                response.data.get('is_facet'),
                updated_attribute_2.get('is_facet'))
        self.client.logout()

    def test_put_invalid_object(self):
        # Invalid objects
        updated_attribute_3 = {'rank': '4',
                               'is_exposed': 'False',
                               'is_facet': 'False',
                               'is_active': 'False'}

        self.client.login(username='ownerJane', password='test1234')
        response = self.client.put('{0}/{1}/attributes/'
                                   .format(self.url_root, self.valid_uuid),
                                   updated_attribute_3)
        response.render()
        self.assertEqual(response.status_code, 400)
        self.assertEqual(
                response.content, '"Requires attribute id or solr_field name."'
                )
        self.client.logout()

    def test_put_invalid_login(self):
        # Invalid Login
        updated_attribute_4 = {'solr_field': 'Cell Type',
                               'rank': '4',
                               'is_exposed': 'False',
                               'is_facet': 'False',
                               'is_active': 'False'}

        self.client.login(username='guestName', password='test1234')
        response = self.client.put('{0}/{1}/attributes/'
                                   .format(self.url_root, self.valid_uuid),
                                   updated_attribute_4)
        self.assertEqual(response.status_code, 401)
        self.assertEqual(
                response.content, '"Only owner may edit attribute order."'
                )
        self.client.logout()


class AssaysFilesAPITests(APITestCase):

    def setUp(self):
        self.user_owner = 'owner'
        self.user_guest = 'guest'
        self.fake_password = 'test1234'
        self.data_set = create_dataset_with_necessary_models()
        self.user1 = User.objects.create_user(self.user_owner,
                                              '',
                                              self.fake_password)
        self.user2 = User.objects.create_user(self.user_guest,
                                              '',
                                              self.fake_password)
        self.data_set.set_owner(self.user1)
        investigation = Investigation.objects.create()
        self.investigation_link = \
            InvestigationLink.objects.create(investigation=investigation,
                                             data_set=self.data_set,
                                             version=1)

        study = Study.objects.create(file_name='test_filename123.txt',
                                     title='Study Title Test',
                                     investigation=investigation)

        assay = Assay.objects.create(
                study=study,
                measurement='transcription factor binding site',
                measurement_accession='http://www.testurl.org/testID',
                measurement_source='OBI',
                technology='nucleotide sequencing',
                technology_accession='test info',
                technology_source='test source',
                platform='Genome Analyzer II',
                file_name='test_assay_filename.txt',
                )
        self.valid_uuid = assay.uuid
        self.invalid_uuid = "0xxx000x-00xx-000x-xx00-x00x00x00x0x"
        self.url = "/api/v2/assays/%s/files/"
        self.non_meta_attributes = ['REFINERY_DOWNLOAD_URL', 'REFINERY_NAME']
        self.client = APIClient()

    def tearDown(self):
        self.client.logout()
        Assay.objects.all().delete()
        Study.objects.all().delete()
        InvestigationLink.objects.all().delete()
        Investigation.objects.all().delete()
        DataSet.objects.all().delete()

    @mock.patch('data_set_manager.views.generate_solr_params_for_assay')
    @mock.patch('data_set_manager.views.search_solr')
    @mock.patch('data_set_manager.views.format_solr_response')
    def test_get_from_owner_with_valid_params(self,
                                              mock_format,
                                              mock_search,
                                              mock_generate):
        self.client.login(username=self.user_owner,
                          password=self.fake_password)
        mock_format.return_value = {'status': 200}
        uuid = self.valid_uuid
        params = {
            'limit': '0',
            'data_set_uuid': self.data_set.uuid
        }
        response = self.client.get(self.url % uuid, params)
        self.assertTrue(mock_format.called)
        self.assertTrue(mock_search.called)
        qdict = QueryDict('', mutable=True)
        qdict.update(params)
        mock_generate.assert_called_once_with(qdict, uuid)
        self.assertEqual(response.status_code, 200)

    def test_get_from_owner_invalid_params(self):
        self.client.login(username=self.user_owner,
                          password=self.fake_password)

        uuid = self.valid_uuid
        params = {'limit': 0,
                  'data_set_uuid': self.invalid_uuid}
        response = self.client.get(self.url % uuid, params)
        self.assertEqual(response.status_code, 404)

    @mock.patch('data_set_manager.views.generate_solr_params_for_assay')
    @mock.patch('data_set_manager.views.search_solr')
    @mock.patch('data_set_manager.views.format_solr_response')
    def test_get_from_user_no_perms(self,
                                    mock_format,
                                    mock_search,
                                    mock_generate):
        self.client.login(username=self.user_guest,
                          password=self.fake_password)

        uuid = self.valid_uuid
        params = {
            'limit': 0,
            'data_set_uuid': self.data_set.uuid
        }
        response = self.client.get(self.url % uuid, params)
        self.assertFalse(mock_format.called)
        self.assertFalse(mock_search.called)
        self.assertFalse(mock_generate.called)
        self.assertEqual(response.status_code, 401)

    @mock.patch('data_set_manager.views.generate_solr_params_for_assay')
    @mock.patch('data_set_manager.views.search_solr')
    @mock.patch('data_set_manager.views.format_solr_response')
    def test_get_from_user_with_read_perms(self,
                                           mock_format,
                                           mock_search,
                                           mock_generate):
        mock_format.return_value = {'status': 200}
        self.client.login(username=self.user_guest,
                          password=self.fake_password)
        assign_perm('read_%s' % DataSet._meta.module_name,
                    self.user2,
                    self.data_set)
        uuid = self.valid_uuid
        params = {'limit': '0',
                  'data_set_uuid': self.data_set.uuid}
        response = self.client.get(self.url % uuid, params)
        self.assertTrue(mock_format.called)
        self.assertTrue(mock_search.called)
        qdict = QueryDict('', mutable=True)
        qdict.update(params)
        mock_generate.assert_called_once_with(qdict, uuid)
        self.assertEqual(response.status_code, 200)

    @mock.patch('data_set_manager.views.generate_solr_params_for_assay')
    @mock.patch('data_set_manager.views.search_solr')
    @mock.patch('data_set_manager.views.format_solr_response')
    def test_get_from_user_with_read_meta_perms(self,
                                                mock_format,
                                                mock_search,
                                                mock_generate):
        mock_format.return_value = {'status': 200}
        self.client.login(username=self.user_guest,
                          password=self.fake_password)
        assign_perm('read_meta_%s' % DataSet._meta.module_name,
                    self.user2,
                    self.data_set)

        uuid = self.valid_uuid
        params = {'limit': '0',
                  'data_set_uuid': self.data_set.uuid}
        response = self.client.get(self.url % uuid, params)
        self.assertTrue(mock_format.called)
        self.assertTrue(mock_search.called)
        qdict = QueryDict('', mutable=True)
        qdict.update(params)
        mock_generate.assert_called_once_with(qdict,
                                              uuid,
                                              self.non_meta_attributes)
        self.assertEqual(response.status_code, 200)


class UtilitiesTests(TestCase):

    def setUp(self):
        self.user1 = User.objects.create_user("ownerJane", '', 'test1234')
        self.user1.save()
        investigation = Investigation.objects.create()
        data_set = DataSet.objects.create(title="Test DataSet")
        InvestigationLink.objects.create(data_set=data_set,
                                         investigation=investigation)
        data_set.set_owner(self.user1)
        self.study = Study.objects.create(file_name='test_filename123.txt',
                                          title='Study Title Test',
                                          investigation=investigation)
        self.assay = Assay.objects.create(
                study=self.study,
                measurement='transcription factor binding site',
                measurement_accession='http://www.testurl.org/testID',
                measurement_source='OBI',
                technology='nucleotide sequencing',
                technology_accession='test info',
                technology_source='test source',
                platform='Genome Analyzer II',
                file_name='test_assay_filename.txt',
                )

        self.attribute_order_array = [{
            'study': self.study,
            'assay': self.assay,
            'solr_field': 'Character_Title',
            'rank': 1,
            'is_exposed': True,
            'is_facet': False,
            'is_active': True,
            'is_internal': False,
        }, {
            'study': self.study,
            'assay': self.assay,
            'solr_field': 'Specimen',
            'rank': 2,
            'is_exposed': True,
            'is_facet': False,
            'is_active': True,
            'is_internal': False
        }, {
            'study': self.study,
            'assay': self.assay,
            'solr_field': 'Cell Type',
            'rank': 3,
            'is_exposed': True,
            'is_facet': True,
            'is_active': True,
            'is_internal': False
        }, {
            'study': self.study,
            'assay': self.assay,
            'solr_field': 'Analysis',
            'rank': 4,
            'is_exposed': True,
            'is_facet': True,
            'is_active': True,
            'is_internal': False
        }, {
            'study': self.study,
            'assay': self.assay,
            'solr_field': 'Organism',
            'rank': 5,
            'is_exposed': True,
            'is_facet': True,
            'is_active': True,
            'is_internal': False
        }, {
            'study': self.study,
            'assay': self.assay,
            'solr_field': 'Cell Line',
            'rank': 6,
            'is_exposed': True,
            'is_facet': True,
            'is_active': True,
            'is_internal': False
        }, {
            'study': self.study,
            'assay': self.assay,
            'solr_field': 'Type',
            'rank': 7,
            'is_exposed': True,
            'is_facet': True,
            'is_active': True,
            'is_internal': False
        }, {
            'study': self.study,
            'assay': self.assay,
            'solr_field': 'Group Name',
            'rank': 8,
            'is_exposed': True,
            'is_facet': True,
            'is_active': True,
            'is_internal': False
        }, {
            'study': self.study,
            'assay': self.assay,
            'solr_field': 'Gene',
            'rank': 9,
            'is_exposed': False,
            'is_facet': False,
            'is_active': True,
            'is_internal': False
        }, {
            'study': self.study,
            'assay': self.assay,
            'solr_field': 'Replicate Id',
            'rank': 10,
            'is_exposed': False,
            'is_facet': False,
            'is_active': True,
            'is_internal': False
        }, {
            'study': self.study,
            'assay': self.assay,
            'solr_field': 'Organism Part',
            'rank': 0,
            'is_exposed': False,
            'is_facet': False,
            'is_active': True,
            'is_internal': False
        }, {
            'study': self.study,
            'assay': self.assay,
            'solr_field': 'Name',
            'rank': 0,
            'is_exposed': False,
            'is_facet': False,
            'is_active': True,
            'is_internal': False
        }]

        for attribute in self.attribute_order_array:
            AttributeOrder.objects.create(**attribute)

        self.new_assay = Assay.objects.create(
            study=self.study,
            measurement='transcription factor binding site',
            measurement_accession='http://www.testurl.org/testID',
            measurement_source='OBI',
            technology='nucleotide sequencing',
            technology_accession='test info',
            technology_source='test source',
            platform='Genome Analyzer II',
            file_name='test_assay_filename.txt',
        )

        self.new_attribute_order_array = [{
            'study': self.study,
            'assay': self.new_assay,
            'solr_field': 'Character_Title',
            'rank': 0,
            'is_exposed': True,
            'is_facet': False,
            'is_active': True,
            'is_internal': False,
        }, {
            'study': self.study,
            'assay': self.new_assay,
            'solr_field': 'Specimen',
            'rank': 0,
            'is_exposed': True,
            'is_facet': False,
            'is_active': True,
            'is_internal': False
        }, {
            'study': self.study,
            'assay': self.new_assay,
            'solr_field': 'Cell Type',
            'rank': 0,
            'is_exposed': True,
            'is_facet': True,
            'is_active': True,
            'is_internal': False
        }, {
            'study': self.study,
            'assay': self.new_assay,
            'solr_field': 'Analysis',
            'rank': 0,
            'is_exposed': True,
            'is_facet': True,
            'is_active': True,
            'is_internal': False
        }, {
            'study': self.study,
            'assay': self.new_assay,
            'solr_field': 'Organism',
            'rank': 0,
            'is_exposed': True,
            'is_facet': True,
            'is_active': True,
            'is_internal': False
        }, {
            'study': self.study,
            'assay': self.new_assay,
            'solr_field': 'Cell Line',
            'rank': 0,
            'is_exposed': True,
            'is_facet': True,
            'is_active': True,
            'is_internal': False
        }, {
            'study': self.study,
            'assay': self.new_assay,
            'solr_field': 'Type',
            'rank': 0,
            'is_exposed': True,
            'is_facet': True,
            'is_active': True,
            'is_internal': True
        }, {
            'study': self.study,
            'assay': self.new_assay,
            'solr_field': 'Group Name',
            'rank': 0,
            'is_exposed': True,
            'is_facet': True,
            'is_active': True,
            'is_internal': False
        }, {
            'study': self.study,
            'assay': self.new_assay,
            'solr_field': 'Gene',
            'rank': 0,
            'is_exposed': False,
            'is_facet': False,
            'is_active': True,
            'is_internal': False
        }, {
            'study': self.study,
            'assay': self.new_assay,
            'solr_field': 'Replicate Id',
            'rank': 0,
            'is_exposed': False,
            'is_facet': False,
            'is_active': True,
            'is_internal': False
        }, {
            'study': self.study,
            'assay': self.new_assay,
            'solr_field': 'uuid',
            'rank': 0,
            'is_exposed': False,
            'is_facet': False,
            'is_active': True,
            'is_internal': True
        }, {
            'study': self.study,
            'assay': self.new_assay,
            'solr_field': 'name',
            'rank': 0,
            'is_exposed': False,
            'is_facet': False,
            'is_active': True,
            'is_internal': True
        }]

        for attribute in self.new_attribute_order_array:
            AttributeOrder.objects.create(**attribute)

        self.url_root = '/api/v2/assays'
        self.valid_uuid = self.assay.uuid
        self.invalid_uuid = 'xxxxxxxx'

        test_file_a = StringIO()
        test_file_a.write('Coffee is great.\n')
        file_store_item_a = FileStoreItem.objects.create(
            datafile=InMemoryUploadedFile(
                test_file_a,
                field_name='tempfile',
                name='test_file_a.txt',
                content_type='text/plain',
                size=len(test_file_a.getvalue()),
                charset='utf-8'
            )
        )
        self.node_a = Node.objects.create(
            name="n0",
            assay=self.assay,
            study=self.study,
            file_uuid=file_store_item_a.uuid
        )

        self.node_b = Node.objects.create(
            name="n1",
            assay=self.assay,
            study=self.study
        )

    def tearDown(self):
        # Trigger the pre_delete signal so that datafiles are purged
        FileStoreItem.objects.all().delete()

    def test_objectify_facet_field_counts(self):
        facet_field_array = {'WORKFLOW': ['1_test_04', 1,
                                          'output_file', 60,
                                          '1_test_02', 1],
                             'ANALYSIS': ['5dd6d3c3', 5,
                                          '08fc3964', 2,
                                          '0907a312', 1,
                                          '276adefd', 3],
                             'Author': ['Vezza', 10,
                                        'Harslem/Heafner', 4,
                                        'McConnell', 5,
                                        'Vezza + Crocker', 2,
                                        'Crocker', 28],
                             'Year': ['1971', 54],
                             'SUBANALYSIS': ['1', 8, '2', 2, '-1', 9],
                             'TYPE': ['Derived Data File', 105,
                                      'Raw Data File', 9]}

        facet_field_obj = objectify_facet_field_counts(facet_field_array)
        self.assertDictEqual(facet_field_obj,
                             {'WORKFLOW': [
                                      {'name': 'output_file', 'count': 60},
                                      {'name': '1_test_04', 'count': 1},
                                      {'name': '1_test_02', 'count': 1}],
                              'ANALYSIS': [{'name': '5dd6d3c3', 'count': 5},
                                           {'name': '276adefd', 'count': 3},
                                           {'name': '08fc3964', 'count': 2},
                                           {'name': '0907a312', 'count': 1}],
                              'Author': [
                                  {'name': 'Crocker', 'count': 28},
                                  {'name': 'Vezza', 'count': 10},
                                  {'name': 'McConnell', 'count': 5},
                                  {'name': 'Harslem/Heafner', 'count': 4},
                                  {'name': 'Vezza + Crocker', 'count': 2}],
                              'Year': [{'name': '1971', 'count': 54}],
                              'SUBANALYSIS': [{'name': '-1', 'count': 9},
                                              {'name': '1', 'count': 8},
                                              {'name': '2', 'count': 2}],
                              'TYPE': [
                                  {'name': 'Derived Data File', 'count': 105},
                                  {'name': 'Raw Data File', 'count': 9}]})

    def test_escape_character_solr(self):
        field = "(mouse){index}[dog]^~*?:;/ +-&|"
        expected_response = "\\(mouse\\)\\{index\\}\\[" \
                            "dog\\]\\^\\~\\*\\?\\:\\;\\/\\ \\+\\-\\&\\|"
        response = escape_character_solr(field)
        self.assertEqual(response, expected_response)
        response = escape_character_solr("")
        self.assertEqual(response, "")

    def test_insert_facet_field_filter(self):
        facet_filter = u'{"Author": ["Vezza", "McConnell"]}'
        facet_field_array = ['WORKFLOW', 'ANALYSIS', 'Author', 'Year']
        response = ['WORKFLOW', 'ANALYSIS', u'{!ex=Author}Author', 'Year']
        edited_facet_field_list = insert_facet_field_filter(
                facet_filter, facet_field_array)
        self.assertListEqual(edited_facet_field_list, response)
        edited_facet_field_list = insert_facet_field_filter(
                None, facet_field_array)
        self.assertListEqual(edited_facet_field_list, response)

    def test_create_facet_filter_query(self):
        facet_filter = {'Author': ['Vezza', 'McConnell'],
                        'TYPE': ['Raw Data File']}
        facet_field_query = create_facet_filter_query(facet_filter)
        self.assertEqual(facet_field_query,
                         u'&fq={!tag=TYPE}TYPE:(Raw\\ Data\\ File)'
                         u'&fq={!tag=Author}Author:(Vezza OR McConnell)')

    def test_hide_fields_from_list(self):
        weighted_list = [{'solr_field': 'uuid'},
                         {'solr_field': 'is_annotation'},
                         {'solr_field': 'genome_build'},
                         {'solr_field': 'django_ct'},
                         {'solr_field': 'django_id'},
                         {'solr_field': 'species'},
                         {'solr_field': 'file_uuid'},
                         {'solr_field': 'study_uuid'},
                         {'solr_field': 'assay_uuid'},
                         {'solr_field': 'type'},
                         {'solr_field': 'id'},
                         {'solr_field': 'name'},
                         {'solr_field': 'SubAnalysis'}]

        filtered_list = hide_fields_from_list(weighted_list)
        self.assertListEqual(filtered_list, [
            {'solr_field': 'uuid'},
            {'solr_field': 'SubAnalysis'}])

    def test_is_field_in_hidden_list(self):
        list_of_hidden_field = ['id', 'django_id', 'file_uuid',
                                'study_uuid', 'assay_uuid', 'type',
                                'is_annotation', 'species', 'genome_build',
                                'name', 'django_ct']
        list_not_hidden_field = ['uuid', 'Analysis', 'Cell Type', '',
                                 'Cell Line', 'Group Name', 'Character Title']

        for field in list_of_hidden_field:
            self.assertEqual(is_field_in_hidden_list(field), True)

        for field in list_not_hidden_field:
            self.assertEqual(is_field_in_hidden_list(field), False)

    def test_generate_solr_params_no_params(self):
        # empty params
        query = generate_solr_params_for_assay(QueryDict({}), self.valid_uuid)
        self.assertEqual(str(query),
                         'fq=assay_uuid%3A%28{}%29'
                         '&facet.field=Cell Type'
                         '&facet.field=Analysis'
                         '&facet.field=Organism'
                         '&facet.field=Cell Line'
                         '&facet.field=Type'
                         '&facet.field=Group Name'
                         '&fl=Character_Title%2C'
                         'Specimen%2C'
                         'Cell Type%2C'
                         'Analysis%2C'
                         'Organism%2C'
                         'Cell Line%2C'
                         'Type%2C'
                         'Group Name'
                         '&fq=is_annotation%3Afalse'
                         '&start=0'
                         '&rows=10000000'
                         '&q=django_ct%3Adata_set_manager.node'
                         '&wt=json'
                         '&facet=true'
                         '&facet.limit=-1'.format(
                                 self.valid_uuid))

    def test_generate_solr_params_for_assay_with_params(self):
        query = generate_solr_params_for_assay(QueryDict({}), self.valid_uuid)
        parameter_dict = {'limit': 7, 'offset': 2,
                          'include_facet_count': 'true',
                          'attributes': 'cats,mouse,dog,horse',
                          'facets': 'cats,mouse,dog,horse',
                          'pivots': 'cats,mouse',
                          'is_annotation': 'true'}
        parameter_qdict = QueryDict('', mutable=True)
        parameter_qdict.update(parameter_dict)
        query = generate_solr_params_for_assay(
            parameter_qdict, self.valid_uuid
        )
        self.assertEqual(str(query),
                         'fq=assay_uuid%3A%28{}%29'
                         '&facet.field=cats'
                         '&facet.field=mouse'
                         '&facet.field=dog'
                         '&facet.field=horse'
                         '&fl=cats%2Cmouse%2Cdog%2Chorse'
                         '&facet.pivot=cats%2Cmouse'
                         '&fq=is_annotation%3Atrue'
                         '&start=2'
                         '&rows=7'
                         '&q=django_ct%3Adata_set_manager.node'
                         '&wt=json'
                         '&facet=true'
                         '&facet.limit=-1'.format(
                                 self.valid_uuid))

    def test_cull_attributes_from_list(self):
        new_attribute_list = cull_attributes_from_list(
           self.new_attribute_order_array,
           [self.new_attribute_order_array[0].get('solr_field'),
            self.new_attribute_order_array[1].get('solr_field'),
            self.new_attribute_order_array[2].get('solr_field')]
        )
        self.assertDictEqual(new_attribute_list[0],
                             self.new_attribute_order_array[3])

    def test_cull_attributes_from_list_with_empty_list_returns_list(self):
        new_attribute_list = cull_attributes_from_list(
            self.new_attribute_order_array,
            []
        )
        self.assertDictEqual(new_attribute_list[0],
                             self.new_attribute_order_array[0])
        self.assertEqual(len(new_attribute_list),
                         len(self.new_attribute_order_array))

    def test_generate_filtered_facet_fields(self):
        attribute_orders = AttributeOrder.objects.filter(
                assay__uuid=self.valid_uuid)
        attributes = AttributeOrderSerializer(attribute_orders, many=True)
        filtered = generate_filtered_facet_fields(attributes.data)
        self.assertDictEqual(filtered, {'facet_field':
                                        ['Cell Type', 'Analysis',
                                         'Organism', 'Cell Line',
                                         'Type', 'Group Name'],
                                        'field_limit':
                                        ['Character_Title', 'Specimen',
                                         'Cell Type', 'Analysis',
                                         'Organism', 'Cell Line',
                                         'Type', 'Group Name']})

    def test_generate_facet_fields_query(self):
        facet_field_string = ['REFINERY_SUBANALYSIS_6_3_s',
                              'REFINERY_WORKFLOW_OUTPUT_6_3_s',
                              'REFINERY_ANALYSIS_UUID_6_3_s',
                              'Author_Characteristics_6_3_s',
                              'Year_Characteristics_6_3_s']

        str_query = generate_facet_fields_query(facet_field_string)
        self.assertEqual(str_query,
                         '&facet.field=REFINERY_SUBANALYSIS_6_3_s'
                         '&facet.field=REFINERY_WORKFLOW_OUTPUT_6_3_s'
                         '&facet.field=REFINERY_ANALYSIS_UUID_6_3_s'
                         '&facet.field=Author_Characteristics_6_3_s'
                         '&facet.field=Year_Characteristics_6_3_s')

    def test_get_owner_from_valid_assay(self):
        owner = get_owner_from_assay(self.valid_uuid).username
        # valid owner with valid uuid
        self.assertEqual(str(owner), 'ownerJane')

    def test_get_owner_from_invalid_assay(self):
        # invalid uuid
        response = get_owner_from_assay(self.invalid_uuid)
        self.assertEqual(response, 'Error: Invalid uuid')

    def test_format_solr_response_valid(self):
        # valid input, expected response from solr
        solr_response = '{"responseHeader":{"status": 0, "params":' \
                        '{"facet": "true", "facet.mincount": "1",' \
                        '"start": "0",'\
                        '"q": "django_ct:data_set_manager.node",'\
                        '"facet.limit": "-1",'\
                        '"facet.field":'\
                        '["REFINERY_TYPE_6_3_s",'\
                        '"REFINERY_SUBANALYSIS_6_3_s",'\
                        '"REFINERY_WORKFLOW_OUTPUT_6_3_s",'\
                        '"REFINERY_ANALYSIS_UUID_6_3_s",'\
                        '"Author_Characteristics_6_3_s",'\
                        '"Year_Characteristics_6_3_s"],'\
                        '"fl":'\
                        '"REFINERY_TYPE_6_3_s,'\
                        'REFINERY_SUBANALYSIS_6_3_s,'\
                        'REFINERY_WORKFLOW_OUTPUT_6_3_s,'\
                        'REFINERY_ANALYSIS_UUID_6_3_s,'\
                        'Author_Characteristics_6_3_s,'\
                        'Year_Characteristics_6_3_s",'\
                        '"wt": "json", "rows": "20"}},'\
                        '"response": {'\
                        '"numFound": 1, "offset": 0,'\
                        '"docs": ['\
                        '{"Author_Characteristics_6_3_s": "Crocker",'\
                        '"REFINERY_ANALYSIS_UUID_6_3_s": "N/A",'\
                        '"REFINERY_WORKFLOW_OUTPUT_6_3_s": "N/A",'\
                        '"REFINERY_SUBANALYSIS_6_3_s": "-1",'\
                        '"Year_Characteristics_6_3_s": "1971",'\
                        '"REFINERY_TYPE_6_3_s": "Raw Data File"}]},'\
                        '"facet_counts": {"facet_queries": {},'\
                        '"facet_fields": {'\
                        '"REFINERY_TYPE_6_3_s":'\
                        '["Derived Data File", 105,'\
                        '"Raw Data File", 9],'\
                        '"REFINERY_SUBANALYSIS_6_3_s":'\
                        '["-1", 9, "0", 95, "1", 8, "2", 2]},'\
                        '"facet_dates": {}, "facet_ranges": {},'\
                        '"facet_intervals": {}, "facet_heatmaps": {}}}'

        formatted_response = format_solr_response(solr_response)
        self.assertDictEqual(
                formatted_response,
                {
                    'facet_field_counts':
                        {u'REFINERY_SUBANALYSIS_6_3_s':
                            [{'name': u'0', 'count': 95},
                             {'name': u'-1', 'count': 9},
                             {'name': u'1', 'count': 8},
                             {'name': u'2', 'count': 2}
                             ],
                         u'REFINERY_TYPE_6_3_s':
                            [{'name': u'Derived Data File', 'count': 105},
                             {'name': u'Raw Data File', 'count': 9}]},
                    'attributes': [{
                         'attribute_type': 'Internal',
                         'display_name': u'Type',
                         'file_ext': u's',
                         'internal_name': u'REFINERY_TYPE_6_3_s'},
                         {'attribute_type': 'Internal',
                          'display_name': 'Analysis Group',
                          'file_ext': u's',
                          'internal_name': u'REFINERY_SUBANALYSIS_6_3_s'},
                         {'attribute_type': 'Internal',
                          'display_name': 'Output Type',
                          'file_ext': u's',
                          'internal_name': u'REFINERY_WORKFLOW_OUTPUT_6_3_s'},
                         {'attribute_type': 'Internal',
                          'display_name': u'Analysis',
                          'file_ext': u's',
                          'internal_name': u'REFINERY_ANALYSIS_UUID_6_3_s'},
                         {'attribute_type': 'Characteristics',
                          'display_name': u'Author',
                          'file_ext': u's',
                          'internal_name': u'Author_Characteristics_6_3_s'},
                         {'attribute_type': 'Characteristics',
                          'display_name': u'Year',
                          'file_ext': u's',
                          'internal_name': u'Year_Characteristics_6_3_s'}],
                    'nodes_count': 1,
                    'nodes': [{
                         u'REFINERY_WORKFLOW_OUTPUT_6_3_s': u'N/A',
                         u'REFINERY_ANALYSIS_UUID_6_3_s': u'N/A',
                         u'Author_Characteristics_6_3_s': u'Crocker',
                         u'Year_Characteristics_6_3_s': u'1971',
                         u'REFINERY_SUBANALYSIS_6_3_s': u'-1',
                         u'REFINERY_TYPE_6_3_s': u'Raw Data File'}]
                }
        )

    def test_format_solr_response_invalid(self):
        # invalid input, do not mask error
        solr_response = {"test_object": "not a string"}
        with self.assertRaises(TypeError):
            format_solr_response(solr_response)

    def test_customize_attribute_response_for_generics(self):
        attributes = ['technology_Characteristics_generic_s',
                      'antibody_Factor_Value_generic_s']
        prettified_attributes = customize_attribute_response(attributes)
        self.assertListEqual(
            prettified_attributes,
            [{'attribute_type': 'Characteristics',
              'display_name': 'Technology',
              'file_ext': 's',
              'internal_name': 'technology_Characteristics_generic_s'},
             {'attribute_type': 'Factor Value',
              'display_name': 'Antibody',
              'file_ext': 's',
              'internal_name': 'antibody_Factor_Value_generic_s'}])

    def test_customize_attribute_response(self):
        # valid input
        attributes = ['REFINERY_FILETYPE_6_3_s',
                      'Title_Characteristics_6_3_s',
                      'REFINERY_TYPE_6_3_s',
                      'REFINERY_SUBANALYSIS_6_3_s',
                      'Month_Characteristics_6_3_s',
                      'REFINERY_NAME_6_3_s',
                      'REFINERY_WORKFLOW_OUTPUT_6_3_s',
                      'REFINERY_ANALYSIS_UUID_6_3_s',
                      'Author_Characteristics_6_3_s',
                      'Year_Characteristics_6_3_s']

        prettified_attributes = customize_attribute_response(attributes)
        self.assertListEqual(
                prettified_attributes,
                [{'file_ext': 's',
                  'attribute_type': 'Internal',
                  'display_name': 'File Type',
                  'internal_name': 'REFINERY_FILETYPE_6_3_s'},
                 {'file_ext': 's',
                  'attribute_type': 'Characteristics',
                  'display_name': 'Title',
                  'internal_name': 'Title_Characteristics_6_3_s'},
                 {'file_ext': 's',
                  'attribute_type': 'Internal',
                  'display_name': 'Type',
                  'internal_name': 'REFINERY_TYPE_6_3_s'},
                 {'file_ext': 's',
                  'attribute_type': 'Internal',
                  'display_name': 'Analysis Group',
                  'internal_name': 'REFINERY_SUBANALYSIS_6_3_s'},
                 {'file_ext': 's',
                  'attribute_type': 'Characteristics',
                  'display_name': 'Month',
                  'internal_name': 'Month_Characteristics_6_3_s'},
                 {'file_ext': 's',
                  'attribute_type': 'Internal',
                  'display_name': 'Name',
                  'internal_name': 'REFINERY_NAME_6_3_s'},
                 {'file_ext': 's',
                  'attribute_type': 'Internal',
                  'display_name': 'Output Type',
                  'internal_name': 'REFINERY_WORKFLOW_OUTPUT_6_3_s'},
                 {'file_ext': 's',
                  'attribute_type': 'Internal',
                  'display_name': 'Analysis',
                  'internal_name': 'REFINERY_ANALYSIS_UUID_6_3_s'},
                 {'file_ext': 's',
                  'attribute_type': 'Characteristics',
                  'display_name': 'Author',
                  'internal_name': 'Author_Characteristics_6_3_s'},
                 {'file_ext': 's',
                  'attribute_type': 'Characteristics',
                  'display_name': 'Year',
                  'internal_name': 'Year_Characteristics_6_3_s'}])

        # another valid input
        attributes = ['treatment_Factor_Value_22_11_s',
                      'treatment_Characteristics_22_11_s',
                      'REFINERY_NAME_22_11_s',
                      'strain_Characteristics_22_11_s',
                      'organism_Characteristics_22_11_s',
                      'REFINERY_WORKFLOW_OUTPUT_22_11_s',
                      'Replicate_Id_Comment_22_11_s',
                      'REFINERY_ANALYSIS_UUID_22_11_s',
                      'REFINERY_FILETYPE_22_11_s',
                      'cell_line_Factor_Value_22_11_s',
                      'cell_line_Characteristics_22_11_s',
                      'Group_Name_Comment_22_11_s',
                      'REFINERY_TYPE_22_11_s',
                      'REFINERY_SUBANALYSIS_22_11_s']

        prettified_attributes = customize_attribute_response(attributes)
        self.assertListEqual(
                prettified_attributes,
                [{'file_ext': 's',
                  'attribute_type': 'Factor Value',
                  'display_name': 'Treatment',
                  'internal_name': 'treatment_Factor_Value_22_11_s'},
                 {'file_ext': 's',
                  'attribute_type': 'Characteristics',
                  'display_name': 'Treatment',
                  'internal_name': 'treatment_Characteristics_22_11_s'},
                 {'file_ext': 's',
                  'attribute_type': 'Internal',
                  'display_name': 'Name',
                  'internal_name': 'REFINERY_NAME_22_11_s'},
                 {'file_ext': 's',
                  'attribute_type': 'Characteristics',
                  'display_name': 'Strain',
                  'internal_name': 'strain_Characteristics_22_11_s'},
                 {'file_ext': 's',
                  'attribute_type': 'Characteristics',
                  'display_name': 'Organism',
                  'internal_name': 'organism_Characteristics_22_11_s'},
                 {'file_ext': 's',
                  'attribute_type': 'Internal',
                  'display_name': 'Output Type',
                  'internal_name': 'REFINERY_WORKFLOW_OUTPUT_22_11_s'},
                 {'file_ext': 's',
                  'attribute_type': 'Comment',
                  'display_name': 'Replicate Id',
                  'internal_name': 'Replicate_Id_Comment_22_11_s'},
                 {'file_ext': 's',
                  'attribute_type': 'Internal',
                  'display_name': 'Analysis',
                  'internal_name': 'REFINERY_ANALYSIS_UUID_22_11_s'},
                 {'file_ext': 's',
                  'attribute_type': 'Internal',
                  'display_name': 'File Type',
                  'internal_name': 'REFINERY_FILETYPE_22_11_s'},
                 {'file_ext': 's',
                  'attribute_type': 'Factor Value',
                  'display_name': 'Cell Line',
                  'internal_name': 'cell_line_Factor_Value_22_11_s'},
                 {'file_ext': 's',
                  'attribute_type': 'Characteristics',
                  'display_name': 'Cell Line',
                  'internal_name': 'cell_line_Characteristics_22_11_s'},
                 {'file_ext': 's',
                  'attribute_type': 'Comment',
                  'display_name': 'Group Name',
                  'internal_name': 'Group_Name_Comment_22_11_s'},
                 {'file_ext': 's',
                  'attribute_type': 'Internal',
                  'display_name': 'Type',
                  'internal_name': 'REFINERY_TYPE_22_11_s'},
                 {'file_ext': 's',
                  'attribute_type': 'Internal',
                  'display_name': 'Analysis Group',
                  'internal_name': 'REFINERY_SUBANALYSIS_22_11_s'}])

    def test_initialize_attribute_order_ranks_up(self):
        # Updates a new attribute order ranks
        expect_attribute_order = {
            'Character_Title': 1,
            'Specimen': 8,
            'Cell Type': 2,
            'Analysis': 3,
            'Organism': 4,
            'Cell Line': 5,
            'Type': 0,
            'Group Name': 6,
            'Gene': 7,
            'Replicate Id': 9,
            'uuid': 0,
            'name': 0,
            }

        selected_attribute = AttributeOrder.objects.get(assay=self.new_assay,
                                                        solr_field='Specimen')
        initialize_attribute_order_ranks(selected_attribute, 8)
        ranked_attribute_list = AttributeOrder.objects.filter(
            assay=self.new_assay)

        for attribute in ranked_attribute_list:
            self.assertEqual(attribute.rank,
                             expect_attribute_order[attribute.solr_field])

    def test_initialize_attribute_order_ranks_down(self):
        # Updates a new attribute order ranks
        expect_attribute_order = {
            'Character_Title': 1,
            'Specimen': 3,
            'Cell Type': 4,
            'Analysis': 5,
            'Organism': 6,
            'Cell Line': 7,
            'Type': 0,
            'Group Name': 8,
            'Gene': 2,
            'Replicate Id': 9,
            'uuid': 0,
            'name': 0,
            }

        selected_attribute = AttributeOrder.objects.get(assay=self.new_assay,
                                                        solr_field='Gene')
        initialize_attribute_order_ranks(selected_attribute, 2)
        ranked_attribute_list = AttributeOrder.objects.filter(
            assay=self.new_assay)

        for attribute in ranked_attribute_list:
            self.assertEqual(attribute.rank,
                             expect_attribute_order[attribute.solr_field])

    def test_initialize_attribute_order_ranks_zero(self):
        # Updates a new attribute order ranks
        expect_attribute_order = {
            'Character_Title': 1,
            'Specimen': 2,
            'Cell Type': 3,
            'Analysis': 4,
            'Organism': 5,
            'Cell Line': 6,
            'Type': 0,
            'Group Name': 7,
            'Gene': 0,
            'Replicate Id': 8,
            'uuid': 0,
            'name': 0,
            }

        selected_attribute = AttributeOrder.objects.get(assay=self.new_assay,
                                                        solr_field='Gene')
        initialize_attribute_order_ranks(selected_attribute, 0)
        ranked_attribute_list = AttributeOrder.objects.filter(
            assay=self.new_assay)

        for attribute in ranked_attribute_list:
            self.assertEqual(attribute.rank,
                             expect_attribute_order[attribute.solr_field])

    def test_update_attribute_order_ranks(self):
        # Test basic increase
        expected_order = {'Character_Title': 5,
                          'Specimen': 1,
                          'Cell Type': 2,
                          'Analysis':  3,
                          'Organism': 4,
                          'Cell Line': 6,
                          'Type': 7,
                          'Group Name': 8,
                          'Gene': 9,
                          'Replicate Id': 10,
                          'Organism Part': 0,
                          'Name': 0}

        attribute_order = AttributeOrder.objects.get(
                assay=self.assay,
                solr_field='Character_Title')
        new_rank = 5
        update_attribute_order_ranks(attribute_order, new_rank)
        attribute_list = AttributeOrder.objects.filter(
                assay=self.assay)
        for attribute in attribute_list:
            self.assertEqual(attribute.rank,
                             expected_order[attribute.solr_field])

        # Test top edge case
        expected_order = {'Character_Title': 10,
                          'Specimen': 1,
                          'Cell Type': 2,
                          'Analysis':  3,
                          'Organism': 4,
                          'Cell Line': 5,
                          'Type': 6,
                          'Group Name': 7,
                          'Gene': 8,
                          'Replicate Id': 9,
                          'Organism Part': 0,
                          'Name': 0}
        attribute_order = AttributeOrder.objects.get(
                assay=self.assay,
                solr_field='Character_Title')
        new_rank = 10
        update_attribute_order_ranks(attribute_order, new_rank)
        attribute_list = AttributeOrder.objects.filter(
                assay=self.assay)
        for attribute in attribute_list:
            self.assertEqual(attribute.rank,
                             expected_order[attribute.solr_field])

        # Test bottom edge case
        expected_order = {'Character_Title': 1,
                          'Specimen': 2,
                          'Cell Type': 3,
                          'Analysis':  4,
                          'Organism': 5,
                          'Cell Line': 6,
                          'Type': 7,
                          'Group Name': 8,
                          'Gene': 9,
                          'Replicate Id': 10,
                          'Organism Part': 0,
                          'Name': 0}
        attribute_order = AttributeOrder.objects.get(
                assay=self.assay,
                solr_field='Character_Title')
        new_rank = 1
        update_attribute_order_ranks(attribute_order, new_rank)
        attribute_list = AttributeOrder.objects.filter(
                assay=self.assay)
        for attribute in attribute_list:
            self.assertEqual(attribute.rank,
                             expected_order[attribute.solr_field])

        # Test removing a rank to 0
        expected_order = {'Character_Title': 0,
                          'Specimen': 1,
                          'Cell Type': 2,
                          'Analysis':  3,
                          'Organism': 4,
                          'Cell Line': 5,
                          'Type': 6,
                          'Group Name': 7,
                          'Gene': 8,
                          'Replicate Id': 9,
                          'Organism Part': 0,
                          'Name': 0}
        attribute_order = AttributeOrder.objects.\
            get(assay=self.assay, solr_field='Character_Title')
        new_rank = 0
        update_attribute_order_ranks(attribute_order, new_rank)
        attribute_list = AttributeOrder.objects.filter(
                assay=self.assay)
        for attribute in attribute_list:
            self.assertEqual(attribute.rank,
                             expected_order[attribute.solr_field])

        # Test multiple changes, including inserting field back in rank order
        expected_order = {'Character_Title': 7,
                          'Specimen': 1,
                          'Cell Type': 2,
                          'Analysis':  4,
                          'Organism': 5,
                          'Cell Line': 6,
                          'Type': 10,
                          'Group Name': 8,
                          'Gene': 9,
                          'Replicate Id': 11,
                          'Organism Part': 0,
                          'Name': 3}
        attribute_order = AttributeOrder.objects.\
            get(assay=self.assay, solr_field='Character_Title')
        new_rank = 7
        update_attribute_order_ranks(attribute_order, new_rank)
        AttributeOrder.objects.filter(assay=self.assay)
        attribute_order = AttributeOrder.objects.get(
                                                    assay=self.assay,
                                                    solr_field='Type')
        new_rank = 9
        update_attribute_order_ranks(attribute_order, new_rank)
        AttributeOrder.objects.filter(assay=self.assay)
        attribute_order = AttributeOrder.objects.get(
                                                    assay=self.assay,
                                                    solr_field='Name')
        new_rank = 3
        update_attribute_order_ranks(attribute_order, new_rank)
        attribute_list = AttributeOrder.objects.filter(
                assay=self.assay)
        for attribute in attribute_list:
            self.assertEqual(attribute.rank,
                             expected_order[attribute.solr_field])

        # Test small rank change
        expected_order = {'Character_Title': 7,
                          'Specimen': 1,
                          'Cell Type': 2,
                          'Analysis':  4,
                          'Organism': 6,
                          'Cell Line': 5,
                          'Type': 10,
                          'Group Name': 8,
                          'Gene': 9,
                          'Replicate Id': 11,
                          'Organism Part': 0,
                          'Name': 3}
        attribute_order = AttributeOrder.objects.get(
                                                    assay=self.assay,
                                                    solr_field='Cell Line')
        new_rank = 5
        update_attribute_order_ranks(attribute_order, new_rank)
        attribute_list = AttributeOrder.objects.filter(
                assay=self.assay)
        for attribute in attribute_list:
            self.assertEqual(attribute.rank,
                             expected_order[attribute.solr_field])

    def test_update_attribute_order_ranks_invalid(self):
        # Test invalid cases
        old_attribute_list = AttributeOrder.objects.filter(assay=self.assay)
        attribute_order = AttributeOrder.objects.get(
                                                    assay=self.assay,
                                                    solr_field='Cell Line')
        response = update_attribute_order_ranks(attribute_order, -4)
        self.assertEqual(response, 'Invalid: rank must be integer >= 0')
        response = update_attribute_order_ranks(attribute_order, None)
        self.assertEqual(response,
                         'Invalid: rank must be a string or a number.')
        response = update_attribute_order_ranks(attribute_order,
                                                attribute_order.rank)
        self.assertEqual(response,
                         'Error: New rank == old rank')
        attribute_list = AttributeOrder.objects.filter(assay=self.assay)
        self.assertItemsEqual(old_attribute_list, attribute_list)

    @mock.patch("data_set_manager.utils.core.utils.get_full_url")
    def test_get_file_url_from_node_uuid_good_uuid(self, mock_get_url):
        mock_get_url.return_value = "test_file_a.txt"
        self.assertIn(
            "test_file_a.txt",
            get_file_url_from_node_uuid(self.node_a.uuid),
        )

    def test_get_file_url_from_node_uuid_bad_uuid(self):
        with self.assertRaises(RuntimeError) as context:
            get_file_url_from_node_uuid("coffee")
            self.assertEqual(
                "Couldn't fetch Node by UUID from: coffee",
                context.exception.message
            )

    def test_get_file_url_from_node_uuid_node_with_no_file(self):
        with self.assertRaises(RuntimeError) as context:
            get_file_url_from_node_uuid(self.node_b.uuid)
            self.assertEqual(
                "Node with uuid: {} has no associated file url".format(
                    self.node_b.uuid
                ),
                context.exception.message
            )

    def test__create_solr_params_from_node_uuids(self):
        fake_node_uuids = [str(uuid.uuid4()), str(uuid.uuid4())]
        node_solr_params = _create_solr_params_from_node_uuids(fake_node_uuids)
        self.assertEqual(
            node_solr_params,
            {
                "q": "django_ct:data_set_manager.node",
                "wt": "json",
                "fq": "uuid:({})".format(" OR ".join(fake_node_uuids))
            }
        )

    def test_update_annotated_nodes(self):
        type = 'Raw Data File'

        nodes_before = AnnotatedNode.objects.filter(Q(
            study__uuid=self.study.uuid,
            assay__uuid=self.assay.uuid,
            node_type=type
        ))
        self.assertEqual(len(nodes_before), 0)

        data_set_manager.utils.update_annotated_nodes(
            type,
            study_uuid=self.study.uuid,
            assay_uuid=self.assay.uuid,
            update=True)

        nodes_after = AnnotatedNode.objects.filter(Q(
            study__uuid=self.study.uuid,
            assay__uuid=self.assay.uuid,
            node_type=type
        ))
        self.assertEqual(len(nodes_after), 0)
        # TODO: Is this the behavior we expect?


class NodeClassMethodTests(TestCase):
    def setUp(self):
        self.username = 'coffee_tester'
        self.password = 'coffeecoffee'
        self.user = User.objects.create_user(self.username, '', self.password)

        self.filestore_item = FileStoreItem.objects.create(
            datafile=SimpleUploadedFile(
                'test_file.bam',
                'Coffee is delicious!')
        )
        self.filestore_item_1 = FileStoreItem.objects.create(
            datafile=SimpleUploadedFile(
                'test_file.bed',
                'Coffee is delicious!')
        )
        self.filestore_item_2 = FileStoreItem.objects.create(
            datafile=SimpleUploadedFile(
                'test_file.seg',
                'Coffee is delicious!')
        )
        self.dataset = DataSet.objects.create()
        # Create Investigation/InvestigationLinks for the DataSets
        self.investigation = Investigation.objects.create()
        self.investigation_link = InvestigationLink.objects.create(
            investigation=self.investigation,
            data_set=self.dataset)

        # Create Studys and Assays
        self.study = Study.objects.create(investigation=self.investigation)
        self.assay = Assay.objects.create(study=self.study)

        # Create Nodes
        self.node = Node.objects.create(assay=self.assay, study=self.study)
        self.another_node = Node.objects.create(assay=self.assay,
                                                study=self.study)
        self.file_node = Node.objects.create(
            assay=self.assay,
            study=self.study,
            file_uuid=self.filestore_item_1.uuid
        )

    # Parents and Children:

    def test_get_children(self):
        self.assertEqual(self.node.get_children(), [])
        self.node.add_child(self.another_node)
        child_uuid = self.node.get_children()[0]
        self.assertIsNotNone(child_uuid)
        self.assertEqual(child_uuid, self.another_node.uuid)

        # Check inverse relationship:
        self.assertEqual(self.node.uuid, self.another_node.get_parents()[0])

    def test_get_parents(self):
        self.assertEqual(self.another_node.get_parents(), [])
        self.node.add_child(self.another_node)
        parent_uuid = self.another_node.get_parents()[0]
        self.assertIsNotNone(parent_uuid)
        self.assertEqual(parent_uuid, self.node.uuid)

        # Check inverse relationship:
        self.assertEqual(self.another_node.uuid, self.node.get_children()[0])

    def test_is_orphan(self):
        self.assertTrue(self.another_node.is_orphan())
        self.node.add_child(self.another_node)
        self.assertFalse(self.another_node.is_orphan())

    # Auxiliary nodes:

    def test_create_and_associate_auxiliary_node(self):
        self.assertEqual(self.node.get_children(), [])
        self.node._create_and_associate_auxiliary_node(
            self.filestore_item.uuid)
        self.assertIsNotNone(self.node.get_children())
        self.assertIsNotNone(Node.objects.get(
            file_uuid=self.filestore_item.uuid))
        self.assertEqual(self.node.get_children()[0], Node.objects.get(
            file_uuid=self.filestore_item.uuid).uuid)
        self.assertEqual(Node.objects.get(
            file_uuid=self.filestore_item.uuid).get_parents()[0],
                         self.node.uuid)
        self.assertEqual(Node.objects.get(uuid=self.node.get_children()[
            0]).is_auxiliary_node, True)

    def test_get_auxiliary_nodes(self):
        self.assertEqual(self.node.get_children(), [])

        for i in xrange(2):
            self.node._create_and_associate_auxiliary_node(
                self.filestore_item.uuid)
            self.assertEqual(len(self.node.get_children()), 1)
            # Still just one child even on second time.
            self.assertEqual(Node.objects.get(
                file_uuid=self.filestore_item.uuid
            ).get_relative_file_store_item_url(),
                 FileStoreItem.objects.get(
                     uuid=Node.objects.get(
                         file_uuid=self.filestore_item.uuid).file_uuid
                 ).get_datafile_url())

    def test_get_auxiliary_file_generation_task_state(self):
        # Normal nodes will always return None
        self.assertIsNone(self.node.get_auxiliary_file_generation_task_state())

        # Auxiliary nodes will have a task state
        self.node._create_and_associate_auxiliary_node(
            self.filestore_item.uuid)
        auxiliary = Node.objects.get(uuid=self.node.get_children()[0])
        state = auxiliary.get_auxiliary_file_generation_task_state()
        self.assertIn(state, ['PENDING', 'STARTING', 'SUCCESS'])
        # Values from:
        # http://docs.celeryproject.org/en/latest/_modules/celery/result.html#AsyncResult

    # File store:

    def test_get_file_store_item(self):
        self.assertEqual(self.file_node.get_file_store_item(),
                         self.filestore_item_1)
        self.assertEqual(self.node.get_file_store_item(),
                         None)

    def test_get_relative_file_store_item_url(self):
        relative_url = self.file_node.get_relative_file_store_item_url()
        self.assertEqual(relative_url, self.file_node.get_file_store_item(
        ).get_datafile_url())

    def test_get_analysis(self):
        make_analyses_with_single_dataset(1, self.user)
        analysis = Analysis.objects.all()[0]

        node_with_analysis = Node.objects.create(
            assay=self.assay,
            study=self.study,
            analysis_uuid=analysis.uuid
        )
        self.assertEqual(node_with_analysis.get_analysis(), analysis)

    def test_get_analysis_no_analysis(self):
        self.assertIsNone(self.node.get_analysis())


class NodeApiV2Tests(APITestCase):

    def setUp(self):
        self.public_group_name = ExtendedGroup.objects.public_group().name
        self.username = 'coffee_lover'
        self.password = 'coffeecoffee'
        self.user = User.objects.create_user(self.username, '',
                                             self.password)

        self.factory = APIRequestFactory()
        self.client = APIClient()
        self.view = NodeViewSet.as_view({'get': 'list'})

        self.url_root = '/api/v2/node/'

        # Create Investigation/InvestigationLinks for the DataSets
        self.investigation = Investigation.objects.create()

        # Create Studys and Assays
        self.study = Study.objects.create(investigation=self.investigation)
        self.assay = Assay.objects.create(study=self.study)

        # Create Nodes
        self.node = Node.objects.create(assay=self.assay, study=self.study)

        self.node_json = json.dumps([{
            "uuid": "cfb31cca-4f58-4ef0-b1e2-4469c804bf73",
            "relative_file_store_item_url": None,
            "parent_nodes": [],
            "child_nodes": [
                "1d9ee2ee-d804-4458-93b9-b1fb9a08a2c8"
            ],
            "auxiliary_nodes": [],
            "is_auxiliary_node": False,
            "file_extension": None,
            "auxiliary_file_generation_task_state": None,
            "ready_for_igv_detail_view": None
        }])

        self.client.login(username=self.username, password=self.password)

        # Make a reusable request & response
        self.get_request = self.factory.get(self.url_root)
        self.get_response = self.view(self.get_request)
        self.put_request = self.factory.put(
            self.url_root,
            data=self.node_json,
            format="json"
        )
        self.put_response = self.view(self.put_request)
        self.patch_request = self.factory.patch(
            self.url_root,
            data=self.node_json,
            format="json"
        )
        self.patch_response = self.view(self.patch_request)
        self.options_request = self.factory.options(
            self.url_root,
            data=self.node_json,
            format="json"
        )
        self.options_response = self.view(self.options_request)

    def test_get_request(self):
        self.assertIsNotNone(self.get_response.data[0])

    def test_get_request_anonymous_user(self):
        self.client.logout()
        self.new_get_request = self.factory.get(self.url_root)
        self.new_get_response = self.view(self.new_get_request)
        self.assertIsNotNone(self.new_get_response.data[0])
        self.assertEqual(self.new_get_request.user.id, None)

    def test_unallowed_http_verbs(self):
        self.assertEqual(
            self.put_response.data['detail'], 'Method "PUT" not allowed.')
        self.assertEqual(
            self.patch_response.data['detail'], 'Method "PATCH" not allowed.')
        self.assertEqual(
            self.options_response.data['detail'],
            'Method "OPTIONS" not allowed.')

    def test_get_children(self):
        self.assertIsNotNone(self.get_response.data)
        self.assertEqual(self.get_response.data[0]['child_nodes'], [])

    def test_get_parents(self):
        self.assertIsNotNone(self.get_response.data)
        self.assertEqual(self.get_response.data[0]['parent_nodes'], [])

    def test_get_aux_nodes(self):
        self.assertIsNotNone(self.get_response.data)
        self.assertEqual(self.get_response.data[0]['auxiliary_nodes'], [])

    def test_get_aux_node_task_states(self):
        self.assertIsNotNone(self.get_response.data)
        self.assertEqual(
            self.get_response.data[0]['auxiliary_file_generation_task_state'],
            None
        )

    def test_get_file_extension(self):
        self.assertEqual(self.get_response.data[0]['file_extension'], None)

    def test_get_relative_file_store_item_url(self):
        self.assertEqual(
            self.get_response.data[0]['relative_file_store_item_url'],
            None
        )

    def test_get_basic_node(self):
        self.assertRegexpMatches(
            self.get_response.data[0]['uuid'],
            re.compile(
                '[0-9a-f]{8}-[0-9a-f]{4}-[0-9a-f]{4}-[0-9a-f]{4}-[0-9a-f]{12}'
            )
        )

        # Assert that the meaningful response fields from Node api v1 are a
        # subset of the response from Node api v2
        # NOTE: Once we move away from a reliance on Node api v1 some of the
        # tests below can most likely be removed

        self.assertTrue('analysis_uuid' in self.get_response.data[0])
        self.assertTrue('assay' in self.get_response.data[0])
        self.assertTrue('file_uuid' in self.get_response.data[0])
        self.assertTrue('name' in self.get_response.data[0])
        self.assertTrue('study' in self.get_response.data[0])
        self.assertTrue('subanalysis' in self.get_response.data[0])
        self.assertTrue('type' in self.get_response.data[0])
        self.assertTrue('uuid' in self.get_response.data[0])


class NodeIndexTests(APITestCase):

    def setUp(self):
        data_set = DataSet.objects.create()
        investigation = Investigation.objects.create()

        InvestigationLink.objects.create(
            investigation=investigation,
            data_set=data_set
        )

        study = Study.objects.create(investigation=investigation)
        assay = Assay.objects.create(study=study, technology='whizbang')

        # None of the details of the test_file except name matter for the test
        test_file = StringIO()
        test_file.write('Coffee is great.\n')
        self.file_store_item = FileStoreItem.objects.create(
            datafile=InMemoryUploadedFile(
                test_file,
                field_name='tempfile',
                name='test_file.txt',
                content_type='text/plain',
                size=len(test_file.getvalue()),
                charset='utf-8'
            )
        )

        self.node = Node.objects.create(
            assay=assay,
            study=study,
            file_uuid=self.file_store_item.uuid,
            name='http://example.com/fake.txt',
            type='Raw Data File'
        )

        self.data_set_uuid = data_set.uuid
        self.assay_uuid = assay.uuid
        self.study_uuid = study.uuid
        self.file_uuid = self.file_store_item.uuid
        self.node_uuid = self.node.uuid

        self.maxDiff = None

    def tearDown(self):
        FileStoreItem.objects.all().delete()

    def test_skip_types(self):
        self.node.type = 'Unknown File Type'
        with self.assertRaises(SkipDocument):
            NodeIndex().prepare(self.node)

    def test_prepare(self):
        data = NodeIndex().prepare(self.node)
        data = dict(
            (
                re.sub(r'\d+', '#', key),
                re.sub(r'\d+', '#', value) if
                type(value) in (unicode, str) and
                key != 'REFINERY_DOWNLOAD_URL_s' and
                'uuid' not in key
                else value
            )
            for (key, value) in data.items()
        )
        self.assertRegexpMatches(
            data['REFINERY_DOWNLOAD_URL_s'],
            r'^http://example.com/media/file_store/.+/test_file.+txt$'
            # There may or may not be a suffix on "test_file",
            # depending on environment. Don't make it too strict!
        )
        self.assertEqual(
            data,
            {
                'REFINERY_ANALYSIS_UUID_#_#_s': 'N/A',
                'REFINERY_DOWNLOAD_URL_s':
                    self.file_store_item.get_datafile_url(),
                'REFINERY_FILETYPE_#_#_s': None,
                'REFINERY_NAME_#_#_s': 'http://example.com/fake.txt',
                'REFINERY_SUBANALYSIS_#_#_s': -1,
                'REFINERY_TYPE_#_#_s': u'Raw Data File',
                'REFINERY_WORKFLOW_OUTPUT_#_#_s': 'N/A',
                'analysis_uuid': None,
                'assay_uuid': self.assay_uuid,
                'data_set_uuid': self.data_set_uuid,
                u'django_ct': u'data_set_manager.node',
                u'django_id': u'#',
                'file_uuid': self.file_uuid,
                'filename_Characteristics_generic_s': u'fake.txt',
                'genome_build': None,
                u'id': u'data_set_manager.node.#',
                'is_annotation': False,
                'measurement_Characteristics_generic_s': '',
                'measurement_accession_Characteristics_generic_s': '',
                'measurement_source_Characteristics_generic_s': '',
                'name': u'http://example.com/fake.txt',
                'platform_Characteristics_generic_s': '',
                'species': None,
                'study_uuid': self.study_uuid,
                'subanalysis': None,
                'text': u'',
                'technology_Characteristics_generic_s': 'whizbang',
                'technology_accession_Characteristics_generic_s': '',
                'technology_source_Characteristics_generic_s': '',
                'type': u'Raw Data File',
                'uuid': self.node_uuid,
                'workflow_output': None
            }
        )


@contextlib.contextmanager
def temporary_directory(*args, **kwargs):
    d = tempfile.mkdtemp(*args, **kwargs)
    try:
        yield d
    finally:
        shutil.rmtree(d)


class IsaTabTestBase(TestCase):
    def setUp(self):
        logging.getLogger(
            "data_set_manager.isa_tab_parser"
        ).setLevel(logging.ERROR)

        # no need to update Solr index in tests
        mock.patch(
            "data_set_manager.search_indexes.NodeIndex.update_object"
        ).start()

        test_user = "test_user"
        self.user = User.objects.create_user(test_user)
        self.user.set_password(test_user)
        self.user.save()
        self.isa_tab_import_url = "/data_set_manager/import/isa-tab-form/"
        is_logged_in = self.client.login(
            username=self.user.username,
            password=test_user
        )
        self.assertTrue(is_logged_in)

    def tearDown(self):
        mock.patch.stopall()
        FileStoreItem.objects.all().delete()


class IsaTabParserTests(IsaTabTestBase):
    def failed_isatab_assertions(self):
        self.assertEqual(DataSet.objects.count(), 0)
        self.assertEqual(AnnotatedNode.objects.count(), 0)
        self.assertEqual(Node.objects.count(), 0)
        self.assertEqual(FileStoreItem.objects.count(), 0)
        self.assertEqual(Investigation.objects.count(), 0)

    def parse(self, dir_name):
        parent = os.path.dirname(os.path.abspath(__file__))
        file_source_translator = generate_file_source_translator(
            username=self.user.username
        )
        dir = os.path.join(parent, 'test-data', dir_name)
        return IsaTabParser(
            file_source_translator=file_source_translator
        ).run(dir)

    def test_empty(self):
        with temporary_directory() as tmp:
            with self.assertRaises(ParserException):
                self.parse(tmp)

    def test_minimal(self):
        investigation = self.parse('minimal')

        studies = investigation.study_set.all()
        self.assertEqual(len(studies), 1)

        assays = studies[0].assay_set.all()
        self.assertEqual(len(assays), 1)

    def test_mising_investigation(self):
        with self.assertRaises(ParserException):
            self.parse('missing-investigation')

    def test_mising_study(self):
        with self.assertRaises(IOError):
            self.parse('missing-study')

    def test_mising_assay(self):
        with self.assertRaises(IOError):
            self.parse('missing-assay')

    def test_multiple_investigation(self):
        # TODO: I think this should fail?
        self.parse('multiple-investigation')

    def test_multiple_study(self):
        investigation = self.parse('multiple-study')

        studies = investigation.study_set.all()
        self.assertEqual(len(studies), 2)

        assays0 = studies[0].assay_set.all()
        self.assertEqual(len(assays0), 1)

        assays1 = studies[1].assay_set.all()
        self.assertEqual(len(assays1), 1)

    def test_multiple_study_missing_assay(self):
        with self.assertRaises(IOError):
            self.parse('multiple-study-missing-assay')

    def test_multiple_assay(self):
        investigation = self.parse('multiple-assay')

        studies = investigation.study_set.all()
        self.assertEqual(len(studies), 1)

        assays = studies[0].assay_set.all()
        self.assertEqual(len(assays), 2)

    def test_bad_isatab_rollback_from_parser_exception_a(self):
        with self.assertRaises(IOError):
            parse_isatab(self.user.username, False,
                         "data_set_manager/test-data/HideLabBrokenA.zip")
        self.failed_isatab_assertions()

    def test_bad_isatab_rollback_from_parser_exception_b(self):
        with self.assertRaises(IOError):
            parse_isatab(self.user.username, False,
                         "data_set_manager/test-data/HideLabBrokenB.zip")
        self.failed_isatab_assertions()


class ProcessISATabViewTestBase(IsaTabTestBase):
    def post_isa_tab(self, isa_tab_url=None, isa_tab_file=None):
        self.client.post(
            self.isa_tab_import_url,
            data={
                "isa_tab_url": isa_tab_url,
                "isa_tab_file": isa_tab_file
            },
            HTTP_X_REQUESTED_WITH='XMLHttpRequest'
        )

    def successful_import_assertions(self):
        self.assertEqual(DataSet.objects.count(), 1)
        self.assertEqual(Study.objects.count(), 1)
        self.assertEqual(Investigation.objects.count(), 1)
        self.assertEqual(Assay.objects.count(), 1)

    def unsuccessful_import_assertions(self):
        self.assertEqual(DataSet.objects.count(), 0)
        self.assertEqual(Study.objects.count(), 0)
        self.assertEqual(Investigation.objects.count(), 0)
        self.assertEqual(Assay.objects.count(), 0)


class ProcessISATabViewTests(ProcessISATabViewTestBase):
    @mock.patch.object(data_set_manager.views.import_file, "delay")
    def test_post_good_isa_tab_file(self, delay_mock):
        with open('data_set_manager/test-data/rfc-test.zip') as good_isa:
            self.post_isa_tab(isa_tab_file=good_isa)
        self.successful_import_assertions()

    def test_post_bad_isa_tab_file(self):
        with open('data_set_manager/test-data/HideLabBrokenA.zip') as bad_isa:
            self.post_isa_tab(isa_tab_file=bad_isa)
        self.unsuccessful_import_assertions()

    def test_post_bad_isa_tab_url(self):
        self.post_isa_tab(isa_tab_url="non-existant-file")
        self.unsuccessful_import_assertions()


class ProcessISATabViewLiveServerTests(ProcessISATabViewTestBase,
                                       LiveServerTestCase):
    @mock.patch.object(data_set_manager.views.import_file, "delay")
    def test_post_good_isa_tab_url(self, delay_mock):
        media_root_path = os.path.join(
            settings.BASE_DIR,
            "refinery/data_set_manager/test-data/"
        )
        with self.settings(MEDIA_ROOT=media_root_path):
            media_url = urljoin(self.live_server_url, settings.MEDIA_URL)
            good_isa_tab_url = urljoin(media_url, "rfc-test.zip")
            self.post_isa_tab(isa_tab_url=good_isa_tab_url)
        self.successful_import_assertions()


class SingleFileColumnParserTests(TestCase):
    def process_csv(self, filename):
        path = os.path.join(
            os.path.dirname(__file__),
            'test-data', 'single-file', filename
        )
        with open(path, 'r') as f:
            dataset_uuid = process_metadata_table(
                username='guest',
                title='fake',
                metadata_file=f,
                source_columns=[0],
                data_file_column=2,
            )
        return DataSet.objects.get(uuid=dataset_uuid)

    def assert_expected_nodes(self, dataset, node_count):
        assays = dataset.get_assays()
        self.assertEqual(len(assays), 1)
        data_nodes = Node.objects.filter(assay=assays[0], type='Raw Data File')
        self.assertEqual(len(data_nodes), node_count)

    @mock.patch.object(import_file, "delay")
    def test_one_line_csv(self, delay_mock):
        dataset = self.process_csv('one-line.csv')
        self.assert_expected_nodes(dataset, 1)

    @mock.patch.object(import_file, "delay")
    def test_two_line_csv(self, delay_mock):
        dataset = self.process_csv('two-line.csv')
        self.assert_expected_nodes(dataset, 2)<|MERGE_RESOLUTION|>--- conflicted
+++ resolved
@@ -17,11 +17,9 @@
 from django.http import QueryDict
 from django.test import LiveServerTestCase, TestCase
 
-<<<<<<< HEAD
+from guardian.shortcuts import assign_perm
 from haystack.exceptions import SkipDocument
-=======
-from guardian.shortcuts import assign_perm
->>>>>>> 896d06b5
+
 import mock
 from rest_framework.test import APIClient, APIRequestFactory, APITestCase
 
