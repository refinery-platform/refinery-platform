--- conflicted
+++ resolved
@@ -18,12 +18,8 @@
 from django.http import QueryDict
 from django.test import LiveServerTestCase, TestCase
 
-<<<<<<< HEAD
-from celery.states import PENDING, STARTED, SUCCESS
 from constants import NOT_AVAILABLE, REFINERY_SOLR_DOC_LIMIT
-=======
 from celery.states import FAILURE, PENDING, STARTED, SUCCESS
->>>>>>> 618361aa
 from djcelery.models import TaskMeta
 from guardian.shortcuts import assign_perm
 from haystack.exceptions import SkipDocument
@@ -31,17 +27,9 @@
 from mock import ANY
 from rest_framework.test import APIClient, APIRequestFactory, APITestCase
 
-<<<<<<< HEAD
-from core.models import (
-    INPUT_CONNECTION, OUTPUT_CONNECTION, Analysis, AnalysisNodeConnection,
-    DataSet, ExtendedGroup, InvestigationLink
-)
-=======
-import constants
 from core.models import (INPUT_CONNECTION, OUTPUT_CONNECTION, Analysis,
                          AnalysisNodeConnection, DataSet, ExtendedGroup,
                          InvestigationLink)
->>>>>>> 618361aa
 from core.tests import TestMigrations
 from core.views import NodeViewSet
 import data_set_manager
@@ -2025,7 +2013,7 @@
                                    return_value=FAILURE):
                 self._assert_node_index_prepared_correctly(
                     self._prepare_node_index(self.node),
-                    expected_download_url=constants.NOT_AVAILABLE
+                    expected_download_url=NOT_AVAILABLE
                 )
 
     def test_prepare_node_no_file_import_task_id_yet(self):
@@ -2034,7 +2022,7 @@
         self.import_task.delete()
         self._assert_node_index_prepared_correctly(
             self._prepare_node_index(self.node),
-            expected_download_url=constants.NOT_AVAILABLE
+            expected_download_url=NOT_AVAILABLE
         )
 
     def test_prepare_node_no_file_store_item(self):
@@ -2042,7 +2030,7 @@
             self.file_store_item.delete()
         self._assert_node_index_prepared_correctly(
             self._prepare_node_index(self.node),
-            expected_download_url=constants.NOT_AVAILABLE, expected_filetype=''
+            expected_download_url=NOT_AVAILABLE, expected_filetype=''
         )
 
     def test_prepare_node_s3_file_store_item_source_no_datafile(self):
@@ -2052,7 +2040,7 @@
                                return_value=FAILURE):
             self._assert_node_index_prepared_correctly(
                 self._prepare_node_index(self.node),
-                expected_download_url=constants.NOT_AVAILABLE,
+                expected_download_url=NOT_AVAILABLE,
                 expected_filetype=self.file_store_item.filetype
             )
 
