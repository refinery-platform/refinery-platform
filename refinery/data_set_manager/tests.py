--- conflicted
+++ resolved
@@ -5,10 +5,8 @@
 from django.core.files.uploadedfile import SimpleUploadedFile
 from django.http import QueryDict
 from django.test import TestCase
-from guardian.utils import get_anonymous_user
-
-from rest_framework.test import (APIClient, APIRequestFactory,
-                                 APITransactionTestCase, force_authenticate)
+
+from rest_framework.test import APIClient, APIRequestFactory, APITestCase
 
 from .models import Assay, AttributeOrder, Study, Investigation, Node
 from .serializers import AttributeOrderSerializer
@@ -27,13 +25,9 @@
 from file_store.models import FileStoreItem
 
 
-class AssaysAPITests(APITransactionTestCase):
+class AssaysAPITests(APITestCase):
 
     def setUp(self):
-        self.username = 'coffee_lover'
-        self.password = 'coffeecoffee'
-        self.user = User.objects.create_user(self.username, '',
-                                             self.password)
         self.factory = APIRequestFactory()
         investigation = Investigation.objects.create()
         self.study = Study.objects.create(
@@ -64,7 +58,6 @@
         # valid_uuid
         request = self.factory.get('%s/?uuid=%s' % (
             self.url_root, self.valid_uuid))
-        force_authenticate(request, self.user)
         response = self.view(request, self.valid_uuid)
         self.assertEqual(response.status_code, 200)
         self.assertItemsEqual(response.data.keys(), self.assay.keys())
@@ -74,7 +67,6 @@
         # valid_study_uuid
         request = self.factory.get('%s/?study=%s' % (
             self.url_root, self.study.uuid))
-        force_authenticate(request, self.user)
         response = self.view(request, self.valid_uuid)
         self.assertEqual(response.status_code, 200)
         self.assertItemsEqual(response.data[0].keys(), self.assay.keys())
@@ -84,7 +76,6 @@
         # invalid_uuid
         request = self.factory.get('%s/?uuid=%s' % (self.url_root,
                                                     self.invalid_uuid))
-        force_authenticate(request, self.user)
         response = self.view(request, self.invalid_uuid)
         self.assertEqual(response.status_code, 404)
 
@@ -92,7 +83,6 @@
         # invalid_study_uuid
         request = self.factory.get('%s/?study=%s' % (self.url_root,
                                                      self.invalid_uuid))
-        force_authenticate(request, self.user)
         response = self.view(request, self.invalid_uuid)
         self.assertEqual(response.status_code, 404)
 
@@ -100,16 +90,11 @@
         # invalid_format_uuid
         request = self.factory.get('%s/?uuid=%s'
                                    % (self.url_root, self.invalid_format_uuid))
-        force_authenticate(request, user=self.user)
         response = self.view(request, self.invalid_format_uuid)
         self.assertEqual(response.status_code, 404)
 
 
-<<<<<<< HEAD
-class AssaysAttributesAPITests(APITransactionTestCase):
-=======
 class AssaysAttributesAPITests(APITestCase):
->>>>>>> 6ffb5b64
 
     def setUp(self):
         self.user1 = User.objects.create_user("ownerJane", '', 'test1234')
@@ -237,16 +222,11 @@
         self.view = AssaysAttributes.as_view()
         self.invalid_uuid = "0xxx000x-00xx-000x-xx00-x00x00x00x0x"
         self.invalid_format_uuid = "xxxxxxxx"
-<<<<<<< HEAD
-        self.client.logout()
-=======
->>>>>>> 6ffb5b64
 
     def test_get_valid_uuid(self):
         # valid_uuid
         uuid = self.valid_uuid
         request = self.factory.get('%s/%s/attributes/' % (self.url_root, uuid))
-        force_authenticate(request, self.user1)
         response = self.view(request, uuid)
         self.assertEqual(response.status_code, 200)
 
@@ -266,7 +246,6 @@
         # invalid uuid
         request = self.factory.get('%s/%s/attributes/' % (
             self.url_root, self.invalid_uuid))
-        force_authenticate(request, self.user1)
         response = self.view(request, self.invalid_uuid)
         response.render()
         self.assertEqual(response.status_code, 404)
@@ -276,7 +255,6 @@
         # invalid form uuid
         request = self.factory.get('%s/%s/attributes/' % (
             self.url_root, self.invalid_format_uuid))
-        force_authenticate(request, self.user1)
         response = self.view(request, self.invalid_format_uuid)
         response.render()
         self.assertEqual(response.status_code, 404)
@@ -630,6 +608,15 @@
         self.url_root = '/api/v2/assays'
         self.valid_uuid = self.assay.uuid
         self.invalid_uuid = 'xxxxxxxx'
+
+    def tearDown(self):
+        User.objects.all().delete()
+        Assay.objects.all().delete()
+        Study.objects.all().delete()
+        Investigation.objects.all().delete()
+        DataSet.objects.all().delete()
+        InvestigationLink.objects.all().delete()
+        AttributeOrder.objects.all().delete()
 
     def test_objectify_facet_field_counts(self):
         facet_field_array = {'WORKFLOW': ['1_test_04', 1,
@@ -1406,7 +1393,7 @@
         self.assertIsNone(self.node.get_auxiliary_file_generation_task_state())
 
 
-class NodeApiV2Tests(APITransactionTestCase):
+class NodeApiV2Tests(APITestCase):
 
     def setUp(self):
 
@@ -1419,6 +1406,7 @@
                                              self.password)
 
         self.factory = APIRequestFactory()
+        self.client = APIClient()
         self.view = NodeViewSet.as_view({'get': 'list'})
 
         self.url_root = '/api/v2/node/'
@@ -1447,43 +1435,48 @@
             "ready_for_igv_detail_view": None
         }])
 
+        self.client.login(username=self.username, password=self.password)
+
         # Make a reusable request & response
         self.get_request = self.factory.get(self.url_root)
-        force_authenticate(self.get_request, self.user)
         self.get_response = self.view(self.get_request)
         self.put_request = self.factory.put(
             self.url_root,
             data=self.node_json,
             format="json"
         )
-        force_authenticate(self.put_request, self.user)
         self.put_response = self.view(self.put_request)
         self.patch_request = self.factory.patch(
             self.url_root,
             data=self.node_json,
             format="json"
         )
-        force_authenticate(self.patch_request, self.user)
         self.patch_response = self.view(self.patch_request)
         self.options_request = self.factory.options(
             self.url_root,
             data=self.node_json,
             format="json"
         )
-        force_authenticate(self.options_request, self.user)
         self.options_response = self.view(self.options_request)
+
+    def tearDown(self):
+        Node.objects.all().delete()
+        User.objects.all().delete()
+        Study.objects.all().delete()
+        Assay.objects.all().delete()
+        Investigation.objects.all().delete()
 
     def test_get_request(self):
         self.assertIsNotNone(self.get_response.data[0])
 
     def test_get_request_anonymous_user(self):
-        anon_user = get_anonymous_user()
+        self.client.logout()
+
         self.new_get_request = self.factory.get(self.url_root)
-        force_authenticate(self.new_get_request, user=anon_user)
         self.new_get_response = self.view(self.new_get_request)
         self.assertIsNotNone(self.new_get_response.data[0])
         self.assertEqual(self.new_get_request.user.id,
-                         anon_user.id)
+                         None)
 
     def test_unallowed_http_verbs(self):
         self.assertEqual(
