--- conflicted
+++ resolved
@@ -5,17 +5,6 @@
 from django.contrib.auth.models import User
 from django.test import TestCase, override_settings
 
-<<<<<<< HEAD
-from celery.states import FAILURE, PENDING, STARTED, SUCCESS
-
-from core.utils import get_absolute_url
-from factory_boy.utils import (create_dataset_with_necessary_models,
-                               create_mock_hg_19_data_set,
-                               create_mock_isatab_9909_data_set,
-                               make_analyses_with_single_dataset)
-from haystack.exceptions import SkipDocument
-=======
->>>>>>> 66f92d5d
 import mock
 
 from core.models import DataSet
@@ -28,1668 +17,6 @@
 logger = logging.getLogger(__name__)
 
 
-<<<<<<< HEAD
-class UtilitiesTests(TestCase):
-
-    def setUp(self):
-        self.user1 = User.objects.create_user("ownerJane", '', 'test1234')
-        self.user1.save()
-        investigation = Investigation.objects.create()
-        data_set = DataSet.objects.create(title="Test DataSet")
-        InvestigationLink.objects.create(data_set=data_set,
-                                         investigation=investigation)
-        data_set.set_owner(self.user1)
-        self.study = Study.objects.create(file_name='test_filename123.txt',
-                                          title='Study Title Test',
-                                          investigation=investigation)
-        self.assay = Assay.objects.create(
-                study=self.study,
-                measurement='transcription factor binding site',
-                measurement_accession='http://www.testurl.org/testID',
-                measurement_source='OBI',
-                technology='nucleotide sequencing',
-                technology_accession='test info',
-                technology_source='test source',
-                platform='Genome Analyzer II',
-                file_name='test_assay_filename.txt',
-                )
-
-        self.attribute_order_array = [{
-            'study': self.study,
-            'assay': self.assay,
-            'solr_field': 'Character_Title',
-            'rank': 1,
-            'is_exposed': True,
-            'is_facet': False,
-            'is_active': True,
-            'is_internal': False,
-        }, {
-            'study': self.study,
-            'assay': self.assay,
-            'solr_field': 'Specimen',
-            'rank': 2,
-            'is_exposed': True,
-            'is_facet': False,
-            'is_active': True,
-            'is_internal': False
-        }, {
-            'study': self.study,
-            'assay': self.assay,
-            'solr_field': 'Cell Type',
-            'rank': 3,
-            'is_exposed': True,
-            'is_facet': True,
-            'is_active': True,
-            'is_internal': False
-        }, {
-            'study': self.study,
-            'assay': self.assay,
-            'solr_field': 'Analysis',
-            'rank': 4,
-            'is_exposed': True,
-            'is_facet': True,
-            'is_active': True,
-            'is_internal': False
-        }, {
-            'study': self.study,
-            'assay': self.assay,
-            'solr_field': 'Organism',
-            'rank': 5,
-            'is_exposed': True,
-            'is_facet': True,
-            'is_active': True,
-            'is_internal': False
-        }, {
-            'study': self.study,
-            'assay': self.assay,
-            'solr_field': 'Cell Line',
-            'rank': 6,
-            'is_exposed': True,
-            'is_facet': True,
-            'is_active': True,
-            'is_internal': False
-        }, {
-            'study': self.study,
-            'assay': self.assay,
-            'solr_field': 'Type',
-            'rank': 7,
-            'is_exposed': True,
-            'is_facet': True,
-            'is_active': True,
-            'is_internal': False
-        }, {
-            'study': self.study,
-            'assay': self.assay,
-            'solr_field': 'Group Name',
-            'rank': 8,
-            'is_exposed': True,
-            'is_facet': True,
-            'is_active': True,
-            'is_internal': False
-        }, {
-            'study': self.study,
-            'assay': self.assay,
-            'solr_field': 'Gene',
-            'rank': 9,
-            'is_exposed': False,
-            'is_facet': False,
-            'is_active': True,
-            'is_internal': False
-        }, {
-            'study': self.study,
-            'assay': self.assay,
-            'solr_field': 'Replicate Id',
-            'rank': 10,
-            'is_exposed': False,
-            'is_facet': False,
-            'is_active': True,
-            'is_internal': False
-        }, {
-            'study': self.study,
-            'assay': self.assay,
-            'solr_field': 'Organism Part',
-            'rank': 0,
-            'is_exposed': False,
-            'is_facet': False,
-            'is_active': True,
-            'is_internal': False
-        }, {
-            'study': self.study,
-            'assay': self.assay,
-            'solr_field': 'Name',
-            'rank': 0,
-            'is_exposed': False,
-            'is_facet': False,
-            'is_active': True,
-            'is_internal': False
-        }]
-
-        for attribute in self.attribute_order_array:
-            AttributeOrder.objects.create(**attribute)
-
-        self.new_assay = Assay.objects.create(
-            study=self.study,
-            measurement='transcription factor binding site',
-            measurement_accession='http://www.testurl.org/testID',
-            measurement_source='OBI',
-            technology='nucleotide sequencing',
-            technology_accession='test info',
-            technology_source='test source',
-            platform='Genome Analyzer II',
-            file_name='test_assay_filename.txt',
-        )
-
-        self.new_attribute_order_array = [{
-            'study': self.study,
-            'assay': self.new_assay,
-            'solr_field': 'Character_Title',
-            'rank': 0,
-            'is_exposed': True,
-            'is_facet': False,
-            'is_active': True,
-            'is_internal': False,
-        }, {
-            'study': self.study,
-            'assay': self.new_assay,
-            'solr_field': 'Specimen',
-            'rank': 0,
-            'is_exposed': True,
-            'is_facet': False,
-            'is_active': True,
-            'is_internal': False
-        }, {
-            'study': self.study,
-            'assay': self.new_assay,
-            'solr_field': 'Cell Type',
-            'rank': 0,
-            'is_exposed': True,
-            'is_facet': True,
-            'is_active': True,
-            'is_internal': False
-        }, {
-            'study': self.study,
-            'assay': self.new_assay,
-            'solr_field': 'Analysis',
-            'rank': 0,
-            'is_exposed': True,
-            'is_facet': True,
-            'is_active': True,
-            'is_internal': False
-        }, {
-            'study': self.study,
-            'assay': self.new_assay,
-            'solr_field': 'Organism',
-            'rank': 0,
-            'is_exposed': True,
-            'is_facet': True,
-            'is_active': True,
-            'is_internal': False
-        }, {
-            'study': self.study,
-            'assay': self.new_assay,
-            'solr_field': 'Cell Line',
-            'rank': 0,
-            'is_exposed': True,
-            'is_facet': True,
-            'is_active': True,
-            'is_internal': False
-        }, {
-            'study': self.study,
-            'assay': self.new_assay,
-            'solr_field': 'Type',
-            'rank': 0,
-            'is_exposed': True,
-            'is_facet': True,
-            'is_active': True,
-            'is_internal': True
-        }, {
-            'study': self.study,
-            'assay': self.new_assay,
-            'solr_field': 'Group Name',
-            'rank': 0,
-            'is_exposed': True,
-            'is_facet': True,
-            'is_active': True,
-            'is_internal': False
-        }, {
-            'study': self.study,
-            'assay': self.new_assay,
-            'solr_field': 'Gene',
-            'rank': 0,
-            'is_exposed': False,
-            'is_facet': False,
-            'is_active': True,
-            'is_internal': False
-        }, {
-            'study': self.study,
-            'assay': self.new_assay,
-            'solr_field': 'Replicate Id',
-            'rank': 0,
-            'is_exposed': False,
-            'is_facet': False,
-            'is_active': True,
-            'is_internal': False
-        }, {
-            'study': self.study,
-            'assay': self.new_assay,
-            'solr_field': 'uuid',
-            'rank': 0,
-            'is_exposed': False,
-            'is_facet': False,
-            'is_active': True,
-            'is_internal': True
-        }, {
-            'study': self.study,
-            'assay': self.new_assay,
-            'solr_field': 'name',
-            'rank': 0,
-            'is_exposed': False,
-            'is_facet': False,
-            'is_active': True,
-            'is_internal': True
-        }]
-
-        for attribute in self.new_attribute_order_array:
-            AttributeOrder.objects.create(**attribute)
-
-        self.url_root = '/api/v2/assays'
-        self.valid_uuid = self.assay.uuid
-        self.invalid_uuid = 'xxxxxxxx'
-
-        test_file_a = StringIO()
-        test_file_a.write('Coffee is great.\n')
-        file_store_item_a = FileStoreItem.objects.create(
-            datafile=InMemoryUploadedFile(
-                test_file_a,
-                field_name='tempfile',
-                name='test_file_a.txt',
-                content_type='text/plain',
-                size=len(test_file_a.getvalue()),
-                charset='utf-8'
-            )
-        )
-        self.node_a = Node.objects.create(
-            name="n0",
-            assay=self.assay,
-            study=self.study,
-            file_uuid=file_store_item_a.uuid
-        )
-
-        self.node_b = Node.objects.create(
-            name="n1",
-            assay=self.assay,
-            study=self.study
-        )
-
-        self.hg_19_data_set = create_mock_hg_19_data_set(user=self.user1)
-        self.isatab_9909_data_set = create_mock_isatab_9909_data_set(
-            user=self.user1
-        )
-
-    def tearDown(self):
-        # Trigger the pre_delete signal so that datafiles are purged
-        FileStoreItem.objects.all().delete()
-
-    def test_create_facet_field_counts(self):
-        facet_field_array = {
-            'WORKFLOW': {'buckets': [
-                {'val': '1_test_04', 'count': 1},
-                {'val': 'output_file', 'count': 60},
-                {'val': '1_test_02', 'count': 1}
-            ]},
-            'ANALYSIS': {'buckets': [
-                {'val': '5dd6d3c3', 'count': 5},
-                {'val': '08fc3964', 'count': 2},
-                {'val': '0907a312', 'count': 1},
-                {'val': '276adefd', 'count': 3}
-            ]},
-            'Author': {"buckets": [
-                {'val': 'Vezza', 'count': 10},
-                {'val': 'Harslem/Heafner', 'count': 4},
-                {'val': 'McConnell', 'count': 5},
-                {'val': 'Vezza + Crocker', 'count': 2},
-                {'val': 'Crocker', 'count': 28}
-            ]},
-            'Year': {"buckets": [{'val': '1971', 'count': 54}]},
-            'SUBANALYSIS': {"buckets": [
-                {'val': '1', 'count': 8},
-                {'val': '2', 'count': 2},
-                {'val': '-1', 'count': 9}
-            ]},
-            'TYPE': {"buckets": [
-                {'val': 'Derived Data File', 'count': 105},
-                {'val': 'Raw Data File', 'count': 9}
-            ]}
-        }
-
-        facet_field_obj = create_facet_field_counts(facet_field_array)
-        self.assertDictEqual(facet_field_obj,
-                             {'WORKFLOW': [
-                                      {'name': 'output_file', 'count': 60},
-                                      {'name': '1_test_04', 'count': 1},
-                                      {'name': '1_test_02', 'count': 1}],
-                              'ANALYSIS': [{'name': '5dd6d3c3', 'count': 5},
-                                           {'name': '276adefd', 'count': 3},
-                                           {'name': '08fc3964', 'count': 2},
-                                           {'name': '0907a312', 'count': 1}],
-                              'Author': [
-                                  {'name': 'Crocker', 'count': 28},
-                                  {'name': 'Vezza', 'count': 10},
-                                  {'name': 'McConnell', 'count': 5},
-                                  {'name': 'Harslem/Heafner', 'count': 4},
-                                  {'name': 'Vezza + Crocker', 'count': 2}],
-                              'Year': [{'name': '1971', 'count': 54}],
-                              'SUBANALYSIS': [{'name': '-1', 'count': 9},
-                                              {'name': '1', 'count': 8},
-                                              {'name': '2', 'count': 2}],
-                              'TYPE': [
-                                  {'name': 'Derived Data File', 'count': 105},
-                                  {'name': 'Raw Data File', 'count': 9}]})
-
-    def test_escape_character_solr(self):
-        field = "(mouse){index}[dog]^~*?:;/ +-&|"
-        expected_response = "\\(mouse\\)\\{index\\}\\[" \
-                            "dog\\]\\^\\~\\*\\?\\:\\;\\/\\ \\+\\-\\&\\|"
-        response = escape_character_solr(field)
-        self.assertEqual(response, expected_response)
-        response = escape_character_solr("")
-        self.assertEqual(response, "")
-
-    def test_create_facet_filter_query(self):
-        facet_filter = {'Author': ['Vezza', 'McConnell'],
-                        'TYPE': ['Raw Data File']}
-        facet_field_query = create_facet_filter_query(facet_filter)
-        self.assertEqual(facet_field_query,
-                         [u'{!tag=TYPE}TYPE:(Raw\\ Data\\ File)',
-                          u'{!tag=AUTHOR}Author:(Vezza OR McConnell)'])
-
-    def test_hide_fields_from_list(self):
-        weighted_list = [{'solr_field': 'uuid'},
-                         {'solr_field': 'is_annotation'},
-                         {'solr_field': 'genome_build'},
-                         {'solr_field': 'django_ct'},
-                         {'solr_field': 'django_id'},
-                         {'solr_field': 'species'},
-                         {'solr_field': 'file_uuid'},
-                         {'solr_field': 'study_uuid'},
-                         {'solr_field': 'assay_uuid'},
-                         {'solr_field': 'type'},
-                         {'solr_field': 'id'},
-                         {'solr_field': 'name'},
-                         {'solr_field': 'SubAnalysis'}]
-
-        filtered_list = hide_fields_from_list(weighted_list)
-        self.assertListEqual(filtered_list, [
-            {'solr_field': 'uuid'},
-            {'solr_field': 'SubAnalysis'}])
-
-    def test_is_field_in_hidden_list(self):
-        list_of_hidden_field = ['id', 'django_id', 'file_uuid',
-                                'study_uuid', 'assay_uuid', 'type',
-                                'is_annotation', 'species', 'genome_build',
-                                'name', 'django_ct']
-        list_not_hidden_field = ['uuid', 'Analysis', 'Cell Type', '',
-                                 'Cell Line', 'Group Name', 'Character Title']
-
-        for field in list_of_hidden_field:
-            self.assertEqual(is_field_in_hidden_list(field), True)
-
-        for field in list_not_hidden_field:
-            self.assertEqual(is_field_in_hidden_list(field), False)
-
-    def test_generate_solr_params_no_params_returns_obj(self):
-        # empty params
-        query = generate_solr_params_for_assay(QueryDict({}), self.valid_uuid)
-        self.assertItemsEqual(sorted(query.keys()), ['json', 'params'])
-
-    def test_generate_solr_params_no_params_returns_params(self):
-        query = generate_solr_params_for_assay(QueryDict({}), self.valid_uuid)
-        self.assertItemsEqual(query['params'],
-                              {
-                                  'facet.limit': '-1',
-                                  'fq': 'is_annotation:false',
-                                  'rows': constants.REFINERY_SOLR_DOC_LIMIT,
-                                  'start': '0',
-                                  'wt': 'json'
-                              })
-
-    def test_generate_solr_params_no_params_returns_json_facet(self):
-        query = generate_solr_params_for_assay(QueryDict({}), self.valid_uuid)
-        self.assertListEqual(sorted(query['json']['facet'].keys()),
-                             ['Analysis',
-                              'Cell Line',
-                              'Cell Type',
-                              'Group Name',
-                              'Organism',
-                              'Type'])
-
-    def test_generate_solr_params_no_params_returns_json_fields(self):
-        query = generate_solr_params_for_assay(QueryDict({}), self.valid_uuid)
-        self.assertListEqual(sorted(query['json']['fields']),
-                             ['Analysis',
-                              'Cell Line',
-                              'Cell Type',
-                              'Character_Title',
-                              'Group Name',
-                              'Organism',
-                              'REFINERY_DATAFILE_s',
-                              'Specimen',
-                              'Type'])
-
-    def test_generate_solr_params_no_params_returns_json_filter(self):
-        query = generate_solr_params_for_assay(QueryDict({}), self.valid_uuid)
-        self.assertListEqual(query['json']['filter'],
-                             ['assay_uuid:({})'.format(self.valid_uuid)]
-                             )
-
-    def test_generate_solr_params_no_params_returns_json_query(self):
-        query = generate_solr_params_for_assay(QueryDict({}), self.valid_uuid)
-        self.assertEqual(query['json']['query'],
-                         'django_ct:data_set_manager.node')
-
-    def test_generate_solr_params_for_assay_with_params_return_obj(self):
-        parameter_dict = {'limit': 7, 'offset': 2,
-                          'facets': 'cats,mouse,dog,horse',
-                          'is_annotation': 'true'}
-        parameter_qdict = QueryDict('', mutable=True)
-        parameter_qdict.update(parameter_dict)
-        query = generate_solr_params_for_assay(
-            parameter_qdict, self.valid_uuid
-        )
-        self.assertItemsEqual(sorted(query.keys()), ['json', 'params'])
-
-    def test_generate_solr_params_for_assay_with_params_returns_params(self):
-        parameter_dict = {'limit': 7, 'offset': 2,
-                          'facets': 'cats,mouse,dog,horse',
-                          'is_annotation': 'true'}
-        parameter_qdict = QueryDict('', mutable=True)
-        parameter_qdict.update(parameter_dict)
-        query = generate_solr_params_for_assay(
-            parameter_qdict, self.valid_uuid
-        )
-        self.assertItemsEqual(query['params'],
-                              {
-                                  'facet.limit': '-1',
-                                  'fq': 'is_annotation:false',
-                                  'rows': constants.REFINERY_SOLR_DOC_LIMIT,
-                                  'start': '0',
-                                  'wt': 'json'
-                              })
-
-    def test_generate_solr_params_params_returns_json_facet(self):
-        parameter_dict = {'limit': 7, 'offset': 2,
-                          'facets': 'cats,mouse,dog,horse',
-                          'is_annotation': 'true'}
-        parameter_qdict = QueryDict('', mutable=True)
-        parameter_qdict.update(parameter_dict)
-        query = generate_solr_params_for_assay(
-            parameter_qdict, self.valid_uuid
-        )
-        self.assertListEqual(sorted(query['json']['facet'].keys()),
-                             ['cats', 'dog', 'horse', 'mouse'])
-
-    def test_generate_solr_params_params_returns_json_fields(self):
-        parameter_dict = {'limit': 7, 'offset': 2,
-                          'facets': 'cats,mouse,dog,horse',
-                          'is_annotation': 'true'}
-        parameter_qdict = QueryDict('', mutable=True)
-        parameter_qdict.update(parameter_dict)
-        query = generate_solr_params_for_assay(
-            parameter_qdict, self.valid_uuid
-        )
-        self.assertListEqual(query['json']['fields'],
-                             ['cats', 'mouse', 'dog', 'horse'])
-
-    def test_generate_solr_params_params_returns_json_filter(self):
-        parameter_dict = {'limit': 7, 'offset': 2,
-                          'facets': 'cats,mouse,dog,horse',
-                          'is_annotation': 'true'}
-        parameter_qdict = QueryDict('', mutable=True)
-        parameter_qdict.update(parameter_dict)
-        query = generate_solr_params_for_assay(
-            parameter_qdict, self.valid_uuid
-        )
-        self.assertListEqual(query['json']['filter'],
-                             ['assay_uuid:({})'.format(self.valid_uuid)])
-
-    def test_generate_solr_params_params_returns_json_query(self):
-        parameter_dict = {'limit': 7, 'offset': 2,
-                          'facets': 'cats,mouse,dog,horse',
-                          'is_annotation': 'true'}
-        parameter_qdict = QueryDict('', mutable=True)
-        parameter_qdict.update(parameter_dict)
-        query = generate_solr_params_for_assay(
-            parameter_qdict, self.valid_uuid
-        )
-        self.assertEqual(query['json']['query'],
-                         'django_ct:data_set_manager.node')
-
-    def test_cull_attributes_from_list(self):
-        new_attribute_list = cull_attributes_from_list(
-           self.new_attribute_order_array,
-           [self.new_attribute_order_array[0].get('solr_field'),
-            self.new_attribute_order_array[1].get('solr_field'),
-            self.new_attribute_order_array[2].get('solr_field')]
-        )
-        self.assertDictEqual(new_attribute_list[0],
-                             self.new_attribute_order_array[3])
-
-    def test_cull_attributes_from_list_with_empty_list_returns_list(self):
-        new_attribute_list = cull_attributes_from_list(
-            self.new_attribute_order_array,
-            []
-        )
-        self.assertDictEqual(new_attribute_list[0],
-                             self.new_attribute_order_array[0])
-        self.assertEqual(len(new_attribute_list),
-                         len(self.new_attribute_order_array))
-
-    def test_generate_filtered_facet_fields(self):
-        attribute_orders = AttributeOrder.objects.filter(
-                assay__uuid=self.valid_uuid)
-        attributes = AttributeOrderSerializer(attribute_orders, many=True)
-        filtered = generate_filtered_facet_fields(attributes.data)
-        self.assertDictEqual(filtered, {'facet_field':
-                                        ['Cell Type', 'Analysis',
-                                         'Organism', 'Cell Line',
-                                         'Type', 'Group Name'],
-                                        'field_limit':
-                                        ['REFINERY_DATAFILE_s',
-                                         'Character_Title', 'Specimen',
-                                         'Cell Type', 'Analysis',
-                                         'Organism', 'Cell Line',
-                                         'Type', 'Group Name']})
-
-    def generate_filtered_facet_fields(self):
-        facet_field_string = ['REFINERY_SUBANALYSIS_6_3_s',
-                              'REFINERY_WORKFLOW_OUTPUT_6_3_s',
-                              'REFINERY_ANALYSIS_UUID_6_3_s',
-                              'Author_Characteristics_6_3_s',
-                              'Year_Characteristics_6_3_s']
-        query_dict = generate_filtered_facet_fields(facet_field_string)
-        self.assertEqual(query_dict.get('facet_field'), facet_field_string)
-        self.assertEqual(query_dict.get('field_limit'), facet_field_string)
-
-    def test_get_owner_from_valid_assay(self):
-        owner = get_owner_from_assay(self.valid_uuid).username
-        # valid owner with valid uuid
-        self.assertEqual(str(owner), 'ownerJane')
-
-    def test_get_owner_from_invalid_assay(self):
-        # invalid uuid
-        response = get_owner_from_assay(self.invalid_uuid)
-        self.assertEqual(response, None)
-
-    def test_format_solr_response_valid(self):
-        # valid input, expected response from solr
-        solr_response = json.dumps({
-            "responseHeader": {
-                "status": 0,
-                "QTime": 137,
-                "params": {
-                    "json": '{"facet": '
-                            '{"REFINERY_SUBANALYSIS_16_82_s": {'
-                            '"field": "REFINERY_SUBANALYSIS_16_82_s", '
-                            '"type": "terms", "mincount": 0}, '
-                            '"REFINERY_WORKFLOW_OUTPUT_16_82_s": {'
-                            '"field": "REFINERY_WORKFLOW_OUTPUT_16_82_s", '
-                            '"type": "terms", "mincount": 0}, '
-                            '"organism_Characteristics_16_82_s": '
-                            '{"field": "organism_Characteristics_16_82_s", '
-                            '"type": "terms", "mincount": 0},'
-                            '"REFINERY_TYPE_16_82_s": {'
-                            '"field": "REFINERY_TYPE_16_82_s", '
-                            '"type": "terms", "mincount": 0}}, '
-                            '"query": "django_ct:data_set_manager.node", '
-                            '"filter": ["assay_uuid:('
-                            '16cfd7ab-4bf7-4951-baf3-de270a12b225)"],'
-                            '"fields": ['
-                            '"REFINERY_SUBANALYSIS_16_82_s", '
-                            '"REFINERY_WORKFLOW_OUTPUT_16_82_s", '
-                            '"organism_Characteristics_16_82_s", '
-                            '"REFINERY_TYPE_16_82_s"]}',
-                    "start": "0",
-                    "facet.limit": "-1",
-                    "wt": "json",
-                    "fq": "is_annotation:false",
-                    "rows": "100"
-                }
-            },
-            "response": {
-               "numFound": 1,
-               "start": 0,
-               "docs": [
-                   {"REFINERY_SUBANALYSIS_16_82_s": "-1",
-                    "organism_Characteristics_16_82_s": "Danio",
-                    "REFINERY_TYPE_16_82_s": "Array Data File",
-                    "REFINERY_WORKFLOW_OUTPUT_16_82_s": "N/A"
-                    }]
-            },
-            "facets": {
-               "count": 1,
-               "REFINERY_SUBANALYSIS_16_82_s": {
-                   "buckets": [{"val": "-1", "count": 16}]
-               },
-               "REFINERY_WORKFLOW_OUTPUT_16_82_s": {
-                   "buckets": [{"val": "N/A", "count": 16}]
-               },
-               "organism_Characteristics_16_82_s": {
-                   "buckets": [{"val": "Danio", "count": 16}]
-               },
-               "REFINERY_TYPE_16_82_s": {
-                   "buckets": [
-                       {"val": "Array Data File", "count": 14},
-                       {"val": "Derived Array Data File", "count": 2}]
-               }
-            }
-        })
-
-        formatted_response = format_solr_response(solr_response)
-        self.assertDictEqual(
-                formatted_response,
-                {
-                    'facet_field_counts':
-                        {u'REFINERY_SUBANALYSIS_16_82_s':
-                            [{'name': u'-1', 'count': 16}],
-                         u'REFINERY_TYPE_16_82_s':
-                            [{'name': u'Array Data File', 'count': 14},
-                             {'name': u'Derived Array Data File', 'count': 2}],
-                         u'REFINERY_WORKFLOW_OUTPUT_16_82_s':
-                            [{'name': u'N/A', 'count': 16}],
-                         u'organism_Characteristics_16_82_s':
-                            [{'name': u'Danio', 'count': 16}]
-                         },
-                    'attributes': [
-                        {'attribute_type': 'Internal',
-                         'display_name': 'Analysis Group',
-                         'file_ext': u's',
-                         'internal_name': u'REFINERY_SUBANALYSIS_16_82_s'},
-                        {'attribute_type': 'Internal',
-                         'display_name': 'Output Type',
-                         'file_ext': u's',
-                         'internal_name': u'REFINERY_WORKFLOW_OUTPUT_16_82_s'},
-                        {'attribute_type': 'Characteristics',
-                         'display_name': u'Organism',
-                         'file_ext': u's',
-                         'internal_name': u'organism_Characteristics_16_82_s'},
-                        {'attribute_type': 'Internal',
-                         'display_name': u'Type',
-                         'file_ext': u's',
-                         'internal_name': u'REFINERY_TYPE_16_82_s'}
-                        ],
-                    'nodes_count': 1,
-                    'nodes': [{
-                         u'REFINERY_WORKFLOW_OUTPUT_16_82_s': u'N/A',
-                         u'organism_Characteristics_16_82_s': u'Danio',
-                         u'REFINERY_SUBANALYSIS_16_82_s': u'-1',
-                         u'REFINERY_TYPE_16_82_s': u'Array Data File'}]
-                }
-        )
-
-    def test_format_solr_response_invalid(self):
-        # invalid input, do not mask error
-        solr_response = {"test_object": "not a string"}
-        with self.assertRaises(TypeError):
-            format_solr_response(solr_response)
-
-    def test_customize_attribute_response_for_generics(self):
-        attributes = ['technology_Characteristics_generic_s',
-                      'antibody_Factor_Value_generic_s']
-        prettified_attributes = customize_attribute_response(attributes)
-        self.assertListEqual(
-            prettified_attributes,
-            [{'attribute_type': 'Characteristics',
-              'display_name': 'Technology',
-              'file_ext': 's',
-              'internal_name': 'technology_Characteristics_generic_s'},
-             {'attribute_type': 'Factor Value',
-              'display_name': 'Antibody',
-              'file_ext': 's',
-              'internal_name': 'antibody_Factor_Value_generic_s'}])
-
-    def test_customize_attribute_response(self):
-        # valid input
-        attributes = ['REFINERY_FILETYPE_6_3_s',
-                      'Title_Characteristics_6_3_s',
-                      'REFINERY_TYPE_6_3_s',
-                      'REFINERY_SUBANALYSIS_6_3_s',
-                      'Month_Characteristics_6_3_s',
-                      'REFINERY_NAME_6_3_s',
-                      'REFINERY_WORKFLOW_OUTPUT_6_3_s',
-                      'REFINERY_ANALYSIS_UUID_6_3_s',
-                      'Author_Characteristics_6_3_s',
-                      'Year_Characteristics_6_3_s']
-
-        prettified_attributes = customize_attribute_response(attributes)
-        self.assertListEqual(
-                prettified_attributes,
-                [{'file_ext': 's',
-                  'attribute_type': 'Internal',
-                  'display_name': 'File Type',
-                  'internal_name': 'REFINERY_FILETYPE_6_3_s'},
-                 {'file_ext': 's',
-                  'attribute_type': 'Characteristics',
-                  'display_name': 'Title',
-                  'internal_name': 'Title_Characteristics_6_3_s'},
-                 {'file_ext': 's',
-                  'attribute_type': 'Internal',
-                  'display_name': 'Type',
-                  'internal_name': 'REFINERY_TYPE_6_3_s'},
-                 {'file_ext': 's',
-                  'attribute_type': 'Internal',
-                  'display_name': 'Analysis Group',
-                  'internal_name': 'REFINERY_SUBANALYSIS_6_3_s'},
-                 {'file_ext': 's',
-                  'attribute_type': 'Characteristics',
-                  'display_name': 'Month',
-                  'internal_name': 'Month_Characteristics_6_3_s'},
-                 {'file_ext': 's',
-                  'attribute_type': 'Internal',
-                  'display_name': 'Name',
-                  'internal_name': 'REFINERY_NAME_6_3_s'},
-                 {'file_ext': 's',
-                  'attribute_type': 'Internal',
-                  'display_name': 'Output Type',
-                  'internal_name': 'REFINERY_WORKFLOW_OUTPUT_6_3_s'},
-                 {'file_ext': 's',
-                  'attribute_type': 'Internal',
-                  'display_name': 'Analysis',
-                  'internal_name': 'REFINERY_ANALYSIS_UUID_6_3_s'},
-                 {'file_ext': 's',
-                  'attribute_type': 'Characteristics',
-                  'display_name': 'Author',
-                  'internal_name': 'Author_Characteristics_6_3_s'},
-                 {'file_ext': 's',
-                  'attribute_type': 'Characteristics',
-                  'display_name': 'Year',
-                  'internal_name': 'Year_Characteristics_6_3_s'}])
-
-        # another valid input
-        attributes = ['treatment_Factor_Value_22_11_s',
-                      'treatment_Characteristics_22_11_s',
-                      'REFINERY_NAME_22_11_s',
-                      'strain_Characteristics_22_11_s',
-                      'organism_Characteristics_22_11_s',
-                      'REFINERY_WORKFLOW_OUTPUT_22_11_s',
-                      'Replicate_Id_Comment_22_11_s',
-                      'REFINERY_ANALYSIS_UUID_22_11_s',
-                      'REFINERY_FILETYPE_22_11_s',
-                      'cell_line_Factor_Value_22_11_s',
-                      'cell_line_Characteristics_22_11_s',
-                      'Group_Name_Comment_22_11_s',
-                      'REFINERY_TYPE_22_11_s',
-                      'REFINERY_SUBANALYSIS_22_11_s']
-
-        prettified_attributes = customize_attribute_response(attributes)
-        self.assertListEqual(
-                prettified_attributes,
-                [{'file_ext': 's',
-                  'attribute_type': 'Factor Value',
-                  'display_name': 'Treatment',
-                  'internal_name': 'treatment_Factor_Value_22_11_s'},
-                 {'file_ext': 's',
-                  'attribute_type': 'Characteristics',
-                  'display_name': 'Treatment',
-                  'internal_name': 'treatment_Characteristics_22_11_s'},
-                 {'file_ext': 's',
-                  'attribute_type': 'Internal',
-                  'display_name': 'Name',
-                  'internal_name': 'REFINERY_NAME_22_11_s'},
-                 {'file_ext': 's',
-                  'attribute_type': 'Characteristics',
-                  'display_name': 'Strain',
-                  'internal_name': 'strain_Characteristics_22_11_s'},
-                 {'file_ext': 's',
-                  'attribute_type': 'Characteristics',
-                  'display_name': 'Organism',
-                  'internal_name': 'organism_Characteristics_22_11_s'},
-                 {'file_ext': 's',
-                  'attribute_type': 'Internal',
-                  'display_name': 'Output Type',
-                  'internal_name': 'REFINERY_WORKFLOW_OUTPUT_22_11_s'},
-                 {'file_ext': 's',
-                  'attribute_type': 'Comment',
-                  'display_name': 'Replicate Id',
-                  'internal_name': 'Replicate_Id_Comment_22_11_s'},
-                 {'file_ext': 's',
-                  'attribute_type': 'Internal',
-                  'display_name': 'Analysis',
-                  'internal_name': 'REFINERY_ANALYSIS_UUID_22_11_s'},
-                 {'file_ext': 's',
-                  'attribute_type': 'Internal',
-                  'display_name': 'File Type',
-                  'internal_name': 'REFINERY_FILETYPE_22_11_s'},
-                 {'file_ext': 's',
-                  'attribute_type': 'Factor Value',
-                  'display_name': 'Cell Line',
-                  'internal_name': 'cell_line_Factor_Value_22_11_s'},
-                 {'file_ext': 's',
-                  'attribute_type': 'Characteristics',
-                  'display_name': 'Cell Line',
-                  'internal_name': 'cell_line_Characteristics_22_11_s'},
-                 {'file_ext': 's',
-                  'attribute_type': 'Comment',
-                  'display_name': 'Group Name',
-                  'internal_name': 'Group_Name_Comment_22_11_s'},
-                 {'file_ext': 's',
-                  'attribute_type': 'Internal',
-                  'display_name': 'Type',
-                  'internal_name': 'REFINERY_TYPE_22_11_s'},
-                 {'file_ext': 's',
-                  'attribute_type': 'Internal',
-                  'display_name': 'Analysis Group',
-                  'internal_name': 'REFINERY_SUBANALYSIS_22_11_s'}])
-
-    def test_initialize_attribute_order_ranks_up(self):
-        # Updates a new attribute order ranks
-        expect_attribute_order = {
-            'Character_Title': 1,
-            'Specimen': 8,
-            'Cell Type': 2,
-            'Analysis': 3,
-            'Organism': 4,
-            'Cell Line': 5,
-            'Type': 0,
-            'Group Name': 6,
-            'Gene': 7,
-            'Replicate Id': 9,
-            'uuid': 0,
-            'name': 0,
-            }
-
-        selected_attribute = AttributeOrder.objects.get(assay=self.new_assay,
-                                                        solr_field='Specimen')
-        initialize_attribute_order_ranks(selected_attribute, 8)
-        ranked_attribute_list = AttributeOrder.objects.filter(
-            assay=self.new_assay)
-
-        for attribute in ranked_attribute_list:
-            self.assertEqual(attribute.rank,
-                             expect_attribute_order[attribute.solr_field])
-
-    def test_initialize_attribute_order_ranks_down(self):
-        # Updates a new attribute order ranks
-        expect_attribute_order = {
-            'Character_Title': 1,
-            'Specimen': 3,
-            'Cell Type': 4,
-            'Analysis': 5,
-            'Organism': 6,
-            'Cell Line': 7,
-            'Type': 0,
-            'Group Name': 8,
-            'Gene': 2,
-            'Replicate Id': 9,
-            'uuid': 0,
-            'name': 0,
-            }
-
-        selected_attribute = AttributeOrder.objects.get(assay=self.new_assay,
-                                                        solr_field='Gene')
-        initialize_attribute_order_ranks(selected_attribute, 2)
-        ranked_attribute_list = AttributeOrder.objects.filter(
-            assay=self.new_assay)
-
-        for attribute in ranked_attribute_list:
-            self.assertEqual(attribute.rank,
-                             expect_attribute_order[attribute.solr_field])
-
-    def test_initialize_attribute_order_ranks_zero(self):
-        # Updates a new attribute order ranks
-        expect_attribute_order = {
-            'Character_Title': 1,
-            'Specimen': 2,
-            'Cell Type': 3,
-            'Analysis': 4,
-            'Organism': 5,
-            'Cell Line': 6,
-            'Type': 0,
-            'Group Name': 7,
-            'Gene': 0,
-            'Replicate Id': 8,
-            'uuid': 0,
-            'name': 0,
-            }
-
-        selected_attribute = AttributeOrder.objects.get(assay=self.new_assay,
-                                                        solr_field='Gene')
-        initialize_attribute_order_ranks(selected_attribute, 0)
-        ranked_attribute_list = AttributeOrder.objects.filter(
-            assay=self.new_assay)
-
-        for attribute in ranked_attribute_list:
-            self.assertEqual(attribute.rank,
-                             expect_attribute_order[attribute.solr_field])
-
-    def test_update_attribute_order_ranks(self):
-        # Test basic increase
-        expected_order = {'Character_Title': 5,
-                          'Specimen': 1,
-                          'Cell Type': 2,
-                          'Analysis':  3,
-                          'Organism': 4,
-                          'Cell Line': 6,
-                          'Type': 7,
-                          'Group Name': 8,
-                          'Gene': 9,
-                          'Replicate Id': 10,
-                          'Organism Part': 0,
-                          'Name': 0}
-
-        attribute_order = AttributeOrder.objects.get(
-                assay=self.assay,
-                solr_field='Character_Title')
-        new_rank = 5
-        update_attribute_order_ranks(attribute_order, new_rank)
-        attribute_list = AttributeOrder.objects.filter(
-                assay=self.assay)
-        for attribute in attribute_list:
-            self.assertEqual(attribute.rank,
-                             expected_order[attribute.solr_field])
-
-        # Test top edge case
-        expected_order = {'Character_Title': 10,
-                          'Specimen': 1,
-                          'Cell Type': 2,
-                          'Analysis':  3,
-                          'Organism': 4,
-                          'Cell Line': 5,
-                          'Type': 6,
-                          'Group Name': 7,
-                          'Gene': 8,
-                          'Replicate Id': 9,
-                          'Organism Part': 0,
-                          'Name': 0}
-        attribute_order = AttributeOrder.objects.get(
-                assay=self.assay,
-                solr_field='Character_Title')
-        new_rank = 10
-        update_attribute_order_ranks(attribute_order, new_rank)
-        attribute_list = AttributeOrder.objects.filter(
-                assay=self.assay)
-        for attribute in attribute_list:
-            self.assertEqual(attribute.rank,
-                             expected_order[attribute.solr_field])
-
-        # Test bottom edge case
-        expected_order = {'Character_Title': 1,
-                          'Specimen': 2,
-                          'Cell Type': 3,
-                          'Analysis':  4,
-                          'Organism': 5,
-                          'Cell Line': 6,
-                          'Type': 7,
-                          'Group Name': 8,
-                          'Gene': 9,
-                          'Replicate Id': 10,
-                          'Organism Part': 0,
-                          'Name': 0}
-        attribute_order = AttributeOrder.objects.get(
-                assay=self.assay,
-                solr_field='Character_Title')
-        new_rank = 1
-        update_attribute_order_ranks(attribute_order, new_rank)
-        attribute_list = AttributeOrder.objects.filter(
-                assay=self.assay)
-        for attribute in attribute_list:
-            self.assertEqual(attribute.rank,
-                             expected_order[attribute.solr_field])
-
-        # Test removing a rank to 0
-        expected_order = {'Character_Title': 0,
-                          'Specimen': 1,
-                          'Cell Type': 2,
-                          'Analysis':  3,
-                          'Organism': 4,
-                          'Cell Line': 5,
-                          'Type': 6,
-                          'Group Name': 7,
-                          'Gene': 8,
-                          'Replicate Id': 9,
-                          'Organism Part': 0,
-                          'Name': 0}
-        attribute_order = AttributeOrder.objects.\
-            get(assay=self.assay, solr_field='Character_Title')
-        new_rank = 0
-        update_attribute_order_ranks(attribute_order, new_rank)
-        attribute_list = AttributeOrder.objects.filter(
-                assay=self.assay)
-        for attribute in attribute_list:
-            self.assertEqual(attribute.rank,
-                             expected_order[attribute.solr_field])
-
-        # Test multiple changes, including inserting field back in rank order
-        expected_order = {'Character_Title': 7,
-                          'Specimen': 1,
-                          'Cell Type': 2,
-                          'Analysis':  4,
-                          'Organism': 5,
-                          'Cell Line': 6,
-                          'Type': 10,
-                          'Group Name': 8,
-                          'Gene': 9,
-                          'Replicate Id': 11,
-                          'Organism Part': 0,
-                          'Name': 3}
-        attribute_order = AttributeOrder.objects.\
-            get(assay=self.assay, solr_field='Character_Title')
-        new_rank = 7
-        update_attribute_order_ranks(attribute_order, new_rank)
-        AttributeOrder.objects.filter(assay=self.assay)
-        attribute_order = AttributeOrder.objects.get(
-                                                    assay=self.assay,
-                                                    solr_field='Type')
-        new_rank = 9
-        update_attribute_order_ranks(attribute_order, new_rank)
-        AttributeOrder.objects.filter(assay=self.assay)
-        attribute_order = AttributeOrder.objects.get(
-                                                    assay=self.assay,
-                                                    solr_field='Name')
-        new_rank = 3
-        update_attribute_order_ranks(attribute_order, new_rank)
-        attribute_list = AttributeOrder.objects.filter(
-                assay=self.assay)
-        for attribute in attribute_list:
-            self.assertEqual(attribute.rank,
-                             expected_order[attribute.solr_field])
-
-        # Test small rank change
-        expected_order = {'Character_Title': 7,
-                          'Specimen': 1,
-                          'Cell Type': 2,
-                          'Analysis':  4,
-                          'Organism': 6,
-                          'Cell Line': 5,
-                          'Type': 10,
-                          'Group Name': 8,
-                          'Gene': 9,
-                          'Replicate Id': 11,
-                          'Organism Part': 0,
-                          'Name': 3}
-        attribute_order = AttributeOrder.objects.get(
-                                                    assay=self.assay,
-                                                    solr_field='Cell Line')
-        new_rank = 5
-        update_attribute_order_ranks(attribute_order, new_rank)
-        attribute_list = AttributeOrder.objects.filter(
-                assay=self.assay)
-        for attribute in attribute_list:
-            self.assertEqual(attribute.rank,
-                             expected_order[attribute.solr_field])
-
-    def test_update_attribute_order_ranks_invalid(self):
-        # Test invalid cases
-        old_attribute_list = AttributeOrder.objects.filter(assay=self.assay)
-        attribute_order = AttributeOrder.objects.get(
-                                                    assay=self.assay,
-                                                    solr_field='Cell Line')
-        response = update_attribute_order_ranks(attribute_order, -4)
-        self.assertEqual(response, 'Invalid: rank must be integer >= 0')
-        response = update_attribute_order_ranks(attribute_order, None)
-        self.assertEqual(response,
-                         'Invalid: rank must be a string or a number.')
-        response = update_attribute_order_ranks(attribute_order,
-                                                attribute_order.rank)
-        self.assertEqual(response,
-                         'Error: New rank == old rank')
-        attribute_list = AttributeOrder.objects.filter(assay=self.assay)
-        self.assertItemsEqual(old_attribute_list, attribute_list)
-
-    @mock.patch("data_set_manager.utils.core.utils.get_absolute_url")
-    def test_get_file_url_from_node_uuid_good_uuid(self, mock_get_url):
-        mock_get_url.return_value = "test_file_a.txt"
-        self.assertIn(
-            "test_file_a.txt",
-            get_file_url_from_node_uuid(self.node_a.uuid),
-        )
-
-    def test_get_file_url_from_node_uuid_bad_uuid(self):
-        with self.assertRaises(RuntimeError) as context:
-            get_file_url_from_node_uuid("coffee")
-            self.assertEqual(
-                "Couldn't fetch Node by UUID from: coffee",
-                context.exception.message
-            )
-
-    def test_get_file_url_from_node_uuid_with_no_file(self):
-        self.assertIsNone(get_file_url_from_node_uuid(self.node_b.uuid))
-
-    def test_get_file_url_from_node_uuid_with_no_file_url_required(self):
-        with self.assertRaises(RuntimeError) as context:
-            get_file_url_from_node_uuid(self.node_b.uuid,
-                                        require_valid_url=True)
-        self.assertIn("has no associated file url", context.exception.message)
-
-    def test__create_solr_params_from_node_uuids(self):
-        fake_node_uuids = [str(uuid.uuid4()), str(uuid.uuid4())]
-        node_solr_params = _create_solr_params_from_node_uuids(fake_node_uuids)
-        self.assertEqual(
-            node_solr_params,
-            {
-                "json": {
-                    "query": "django_ct:data_set_manager.node",
-                    "filter": "uuid:({})".format(" OR ".join(fake_node_uuids))
-                },
-                "params": {
-                    "wt": "json",
-                    "rows": constants.REFINERY_SOLR_DOC_LIMIT
-                }
-            }
-        )
-
-    def test_update_annotated_nodes(self):
-        type = 'Raw Data File'
-
-        nodes_before = AnnotatedNode.objects.filter(Q(
-            study__uuid=self.study.uuid,
-            assay__uuid=self.assay.uuid,
-            node_type=type
-        ))
-        self.assertEqual(len(nodes_before), 0)
-
-        update_annotated_nodes(
-            type,
-            study_uuid=self.study.uuid,
-            assay_uuid=self.assay.uuid,
-            update=True)
-
-        nodes_after = AnnotatedNode.objects.filter(Q(
-            study__uuid=self.study.uuid,
-            assay__uuid=self.assay.uuid,
-            node_type=type
-        ))
-        self.assertEqual(len(nodes_after), 0)
-        # TODO: Is this the behavior we expect?
-
-    def test_update_existing_dataset_with_revised_investigation(self):
-        existing_data_set = create_dataset_with_necessary_models()
-        new_data_set = create_dataset_with_necessary_models()
-        existing_data_set.update_with_revised_investigation(
-            new_data_set.get_investigation()
-        )
-        self.assertEqual(existing_data_set.get_investigation(),
-                         new_data_set.get_investigation())
-
-    def test_update_existing_data_set_with_revised_investigation_new_version(
-        self
-    ):
-        existing_data_set = create_dataset_with_necessary_models()
-        new_data_set = create_dataset_with_necessary_models()
-        existing_data_set.update_with_revised_investigation(
-            new_data_set.get_investigation()
-        )
-        self.assertEqual(existing_data_set.get_version(), 2)
-
-    def test_update_existing_data_set_with_revised_investigation_new_message(
-        self
-    ):
-        existing_data_set = create_dataset_with_necessary_models()
-        new_data_set = create_dataset_with_necessary_models()
-        existing_data_set.update_with_revised_investigation(
-            new_data_set.get_investigation()
-        )
-        self.assertEqual(
-            existing_data_set.get_latest_investigation_link().message,
-            "Metadata Revision: for {}".format(
-                new_data_set.get_investigation().title
-            )
-        )
-
-    def test_get_first_annotated_node_from_solr_name_characteristic(self):
-        node = self.hg_19_data_set.get_nodes().filter(
-            type=Node.RAW_DATA_FILE
-        )[0]
-        annotated_node = AnnotatedNode.objects.filter(
-            node=node, attribute_subtype='organism'
-        )[0]
-        solr_name = '{}_{}_652_326_s'.format(annotated_node.attribute_subtype,
-                                             annotated_node.attribute_type)
-        first_node = get_first_annotated_node_from_solr_name(solr_name, node)
-        self.assertEqual(annotated_node, first_node)
-
-    def test_get_first_annotated_node_from_solr_name_label(self):
-        nodes = self.isatab_9909_data_set.get_nodes()
-        node = nodes.filter(
-            type=Node.ARRAY_DATA_FILE,
-            name='http://test.site/sites/bioassay_files/ks020802HU133A1a.CEL'
-        )[0]
-
-        annotated_node = AnnotatedNode.objects.filter(
-            node=node,
-            attribute_subtype=None,
-            attribute_type='Label'
-        )[0]
-        solr_name = '{}_652_326_s'.format(annotated_node.attribute_type)
-        first_node = get_first_annotated_node_from_solr_name(solr_name, node)
-        self.assertEqual(annotated_node, first_node)
-
-    def test_get_first_annotated_node_from_solr_name_material_type(self):
-        nodes = self.isatab_9909_data_set.get_nodes()
-        node = nodes.filter(
-            type=Node.ARRAY_DATA_FILE,
-            name='http://test.site/sites/bioassay_files/ks020802HU133A1a.CEL'
-        )[0]
-
-        annotated_node = AnnotatedNode.objects.filter(
-            node=node,
-            attribute_subtype=None,
-            attribute_type='Material Type'
-        )[0]
-        solr_name = '{}_652_326_s'.format('Material_Type')
-        first_node = get_first_annotated_node_from_solr_name(solr_name, node)
-        self.assertEqual(annotated_node, first_node)
-
-    def test_get_first_annotated_node_from_solr_name_factor(self):
-        nodes = self.isatab_9909_data_set.get_nodes()
-        node = nodes.filter(
-            type=Node.ARRAY_DATA_FILE,
-            name='http://test.site/sites/bioassay_files/ks020802HU133A1a.CEL'
-        )[0]
-
-        annotated_node = AnnotatedNode.objects.filter(
-            node=node,
-            attribute_subtype='culture medium',
-            attribute_type='Factor Value'
-        )[0]
-        solr_name = '{}_{}_652_326_s'.format(
-            annotated_node.attribute_subtype, 'Factor_Value'
-        )
-        first_node = get_first_annotated_node_from_solr_name(solr_name, node)
-        self.assertEqual(annotated_node, first_node)
-
-    def test_get_first_annotated_node_from_solr_name_comment(self):
-        nodes = self.isatab_9909_data_set.get_nodes()
-        node = nodes.filter(
-            type=Node.DERIVED_ARRAY_DATA_MATRIX_FILE,
-            name='http://test.site/sites/9909.GPL96_pluriconsensus.pdf'
-        )[0]
-
-        annotated_node = AnnotatedNode.objects.filter(
-            node=node,
-            attribute_subtype='Data Record Accession',
-            attribute_type='Comment'
-        )[0]
-        solr_name = '{}_{}_652_326_s'.format(annotated_node.attribute_subtype,
-                                             annotated_node.attribute_type)
-        first_node = get_first_annotated_node_from_solr_name(solr_name, node)
-        self.assertEqual(annotated_node, first_node)
-
-
-class NodeClassMethodTests(TestCase):
-    def setUp(self):
-        self.username = 'coffee_tester'
-        self.password = 'coffeecoffee'
-        self.user = User.objects.create_user(self.username, '', self.password)
-
-        self.filestore_item = FileStoreItem.objects.create(
-            datafile=SimpleUploadedFile(
-                'test_file.bam',
-                'Coffee is delicious!')
-        )
-        self.filestore_item_1 = FileStoreItem.objects.create(
-            datafile=SimpleUploadedFile(
-                'test_file.bed',
-                'Coffee is delicious!')
-        )
-        self.filestore_item_2 = FileStoreItem.objects.create(
-            datafile=SimpleUploadedFile(
-                'test_file.seg',
-                'Coffee is delicious!')
-        )
-        self.dataset = DataSet.objects.create()
-        # Create Investigation/InvestigationLinks for the DataSets
-        self.investigation = Investigation.objects.create()
-        self.investigation_link = InvestigationLink.objects.create(
-            investigation=self.investigation,
-            data_set=self.dataset)
-
-        # Create Studys and Assays
-        self.study = Study.objects.create(investigation=self.investigation)
-        self.assay = Assay.objects.create(study=self.study)
-
-        # Create Nodes
-        self.node = Node.objects.create(assay=self.assay, study=self.study)
-        self.another_node = Node.objects.create(assay=self.assay,
-                                                study=self.study)
-        self.file_node = Node.objects.create(
-            assay=self.assay,
-            study=self.study,
-            file_uuid=self.filestore_item_1.uuid
-        )
-
-    # Parents and Children:
-
-    def test_get_children(self):
-        self.assertEqual(self.node.get_children(), [])
-        self.node.add_child(self.another_node)
-        child_uuid = self.node.get_children()[0]
-        self.assertIsNotNone(child_uuid)
-        self.assertEqual(child_uuid, self.another_node.uuid)
-
-        # Check inverse relationship:
-        self.assertEqual(self.node.uuid, self.another_node.get_parents()[0])
-
-    def test_get_parents(self):
-        self.assertEqual(self.another_node.get_parents(), [])
-        self.node.add_child(self.another_node)
-        parent_uuid = self.another_node.get_parents()[0]
-        self.assertIsNotNone(parent_uuid)
-        self.assertEqual(parent_uuid, self.node.uuid)
-
-        # Check inverse relationship:
-        self.assertEqual(self.another_node.uuid, self.node.get_children()[0])
-
-    def test_is_orphan(self):
-        self.assertTrue(self.another_node.is_orphan())
-        self.node.add_child(self.another_node)
-        self.assertFalse(self.another_node.is_orphan())
-
-    # Auxiliary nodes:
-
-    def test_create_and_associate_auxiliary_node(self):
-        self.assertEqual(self.node.get_children(), [])
-        self.node._create_and_associate_auxiliary_node(
-            self.filestore_item.uuid)
-        self.assertIsNotNone(self.node.get_children())
-        self.assertIsNotNone(Node.objects.get(
-            file_uuid=self.filestore_item.uuid))
-        self.assertEqual(self.node.get_children()[0], Node.objects.get(
-            file_uuid=self.filestore_item.uuid).uuid)
-        self.assertEqual(Node.objects.get(
-            file_uuid=self.filestore_item.uuid).get_parents()[0],
-                         self.node.uuid)
-        self.assertEqual(Node.objects.get(uuid=self.node.get_children()[
-            0]).is_auxiliary_node, True)
-
-    def test_get_auxiliary_nodes(self):
-        self.assertEqual(self.node.get_children(), [])
-
-        for i in xrange(2):
-            self.node._create_and_associate_auxiliary_node(
-                self.filestore_item.uuid)
-            self.assertEqual(len(self.node.get_children()), 1)
-            # Still just one child even on second time.
-            self.assertEqual(Node.objects.get(
-                file_uuid=self.filestore_item.uuid
-            ).get_relative_file_store_item_url(),
-                 FileStoreItem.objects.get(
-                     uuid=Node.objects.get(
-                         file_uuid=self.filestore_item.uuid).file_uuid
-                 ).get_datafile_url())
-
-    def test_get_auxiliary_file_generation_task_state(self):
-        # Normal nodes will always return None
-        self.assertIsNone(self.node.get_auxiliary_file_generation_task_state())
-
-        # Auxiliary nodes will have a task state
-        self.node._create_and_associate_auxiliary_node(
-            self.filestore_item.uuid)
-        auxiliary = Node.objects.get(uuid=self.node.get_children()[0])
-        state = auxiliary.get_auxiliary_file_generation_task_state()
-        self.assertIn(state, [PENDING, STARTED, SUCCESS])
-        # Values from:
-        # http://docs.celeryproject.org/en/latest/_modules/celery/result.html#AsyncResult
-
-    # File store:
-
-    def test_get_file_store_item(self):
-        self.assertEqual(self.file_node.get_file_store_item(),
-                         self.filestore_item_1)
-        self.assertEqual(self.node.get_file_store_item(),
-                         None)
-
-    def test_get_relative_file_store_item_url(self):
-        relative_url = self.file_node.get_relative_file_store_item_url()
-        self.assertEqual(relative_url, self.file_node.get_file_store_item(
-        ).get_datafile_url())
-
-    def test_get_analysis(self):
-        make_analyses_with_single_dataset(1, self.user)
-        analysis = Analysis.objects.all()[0]
-
-        node_with_analysis = Node.objects.create(
-            assay=self.assay,
-            study=self.study,
-            analysis_uuid=analysis.uuid
-        )
-        self.assertEqual(node_with_analysis.get_analysis(), analysis)
-
-    def test_get_analysis_no_analysis(self):
-        self.assertIsNone(self.node.get_analysis())
-
-
-class NodeIndexTests(APITestCase):
-
-    def setUp(self):
-        data_set = DataSet.objects.create()
-        investigation = Investigation.objects.create()
-        InvestigationLink.objects.create(investigation=investigation,
-                                         data_set=data_set)
-        study = Study.objects.create(investigation=investigation)
-        assay = Assay.objects.create(study=study, technology='whizbang')
-
-        self.file_store_item = FileStoreItem()
-        self.file_store_item.import_task_id = str(uuid.uuid4())
-        self.file_store_item.save()
-
-        self.node = Node.objects.create(
-            assay=assay,
-            study=study,
-            file_uuid=self.file_store_item.uuid,
-            name='http://example.com/fake.txt',
-            type='Raw Data File'
-        )
-
-        self.data_set_uuid = data_set.uuid
-        self.assay_uuid = assay.uuid
-        self.study_uuid = study.uuid
-        self.file_uuid = self.file_store_item.uuid
-        self.node_uuid = self.node.uuid
-
-        self.maxDiff = None
-
-    def test_skip_types(self):
-        self.node.type = 'Unknown File Type'
-        with self.assertRaises(SkipDocument):
-            NodeIndex().prepare(self.node)
-
-    def _prepare_node_index(self, node):
-        data = NodeIndex().prepare(node)
-        data = dict(
-            (
-                re.sub(r'\d+', '#', key),
-                re.sub(r'\d+', '#', value) if
-                type(value) in (unicode, str) and
-                key != 'REFINERY_DOWNLOAD_URL_s' and
-                'uuid' not in key
-                else value
-            )
-            for (key, value) in data.items()
-        )
-        return data
-
-    def _assert_node_index_prepared_correctly(self,
-                                              data_to_be_indexed,
-                                              expected_download_url=None,
-                                              expected_filetype=None,
-                                              expected_datafile=''):
-        self.assertEqual(
-            data_to_be_indexed,
-            {
-                'REFINERY_ANALYSIS_UUID_#_#_s': 'N/A',
-                'REFINERY_DATAFILE_s': expected_datafile,
-                'REFINERY_DOWNLOAD_URL_s': expected_download_url,
-                'REFINERY_FILETYPE_#_#_s': expected_filetype,
-                'REFINERY_NAME_#_#_s': 'http://example.com/fake.txt',
-                'REFINERY_SUBANALYSIS_#_#_s': -1,
-                'REFINERY_TYPE_#_#_s': 'Raw Data File',
-                'REFINERY_WORKFLOW_OUTPUT_#_#_s': 'N/A',
-                'analysis_uuid': None,
-                'assay_uuid': self.assay_uuid,
-                'data_set_uuid': self.data_set_uuid,
-                u'django_ct': u'data_set_manager.node',
-                u'django_id': u'#',
-                'file_uuid': self.file_uuid,
-                'filetype_Characteristics_generic_s': expected_filetype,
-                'genome_build': None,
-                u'id': u'data_set_manager.node.#',
-                'is_annotation': False,
-                'measurement_Characteristics_generic_s': '',
-                'measurement_accession_Characteristics_generic_s': '',
-                'measurement_source_Characteristics_generic_s': '',
-                'name': u'http://example.com/fake.txt',
-                'platform_Characteristics_generic_s': '',
-                'species': None,
-                'study_uuid': self.study_uuid,
-                'subanalysis': None,
-                'technology_Characteristics_generic_s': 'whizbang',
-                'technology_accession_Characteristics_generic_s': '',
-                'technology_source_Characteristics_generic_s': '',
-                'text': u'',
-                'type': u'Raw Data File',
-                'uuid': self.node_uuid,
-                'workflow_output': None
-            }
-        )
-
-    def test_prepare_node_with_valid_datafile(self):
-        with mock.patch.object(FileStoreItem, 'get_datafile_url',
-                               return_value='/media/file_store/test_file.txt'):
-            self._assert_node_index_prepared_correctly(
-                self._prepare_node_index(self.node),
-                expected_download_url=get_absolute_url(
-                    self.file_store_item.get_datafile_url()
-                ),
-                expected_datafile=self.file_store_item.datafile
-            )
-
-    def test_prepare_node_remote_datafile_source(self):
-        self.file_store_item.source = u'http://www.example.org/test.txt'
-        self.file_store_item.save()
-        self._assert_node_index_prepared_correctly(
-            self._prepare_node_index(self.node),
-            expected_download_url=self.file_store_item.source,
-            expected_filetype=self.file_store_item.filetype,
-            expected_datafile=self.file_store_item.datafile
-        )
-
-    def test_prepare_node_pending_yet_existing_file_import_task(self):
-        with mock.patch.object(FileStoreItem, 'get_import_status',
-                               return_value=PENDING):
-            self._assert_node_index_prepared_correctly(
-                self._prepare_node_index(self.node),
-                expected_download_url=constants.NOT_AVAILABLE
-            )
-
-    def test_prepare_node_no_file_store_item(self):
-        with mock.patch('celery.result.AsyncResult'):
-            self.file_store_item.delete()
-        self._assert_node_index_prepared_correctly(
-            self._prepare_node_index(self.node),
-            expected_download_url=constants.NOT_AVAILABLE, expected_filetype=''
-        )
-
-    def test_prepare_node_s3_file_store_item_source_no_datafile(self):
-        self.file_store_item.source = 's3://test/test.txt'
-        self.file_store_item.save()
-        with mock.patch.object(FileStoreItem, 'get_import_status',
-                               return_value=FAILURE):
-            self._assert_node_index_prepared_correctly(
-                self._prepare_node_index(self.node),
-                expected_download_url=constants.NOT_AVAILABLE,
-                expected_filetype=self.file_store_item.filetype,
-                expected_datafile=self.file_store_item.datafile
-            )
-
-    def test_prepare_node_s3_file_store_item_source_with_datafile(self):
-        self.file_store_item.source = 's3://test/test.txt'
-        self.file_store_item.save()
-        with mock.patch.object(FileStoreItem, 'get_datafile_url',
-                               return_value='/media/file_store/test.txt'):
-            self._assert_node_index_prepared_correctly(
-                self._prepare_node_index(self.node),
-                expected_download_url=get_absolute_url(
-                    self.file_store_item.get_datafile_url()
-                ),
-                expected_filetype=self.file_store_item.filetype,
-                expected_datafile=self.file_store_item.datafile
-            )
-
-    def _create_analysis_node_connection(self, direction, is_refinery_file):
-        user = User.objects.create_user("test", "", "test")
-        make_analyses_with_single_dataset(1, user)
-
-        AnalysisNodeConnection.objects.create(
-            analysis=Analysis.objects.first(),
-            node=self.node,
-            direction=direction,
-            step=1,
-            name="{} Analysis Node Connection".format(direction),
-            filename="test.txt",
-            is_refinery_file=is_refinery_file
-        )
-
-    def test_prepare_node_with_non_exposed_input_node_connection_isnt_skipped(
-            self
-    ):
-        with mock.patch.object(FileStoreItem, 'get_datafile_url',
-                               return_value='/media/file_store/test_file.txt'):
-            self._create_analysis_node_connection(INPUT_CONNECTION, False)
-            self._assert_node_index_prepared_correctly(
-                self._prepare_node_index(self.node),
-                expected_download_url=get_absolute_url(
-                    self.file_store_item.get_datafile_url()
-                ),
-                expected_datafile=self.file_store_item.datafile
-            )
-
-    def test_prepare_node_with_exposed_input_node_connection_isnt_skipped(
-            self
-    ):
-        with mock.patch.object(FileStoreItem, 'get_datafile_url',
-                               return_value='/media/file_store/test_file.txt'):
-            self._create_analysis_node_connection(INPUT_CONNECTION, True)
-            self._assert_node_index_prepared_correctly(
-                self._prepare_node_index(self.node),
-                expected_download_url=get_absolute_url(
-                    self.file_store_item.get_datafile_url()
-                ),
-                expected_datafile=self.file_store_item.datafile
-            )
-
-    def test_prepare_node_with_non_exposed_output_node_connection_is_skipped(
-            self
-    ):
-        self._create_analysis_node_connection(OUTPUT_CONNECTION, False)
-        with self.assertRaises(SkipDocument):
-            self._prepare_node_index(self.node)
-
-    def test_prepare_node_with_exposed_output_node_connection_isnt_skipped(
-        self
-    ):
-        with mock.patch.object(FileStoreItem, 'get_datafile_url',
-                               return_value='/media/file_store/test_file.txt'):
-            self._create_analysis_node_connection(OUTPUT_CONNECTION, True)
-            self._assert_node_index_prepared_correctly(
-                self._prepare_node_index(self.node),
-                expected_download_url=get_absolute_url(
-                    self.file_store_item.get_datafile_url()
-                ),
-                expected_datafile=self.file_store_item.datafile
-            )
-
-
-@contextlib.contextmanager
-def temporary_directory(*args, **kwargs):
-    d = tempfile.mkdtemp(*args, **kwargs)
-    try:
-        yield d
-    finally:
-        shutil.rmtree(d)
-
-
-=======
->>>>>>> 66f92d5d
 class IsaTabTestBase(TestCase):
     def setUp(self):
         logging.getLogger(
