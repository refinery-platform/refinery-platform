'''
Created on May 10, 2012

@author: nils
'''

from datetime import datetime
import logging

import requests
from celery.result import TaskSetResult
from requests.exceptions import HTTPError

from django.conf import settings
from django.db import models
from django_extensions.db.fields import UUIDField

import core
import file_store
from data_set_manager.genomes import map_species_id_to_default_genome_build


logger = logging.getLogger(__name__)


"""
General:
- xyz_term = accession number of an ontology term
- xyz_source = reference to the ontology where xyz_term originates (defined in
    the investigation)
"""


class NodeCollection(models.Model):
    """Base class for Investigation and Study
    """
    uuid = UUIDField(unique=True, auto=True)
    identifier = models.TextField(blank=True, null=True)
    title = models.TextField(blank=True, null=True)
    description = models.TextField(blank=True, null=True)
    submission_date = models.DateField(blank=True, null=True)
    release_date = models.DateField(blank=True, null=True)

    def __init__(self, *args, **kwargs):
        # change dates from empty string to None (to pass validation)
        if "submission_date" in kwargs:
            if kwargs["submission_date"] == "":
                kwargs["submission_date"] = None
            else:
                kwargs["submission_date"] = self.normalize_date(
                    kwargs["submission_date"]
                )

        if "release_date" in kwargs:
            if kwargs["release_date"] == "":
                kwargs["release_date"] = None
            else:
                kwargs["release_date"] = self.normalize_date(
                    kwargs["release_date"]
                )

        super(NodeCollection, self).__init__(*args, **kwargs)

    def __unicode__(self):
        return (
            unicode(self.identifier) +
            (
                ": " +
                unicode(self.title) if unicode(self.title) != "" else ""
            ) +
            ": " +
            unicode(self.id)
        )

    def normalize_date(self, dateString):
        """Normalizes date strings in dd/mm/yyyy format to yyyy-mm-dd.
        Returns normalized date string if in expected unnormalized format or
        unnormalized date string.
        """
        logger.info("Converting date " + str(dateString) + " ...")
        try:
            # try reformatting incorrect date format used by Nature Scientific
            # Data
            return str(
                datetime.strftime(
                    datetime.strptime(
                        dateString,
                        "%d/%m/%Y"
                    ),
                    "%Y-%m-%d"
                )
            )
        except ValueError:
            # ignore - date either in correct format or in format not supported
            # (will cause a validation error handled separately)
            logger.info("Failed to convert date " + str(dateString) + "!")
            return dateString


class Publication(models.Model):
    """Investigation or Study Publication (ISA-Tab Spec 4.1.2.2, 4.1.3.3)"""
    collection = models.ForeignKey(NodeCollection)
    title = models.TextField(blank=True, null=True)
    authors = models.TextField(blank=True, null=True)
    pubmed_id = models.TextField(blank=True, null=True)
    doi = models.TextField(blank=True, null=True)
    status = models.TextField(blank=True, null=True)
    # TODO: do we really want to store ontology information for this?
    status_accession = models.TextField(blank=True, null=True)
    status_source = models.TextField(blank=True, null=True)

    def __unicode__(self):
        return unicode(self.authors) + ": " + unicode(self.title)


class Contact(models.Model):
    """Investigation or Study Contact (ISA-Tab Spec 4.1.2.3, 4.1.3.7)"""
    collection = models.ForeignKey(NodeCollection)
    last_name = models.TextField(blank=True, null=True)
    first_name = models.TextField(blank=True, null=True)
    middle_initials = models.TextField(blank=True, null=True)
    email = models.EmailField(blank=True, null=True)
    phone = models.TextField(blank=True, null=True)
    fax = models.TextField(blank=True, null=True)
    address = models.TextField(blank=True, null=True)
    affiliation = models.TextField(blank=True, null=True)
    # TODO: split on semicolon
    roles = models.TextField(blank=True, null=True)
    # TODO: do we really want to store ontology information for this?
    roles_accession = models.TextField(blank=True, null=True)
    roles_source = models.TextField(blank=True, null=True)

    def __unicode__(self):
        return (
            unicode(self.first_name) +
            " " +
            unicode(self.last_name) +
            " (" +
            unicode(self.email) +
            ")"
        )


class Investigation(NodeCollection):
    isarchive_file = UUIDField(blank=True, null=True, auto=False)
    pre_isarchive_file = UUIDField(blank=True, null=True, auto=False)

    """easily retrieves the proper NodeCollection fields"""
    def get_identifier(self):
        print type(self.identifier)
        if (self.identifier is None) or (self.identifier.strip() == ""):
            # if there's no investigation identifier, then there's only 1 study
            study = self.study_set.all()[0]
            return study.identifier
        return self.identifier

    def get_title(self):
        if self.title == '' or self.title is None:
            study = self.study_set.all()[0]
            return study.title
        return self.title

    def get_description(self):
        if self.description is None or self.description == '':
            study = self.study_set.all()[0]
            return study.description
        return self.description

    def get_study_count(self):
        return self.study_set.count()

    def get_assay_count(self):
        studies = self.study_set.all()
        assay_count = 0
        for study in studies:
            assay_count += study.assay_set.count()

        return assay_count


class Ontology(models.Model):
    """Ontology Source Reference (ISA-Tab Spec 4.1.1)"""
    investigation = models.ForeignKey(Investigation)
    name = models.TextField(blank=True, null=True)
    file_name = models.TextField(blank=True, null=True)
    version = models.TextField(blank=True, null=True)
    description = models.TextField(blank=True, null=True)

    def __unicode__(self):
        return unicode(self.name) + " (" + unicode(self.file_name) + ")"


class Study(NodeCollection):
    investigation = models.ForeignKey(Investigation)
    # TODO: should we support an archive file here? (see ISA-Tab Spec 4.1.3.2)
    file_name = models.TextField()

    def assay_nodes(self):
        self.node_set(type=Node.ASSAY)

    def __unicode__(self):
        return unicode(self.identifier) + ": " + unicode(self.title)


class Design(models.Model):
    """Study Design Descriptor (ISA-Tab Spec 4.1.3.2)"""
    study = models.ForeignKey(Study)
    type = models.TextField(blank=True, null=True)
    type_accession = models.TextField(blank=True, null=True)
    type_source = models.TextField(blank=True, null=True)

    def __unicode__(self):
        return unicode(self.type)


class Factor(models.Model):
    """Study Factor (ISA-Tab Spec 4.1.3.4)"""
    study = models.ForeignKey(Study)
    name = models.TextField(blank=True, null=True)
    type = models.TextField(blank=True, null=True)
    type_accession = models.TextField(blank=True, null=True)
    type_source = models.TextField(blank=True, null=True)

    def __unicode__(self):
        return unicode(self.name) + ": " + unicode(self.type)


class Assay(models.Model):
    """Study Assay (ISA-Tab Spec 4.1.3.5)"""
    uuid = UUIDField(unique=True, auto=True)
    study = models.ForeignKey(Study)
    measurement = models.TextField(blank=True, null=True)
    measurement_accession = models.TextField(blank=True, null=True)
    measurement_source = models.TextField(blank=True, null=True)
    technology = models.TextField(blank=True, null=True)
    technology_accession = models.TextField(blank=True, null=True)
    technology_source = models.TextField(blank=True, null=True)
    platform = models.TextField(blank=True, null=True)
    file_name = models.TextField()

    def __unicode__(self):
        retstr = ""
        if self.measurement:
            retstr += "Measurement: %s; " % unicode(self.measurement)

        if self.technology:
            retstr += "Technology: %s; " % unicode(self.technology)

        if self.platform:
            retstr += "Platform: %s; " % unicode(self.platform)

        retstr += "File: %s" % unicode(self.file_name)
        return retstr


class Protocol(models.Model):
    """Study Protocol (ISA-Tab Spec 4.1.3.6)"""
    study = models.ForeignKey(Study)
    uuid = UUIDField(unique=True, auto=True)
    # workflow_uuid can be used to associate the protocol with a workflow
    # TODO: should this be the analysis uuid? (problem: technically an analysis
    # is the execution of a protocol)
    workflow_uuid = UUIDField(unique=True, auto=True)
    version = models.TextField(blank=True, null=True)
    name = models.TextField(blank=True, null=True)
    name_accession = models.TextField(blank=True, null=True)
    name_source = models.TextField(blank=True, null=True)
    type = models.TextField(blank=True, null=True)
    type_accession = models.TextField(blank=True, null=True)
    type_source = models.TextField(blank=True, null=True)
    description = models.TextField(blank=True, null=True)
    uri = models.TextField(blank=True, null=True)
    # protocol parameters: via FK
    # protocol components: via FK

    def __unicode__(self):
        return unicode(self.name) + ": " + unicode(self.type)

    class Meta:
        ordering = ['id']


class ProtocolParameter(models.Model):
    study = models.ForeignKey(Study)
    protocol = models.ForeignKey(Protocol)
    name = models.TextField(blank=True, null=True)
    name_accession = models.TextField(blank=True, null=True)
    name_source = models.TextField(blank=True, null=True)


class ProtocolComponent(models.Model):
    study = models.ForeignKey(Study)
    protocol = models.ForeignKey(Protocol)
    name = models.TextField(blank=True, null=True)
    type = models.TextField(blank=True, null=True)
    type_accession = models.TextField(blank=True, null=True)
    type_source = models.TextField(blank=True, null=True)


class NodeManager(models.Manager):
    def genome_builds_for_files(self, file_uuids, default_fallback=True):
        """Returns a dictionary that groups file nodes based on their genome
        build information
        """
        file_list = Node.objects.filter(file_uuid__in=file_uuids).values(
            "species", "genome_build", "file_uuid")
        result = {}
        for item in file_list:
            if (item["genome_build"] is None and
                    item["species"] is not None and
                    default_fallback is True):
                item["genome_build"] = map_species_id_to_default_genome_build(
                    item["species"])
            if item["genome_build"] not in result:
                result[item["genome_build"]] = []
            result[item["genome_build"]].append(item["file_uuid"])
        return result


class Node(models.Model):
    # allowed node types
    SOURCE = "Source Name"
    SAMPLE = "Sample Name"
    EXTRACT = "Extract Name"
    LABELED_EXTRACT = "Labeled Extract Name"

    SCAN = "Scan Name"
    NORMALIZATION = "Normalization Name"
    DATA_TRANSFORMATION = "Data Transformation Name"

    ASSAY = "Assay Name"
    HYBRIDIZATION_ASSAY = "Hybridization Assay Name"
    GEL_ELECTROPHORESIS_ASSAY = "Gel Electrophoresis Assay Name"
    NMR_ASSAY = "NMR Assay Name"
    MS_ASSAY = "MS Assay Name"

    ARRAY_DESIGN_FILE = "Array Design File"
    ARRAY_DESIGN_FILE_REF = "Array Design File REF"
    IMAGE_FILE = "Image File"
    RAW_DATA_FILE = "Raw Data File"
    DERIVED_DATA_FILE = "Derived Data File"
    ARRAY_DATA_FILE = "Array Data File"
    DERIVED_ARRAY_DATA_FILE = "Derived Array Data File"
    ARRAY_DATA_MATRIX_FILE = "Array Data Matrix File"
    DERIVED_ARRAY_DATA_MATRIX_FILE = "Derived Array Data Matrix File"
    SPOT_PICKING_FILE = "Spot Picking File"
    RAW_SPECTRAL_DATA_FILE = "Raw Spectral Data File"
    DERIVED_SPECTRAL_DATA_FILE = "Derived Spectral Data File"
    PEPTIDE_ASSIGNMENT_FILE = "Peptide Assignment File"
    PROTEIN_ASSIGNMENT_FILE = "Protein Assignment File"
    PTM_ASSIGNMENT_FILE = "Post Translational Modification Assignment File"
    FREE_INDUCTION_DECAY_DATA_FILE = "Free Induction Decay Data File"
    ACQUISITION_PARAMETER_DATA_FILE = "Aquisition Parameter Data File"

    ASSAYS = {
        ASSAY,
        HYBRIDIZATION_ASSAY,
        MS_ASSAY,
        NMR_ASSAY,
        GEL_ELECTROPHORESIS_ASSAY
    }

    FILES = {
        ARRAY_DESIGN_FILE,
        ARRAY_DESIGN_FILE_REF,
        IMAGE_FILE,
        RAW_DATA_FILE,
        DERIVED_DATA_FILE,
        ARRAY_DATA_FILE,
        DERIVED_ARRAY_DATA_FILE,
        ARRAY_DATA_MATRIX_FILE,
        DERIVED_ARRAY_DATA_MATRIX_FILE,
        SPOT_PICKING_FILE,
        RAW_SPECTRAL_DATA_FILE,
        DERIVED_SPECTRAL_DATA_FILE,
        PEPTIDE_ASSIGNMENT_FILE,
        PROTEIN_ASSIGNMENT_FILE,
        PTM_ASSIGNMENT_FILE,
        FREE_INDUCTION_DECAY_DATA_FILE,
        ACQUISITION_PARAMETER_DATA_FILE
    }

    TYPES = ASSAYS | FILES | {
        SOURCE, SAMPLE, EXTRACT, LABELED_EXTRACT, SCAN, NORMALIZATION,
        DATA_TRANSFORMATION}

    # replace default manager
    objects = NodeManager()

    uuid = UUIDField(unique=True, auto=True)
    study = models.ForeignKey(Study, db_index=True)
    assay = models.ForeignKey(Assay, db_index=True, blank=True, null=True)
    children = models.ManyToManyField(
        "self", symmetrical=False, related_name="parents_set")
    parents = models.ManyToManyField(
        "self", symmetrical=False, related_name="children_set")
    type = models.TextField(db_index=True)
    name = models.TextField(db_index=True)
    # only used for nodes representing files
    file_uuid = UUIDField(default=None, blank=True, null=True, auto=False)
    # Refinery internal "attributes" (exported as comment attributes)
    genome_build = models.TextField(db_index=True, null=True)
    species = models.IntegerField(db_index=True, null=True)
    is_annotation = models.BooleanField(default=False)
    analysis_uuid = UUIDField(default=None, blank=True, null=True, auto=False)
    is_auxiliary_node = models.BooleanField(default=False)
    subanalysis = models.IntegerField(null=True, blank=False)
    workflow_output = models.CharField(null=True, blank=False, max_length=100)

    def __unicode__(self):
        return unicode(self.type) + ": " + unicode(self.name) + " (" +\
               unicode(self.parents.count()) + " parents, " +\
               unicode(self.children.count()) + " children " + "| " +\
               "species: " + unicode(self.species) +\
               ", genome build: " + unicode(self.genome_build) + ")"

    def add_child(self, node):
        if node is None:
            return None
        self.children.add(node)
        self.save()
        node.parents.add(self)
        node.save()
        return self

    def get_derived_node_types(self):
        """
        This finds all node types which are "derived"
        :returns: a list of all node types which are "derived"
        """
        derived_node_types = []

        for item in self.FILES:
            if "derived" in item.lower():
                derived_node_types.append(item)

        return derived_node_types

    def is_derived(self):
        """
        This is a helper method to aid in the checking of if a Node has
        been analyzed further when we delete an Analysis.
        :returns True if the node in question's type exists in the list of
        Node types which are "derived"
        """

        if self.type in self.get_derived_node_types():
            return True

    def get_analysis_node_connections_for_node(self):
        return core.models.AnalysisNodeConnection.objects.filter(node=self)

    def get_file_store_items(self):
        return file_store.models.FileStoreItem.objects.filter(
            uuid=self.file_uuid)

<<<<<<< HEAD
    def create_and_associate_auxiliary_node(self, filestore_item_uuid):
        node = Node.objects.create(
            study=self.study,
            assay=self.assay,
            name="auxiliary Node for: {}".format(self.name),
            is_auxiliary_node=True,
            file_uuid=filestore_item_uuid
        )

        self.add_child(node)

    def get_auxiliary_node_generation_task_state(self):
        """return the state of the auxiliary Node/FileStoreItem generation task
        for a given Node"""

        task = TaskSetResult.restore(self.uuid)

        if not task:
            logger.error("TaskSet with UUID '%s' doesn't exist", self.uuid)
            return None

        return "Task: {} - {}".format(self.uuid, task[0].state)

    def get_children(self):
        """
        Return a list of child Nodes for a given Node
        """
        return [child for child in self.children.all()]

    def get_parents(self):
        """
        Return a list of parent Nodes for a given Node
        """
        return [parent for parent in self.parents.all()]

    def get_auxiliary_nodes(self):
        """
        Return a list of child Nodes that have their `is_auxiliary_node` set to
        True for a given Node
        """
        return [node for node in self.get_children() if node.is_auxiliary_node]

=======
    def full_file_store_item_url(self):
        try:
            file_store_item = file_store.models.FileStoreItem.objects.get(
                uuid=self.file_uuid
            )
            return core.utils.get_full_url(
                file_store_item.get_datafile_url()
            )
        except (
                file_store.models.FileStoreItem.DoesNotExist,
                file_store.models.FileStoreItem.MultipleObjectsReturned
        ) as e:
            logger.error(e)
            return None

>>>>>>> f6b18675

class Attribute(models.Model):
    # allowed attribute types
    MATERIAL_TYPE = "Material Type"
    CHARACTERISTICS = "Characteristics"
    FACTOR_VALUE = "Factor Value"
    LABEL = "Label"
    COMMENT = "Comment"

    TYPES = {MATERIAL_TYPE, CHARACTERISTICS, FACTOR_VALUE, LABEL, COMMENT}

    ALL_FIELDS = [
        "id",
        "type",
        "subtype",
        "value",
        "value_unit",
        "value_accession",
        "value_source",
        "node"
    ]
    NON_ONTOLOGY_FIELDS = [
        "id",
        "type",
        "subtype",
        "value",
        "value_unit",
        "node"
    ]

    def is_attribute(self, string):
        return string.split("[")[0].strip() in self.TYPES

    node = models.ForeignKey(Node, db_index=True)
    type = models.TextField(db_index=True)
    # subtype further qualifies the attribute type, e.g. type = factor value
    # and subtype = age
    subtype = models.TextField(blank=True, null=True, db_index=True)
    value = models.TextField(blank=True, null=True, db_index=True)
    value_unit = models.TextField(blank=True, null=True)
    # if value_unit is not null value is numeric and value_accession and
    # value_source refer to value_unit (rather than value)
    value_accession = models.TextField(blank=True, null=True)
    value_source = models.TextField(blank=True, null=True)

    def __unicode__(self):
        return (
            unicode(self.type) + (
                "" if self.subtype is None else " (" + unicode(
                    self.subtype
                ) + ")"
            ) +
            " = " +
            unicode(self.value)
        )


# non-ISA Tab
class AttributeDefinition(models.Model):
    study = models.ForeignKey(Study, db_index=True)
    assay = models.ForeignKey(Assay, db_index=True, blank=True, null=True)

    type = models.TextField(db_index=True)
    subtype = models.TextField(blank=True, null=True, db_index=True)

    # attribute value to match on
    value = models.TextField(blank=True, null=True, db_index=True)

    # definition of the attribute value
    definition = models.TextField(blank=True, null=True, db_index=True)

    value_accession = models.TextField(blank=True, null=True)
    value_source = models.TextField(blank=True, null=True)


# non-ISA Tab
class AttributeOrder(models.Model):
    study = models.ForeignKey(Study, db_index=True)
    assay = models.ForeignKey(Assay, db_index=True, blank=True, null=True)
    solr_field = models.TextField(db_index=True)
    # position of the attribute in the facet list and table
    rank = models.IntegerField(blank=True, null=True)
    # should this attribute be exposed to the user? if false the attribute will
    # never be shown to non-owner users
    is_exposed = models.BooleanField(default=True)
    # should this attribute be used as a facet?
    is_facet = models.BooleanField(default=True)
    # should be shown in the table by default?
    is_active = models.BooleanField(default=True)
    # is this an internal attribute? (retrieved by solr by never exposed to any
    # user)
    is_internal = models.BooleanField(default=False)

    def __unicode__(self):
        return unicode(
            self.solr_field +
            " [facet = " +
            str(self.is_facet) +
            " exp = " +
            str(self.is_exposed) +
            " act = " +
            str(self.is_active) +
            " int = " + str(self.is_internal) + "] = "
        ) + str(self.rank)


class AnnotatedNodeRegistry(models.Model):
    study = models.ForeignKey(Study, db_index=True)
    assay = models.ForeignKey(Assay, db_index=True, blank=True, null=True)
    node_type = models.TextField(db_index=True)
    creation_date = models.DateTimeField(auto_now_add=True)
    modification_date = models.DateTimeField(auto_now=True)


class AnnotatedNode(models.Model):
    node = models.ForeignKey(Node, db_index=True)
    attribute = models.ForeignKey(Attribute, db_index=True)
    study = models.ForeignKey(Study, db_index=True)
    assay = models.ForeignKey(Assay, db_index=True, blank=True, null=True)
    node_uuid = UUIDField()
    node_file_uuid = UUIDField(blank=True, null=True)
    node_type = models.TextField(db_index=True)
    node_name = models.TextField(db_index=True)
    attribute_type = models.TextField(db_index=True)
    # subtype further qualifies the attribute type, e.g. type = factor value
    # and subtype = age
    attribute_subtype = models.TextField(blank=True, null=True, db_index=True)
    attribute_value = models.TextField(blank=True, null=True, db_index=True)
    attribute_value_unit = models.TextField(blank=True, null=True)
    # genome information
    node_species = models.IntegerField(db_index=True, null=True)
    node_genome_build = models.TextField(db_index=True, null=True)
    node_analysis_uuid = UUIDField(
        default=None,
        blank=True,
        null=True,
        auto=False
    )
    node_subanalysis = models.IntegerField(null=True, blank=False)
    node_workflow_output = models.CharField(
        null=True,
        blank=False,
        max_length=100
    )
    # other information
    is_annotation = models.BooleanField(default=False)

    def __unicode__(self):
        return unicode(self.node_uuid)


def _is_internal_attribute(attribute):
    return attribute in ["uuid",
                         "study_uuid",
                         "assay_uuid",
                         "file_uuid",
                         "type",
                         "is_annotation",
                         "species",
                         "genome_build",
                         "name",
                         "analysis_uuid",
                         "subanalysis",
                         "output_type"]


def _is_active_attribute(attribute):
    return (not _is_internal_attribute(attribute) and attribute not in [])


def _is_exposed_attribute(attribute):
    return True


def _is_ignored_attribute(attribute):
    """Ignore Django internal Solr fields"""
    return attribute in ["django_ct", "django_id", "id"]


def _is_facet_attribute(attribute, study, assay):
    """Tests if a an attribute should be used as a facet by default.
    :param attribute: The name of the attribute.
    :type attribute: string
    :returns: True if the ratio between items in the data set and the number of
    facet attribute values is smaller than
    settings.DEFAULT_FACET_ATTRIBUTE_VALUES_RATIO, false otherwise.
    """
    ratio = 0.5

    types = ' OR '.join(
        '"{0}"'.format(type) for type in Node.FILES
    )

    url = '{base_url}data_set_manager/select'.format(
        base_url=settings.REFINERY_SOLR_BASE_URL
    )

    params = {
        'facet': 'true',
        'facet.field': attribute,
        'facet.sort': 'count',
        'facet.limit': '-1',
        'fq': 'study_uuid:{study_uuid} AND '
              'assay_uuid: {assay_uuid} AND '
              'is_annotation:false AND '
              'type:({types})'.format(
                  study_uuid=study.uuid,
                  assay_uuid=assay.uuid,
                  types=types
              ),
        'q': 'django_ct:data_set_manager.node',
        'rows': 1,
        'start': 0,
        'wt': 'json'
    }

    logger.debug('Query parameters: %s', params)

    headers = {'Accept': 'application/json'}
    try:
        response = requests.get(url, params=params, headers=headers)
        response.raise_for_status()
    except HTTPError as e:
        logger.error(e)

    results = response.json()

    logger.debug('Query results: %s', results)

    if results['response']['numFound'] == 0:
        raise ValueError('No facets found.')

    items = results['response']['numFound']
    attribute_values = len(
        results['facet_counts']['facet_fields'][attribute]
    ) / 2

    return (attribute_values / items) < ratio


def initialize_attribute_order(study, assay):
    """Initializes the AttributeOrder table after all nodes for the given study
    and assay have been indexed by Solr.
    :param study: Study object to query for in AnnotatedNode.
    :type study: Study
    :param assay: Assay object to query for in AnnotatedNode.
    :type assay: Assay
    :returns: Number of attributes that were indexed.
    """

    types = ' OR '.join(
        '"{0}"'.format(type) for type in Node.FILES
    )

    url = '{base_url}data_set_manager/select'.format(
        base_url=settings.REFINERY_SOLR_BASE_URL
    )

    params = {
        'fq': 'study_uuid:{study_uuid} AND '
              'assay_uuid: {assay_uuid} AND '
              'is_annotation:false AND '
              'type:({types})'.format(
                  study_uuid=study.uuid,
                  assay_uuid=assay.uuid,
                  types=types
              ),
        'q': 'django_ct:data_set_manager.node',
        'rows': 1,
        'start': 0,
        'wt': 'json'
    }

    logger.debug('Query parameters: %s', params)

    headers = {'Accept': 'application/json'}

    try:
        response = requests.get(url, params=params, headers=headers)
        response.raise_for_status()
    except HTTPError as e:
        logger.error(e)

    results = response.json()

    logger.debug('Query results: %s', results)

    if results['response']['numFound'] == 0:
        raise ValueError(
            'Assay node type is not supported. Please consult the official '
            'release candidate.'
        )

    attribute_order_objects = []
    rank = 0
    for key in results['response']['docs'][0]:
        is_facet = _is_facet_attribute(key, study, assay)
        is_exposed = _is_exposed_attribute(key)
        is_internal = _is_internal_attribute(key)
        is_active = _is_active_attribute(key)
        if not _is_ignored_attribute(key):
            attribute_order_objects.append(
                AttributeOrder(
                    study=study,
                    assay=assay,
                    solr_field=key,
                    rank=++rank,
                    is_facet=is_facet,
                    is_exposed=is_exposed,
                    is_internal=is_internal,
                    is_active=is_active
                )
            )
    # insert AttributeOrder objects into database
    AttributeOrder.objects.bulk_create(attribute_order_objects)

    return len(attribute_order_objects)


class ProtocolReference(models.Model):
    node = models.ForeignKey(Node)
    protocol = models.ForeignKey(Protocol)
    performer = models.TextField(blank=True, null=True)
    # performer_uuid can be used to associate the execution with a user account
    performer_uuid = UUIDField(blank=True, null=True)
    date = models.DateField(blank=True, null=True)
    comment = models.TextField(blank=True, null=True)

    def __unicode__(self):
        return unicode(self.protocol) + " (reference)"


class ProtocolReferenceParameter(models.Model):
    protocol_reference = models.ForeignKey(ProtocolReference)
    name = models.TextField(blank=True, null=True)
    value = models.TextField(blank=True, null=True)
    value_unit = models.TextField(blank=True, null=True)
    # if value_unit is not null value is numeric and value_accession and
    # value_source refer to value_unit (rather than value)
    value_accession = models.TextField(blank=True, null=True)
    value_source = models.TextField(blank=True, null=True)

    def __unicode__(self):
        return unicode(self.name) + " = " + unicode(self.value)<|MERGE_RESOLUTION|>--- conflicted
+++ resolved
@@ -454,7 +454,6 @@
         return file_store.models.FileStoreItem.objects.filter(
             uuid=self.file_uuid)
 
-<<<<<<< HEAD
     def create_and_associate_auxiliary_node(self, filestore_item_uuid):
         node = Node.objects.create(
             study=self.study,
@@ -497,7 +496,6 @@
         """
         return [node for node in self.get_children() if node.is_auxiliary_node]
 
-=======
     def full_file_store_item_url(self):
         try:
             file_store_item = file_store.models.FileStoreItem.objects.get(
@@ -513,7 +511,6 @@
             logger.error(e)
             return None
 
->>>>>>> f6b18675
 
 class Attribute(models.Model):
     # allowed attribute types
