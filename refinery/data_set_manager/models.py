--- conflicted
+++ resolved
@@ -10,14 +10,7 @@
 from celery.result import AsyncResult
 from django.conf import settings
 from django.db import models
-<<<<<<< HEAD
 from django_extensions.db.fields import UUIDField
-=======
-
-from celery.result import AsyncResult
-from django_extensions.db.fields import UUIDField
-import requests
->>>>>>> 63afeffb
 from requests.exceptions import HTTPError
 
 import core
@@ -803,7 +796,6 @@
         'wt': 'json'
     }
 
-<<<<<<< HEAD
     if attribute is not None:
         params.update({
             'facet': 'true',
@@ -812,12 +804,9 @@
             'facet.limit': '-1'
         })
 
-    logger.debug('Query parameters: %s', params)
-=======
     # This log tends to be massive and spams the log file. Turn on only when
     # needed.
     # logger.debug('Query parameters: %s', params)
->>>>>>> 63afeffb
 
     headers = {'Accept': 'application/json'}
     try:
