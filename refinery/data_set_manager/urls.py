'''
Created on May 11, 2012

@author: nils
'''

from django.conf.urls import url
from django.contrib.auth.decorators import login_required
from django.views.decorators.csrf import csrf_exempt

from rest_framework.routers import DefaultRouter

<<<<<<< HEAD
from constants import UUID_RE
from .views import (AddFileToNodeView, Assays, AssaysAttributes,
                    AssaysFiles, NodeViewSet, StudiesView)
from . import views
=======
from .views import (AddFileToNodeView, AssayAPIView, AssayAttributeAPIView,
                    AssayFileAPIView, CheckDataFilesView,
                    ChunkedFileUploadCompleteView, ChunkedFileUploadView,
                    DataSetImportView, ImportISATabView, NodeViewSet,
                    ProcessISATabView, ProcessMetadataTableView,
                    StudyViewSet, TakeOwnershipOfPublicDatasetView)
>>>>>>> 79715642

urlpatterns = [
    url(r'^import/$', login_required(views.DataSetImportView.as_view()),
        name='import_data_set'),
    # csrf_exempt required for POST requests from external sites
    url(r'^import/isa-tab/$', csrf_exempt(views.ImportISATabView.as_view()),
        name='import_isa_tab'),
    url(r'^import/isa-tab-form/$',
        login_required(views.ProcessISATabView.as_view()),
        name='process_isa_tab'),
    url(r'^import/isa-tab-form/(?P<ajax>.+)/$',
        login_required(views.ProcessISATabView.as_view()),
        name='process_isa_tab'),
    url(r'^import/metadata-table-form/$',
        login_required(views.ProcessMetadataTableView.as_view()),
        name='process_metadata_table'),
    url(r'^import/check_files/$', views.CheckDataFilesView.as_view(),
        name='check_files'),
    url(r'^import/chunked-upload/$',
        login_required(views.ChunkedFileUploadView.as_view()),
        name='api_chunked_upload'),
    url(r'^import/chunked-upload-complete/$',
        login_required(views.ChunkedFileUploadCompleteView.as_view()),
        name='api_chunked_upload_complete'),
    url(r'^import/take_ownership/$',
        login_required(views.TakeOwnershipOfPublicDatasetView.as_view()),
        name='take_ownership_of_public_dataset')
]

# DRF url routing
data_set_manager_router = DefaultRouter()
data_set_manager_router.register(r'^nodes', NodeViewSet, 'nodes')
data_set_manager_router.urls.extend([
    url(r'^assays/$', AssayAPIView.as_view()),
    url(r'^assays/(?P<uuid>' + UUID_RE + ')/files/$',
        AssayFileAPIView.as_view()),
    url(r'^assays/(?P<uuid>' + UUID_RE + ')/attributes/$',
        AssayAttributeAPIView.as_view()),
    url(r'^data_set_manager/add-file/$',
        AddFileToNodeView.as_view()),
    url(r'^studies/$', StudyViewSet.as_view()),
])<|MERGE_RESOLUTION|>--- conflicted
+++ resolved
@@ -10,19 +10,10 @@
 
 from rest_framework.routers import DefaultRouter
 
-<<<<<<< HEAD
 from constants import UUID_RE
-from .views import (AddFileToNodeView, Assays, AssaysAttributes,
-                    AssaysFiles, NodeViewSet, StudiesView)
+from .views import (AddFileToNodeView, AssayAPIView, AssayAttributeAPIView,
+                    AssayFileAPIView, NodeViewSet, StudyViewSet)
 from . import views
-=======
-from .views import (AddFileToNodeView, AssayAPIView, AssayAttributeAPIView,
-                    AssayFileAPIView, CheckDataFilesView,
-                    ChunkedFileUploadCompleteView, ChunkedFileUploadView,
-                    DataSetImportView, ImportISATabView, NodeViewSet,
-                    ProcessISATabView, ProcessMetadataTableView,
-                    StudyViewSet, TakeOwnershipOfPublicDatasetView)
->>>>>>> 79715642
 
 urlpatterns = [
     url(r'^import/$', login_required(views.DataSetImportView.as_view()),
