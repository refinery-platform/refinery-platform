'''
Created on May 11, 2012

@author: nils
'''

import json
import logging
import os
import shutil
import traceback
import urlparse

from django import forms
from django.conf import settings
from django.core.urlresolvers import reverse
from django.http import (Http404, HttpResponse, HttpResponseBadRequest,
                         HttpResponseForbidden, HttpResponseNotFound,
                         HttpResponseRedirect, HttpResponseServerError,
                         JsonResponse)
from django.shortcuts import get_object_or_404, render, render_to_response
from django.template import RequestContext
from django.views.generic import View

import boto3
from chunked_upload.models import ChunkedUpload
from chunked_upload.views import ChunkedUploadCompleteView, ChunkedUploadView
from guardian.shortcuts import get_perms
from rest_framework import status
from rest_framework.exceptions import APIException
from rest_framework.response import Response
from rest_framework.views import APIView

from core.models import (DataSet, ExtendedGroup, get_user_import_dir)
from core.utils import get_absolute_url
from data_set_manager.isa_tab_parser import ParserException
from file_store.models import (FileStoreItem, generate_file_source_translator,
                               get_temp_dir)
from file_store.tasks import FileImportTask, download_file
from file_store.utils import parse_s3_url

from .models import (AnnotatedNode, Assay, Attribute, AttributeOrder, Node,
                     Study)
from .serializers import (AssaySerializer, AttributeOrderSerializer,
                          NodeSerializer)
from .single_file_column_parser import process_metadata_table
from .tasks import parse_isatab
from .utils import (
    customize_attribute_response, format_solr_response,
    generate_solr_params_for_assay, get_owner_from_assay,
    initialize_attribute_order_ranks, is_field_in_hidden_list, search_solr,
    update_attribute_order_ranks
)

logger = logging.getLogger(__name__)


# Data set import
PARSER_ERROR_MESSAGE = "Improperly structured ISA-Tab file: "
PARSER_UNEXPECTED_ERROR_MESSAGE = "ISA-Tab import Failure: "


class DataSetImportView(View):
    """Main view for data set importing"""
    template_name = "data_set_manager/import.html"
    success_view_name = 'data_set'
    isa_tab_cookie_name = 'isa_tab_url'

    def get(self, request, *args, **kwargs):
        form = ImportISATabFileForm()
        data_set_title = request.GET.get('data_set_title')
        if data_set_title:
            data_set_title = data_set_title.strip("/")
        context = RequestContext(
            request,
            {
                'form': form,
                'data_set_title': data_set_title
            }
        )
        response = render_to_response(self.template_name,
                                      context_instance=context)
        return response


class ImportISATabView(View):
    """Capture ISA archive URL from POST requests submitted from external sites
    """
    def post(self, request, *args, **kwargs):
        try:
            isa_tab_url = request.POST['isa_tab_url']
        except KeyError:
            logger.error("ISA archive URL was not provided")
            return HttpResponseBadRequest("Please provide an ISA archive URL")
        else:
            # set cookie and redirect to process_isa_tab view
            response = HttpResponseRedirect(reverse('process_isa_tab'))
            response.set_cookie('isa_tab_url', isa_tab_url)
            return response


class TakeOwnershipOfPublicDatasetView(View):
    """Capture relative ISA archive URL from POST requests submitted from
    external sites and formulates full url to
    """

    def post(self, request, *args, **kwargs):

        try:
            request_body = request.body
        except Exception as e:
            err_msg = "Request body is no valid JSON"
            logger.error("%s: %s" % (err_msg, e))
            return HttpResponseBadRequest("%s." % err_msg)

        try:
            body = json.loads(request_body)
        except Exception as e:
            err_msg = "Request body is no valid JSON"
            logger.error("%s: %s" % (err_msg, e))
            return HttpResponseBadRequest("%s." % err_msg)

        if "data_set_uuid" in body:
            data_set_uuid = body["data_set_uuid"]
        else:
            err_msg = "Request body doesn't contain data_set_uuid."
            logger.error(err_msg)
            return HttpResponseBadRequest(err_msg)

        try:
            data_set = DataSet.objects.get(uuid=data_set_uuid)
        except (DataSet.DoesNotExist, DataSet.MultipleObjectsReturned,
                Exception) as exc:
            err_msg = "Something went wrong"
            logger.error("%s: %s" % (err_msg, exc))
            return HttpResponseBadRequest("%s." % err_msg)

        public_group = ExtendedGroup.objects.public_group()
        if request.user.has_perm('core.read_dataset', data_set) \
                or 'read_dataset' in get_perms(public_group, data_set):
            investigation = data_set.get_investigation()
            full_isa_tab_url = get_absolute_url(
                investigation.get_file_store_item().get_datafile_url()
            )
            response = HttpResponseRedirect(
                get_absolute_url(reverse('process_isa_tab', args=['ajax']))
            )
            # set cookie
            response.set_cookie('isa_tab_url', full_isa_tab_url)
            return response

        return HttpResponseForbidden("User is not authorized to access"
                                     "data set {}".format(data_set_uuid))


class ImportISATabFileForm(forms.Form):
    """ISA archive upload form"""
    isa_tab_file = forms.FileField(label='ISA-Tab file', required=False)
    isa_tab_url = forms.URLField(label='ISA-Tab URL', required=False,
                                 widget=forms.TextInput(attrs={'size': '37'}))

    def clean(self):
        cleaned_data = super(ImportISATabFileForm, self).clean()
        f = cleaned_data.get("isa_tab_file")
        url = cleaned_data.get("isa_tab_url")
        if f or url:
            return cleaned_data
        else:
            raise forms.ValidationError(
                "Please provide either a file or a URL")


def import_by_file(file_obj):
    temp_file_path = os.path.join(get_temp_dir(), file_obj.name)
    try:
        _handle_uploaded_file(file_obj, temp_file_path)
    except IOError as exc:
        error_msg = "Error writing file to disk"
        logger.error("%s. IOError: %s, file name: %s, error: %s.",
                     error_msg, exc.errno, exc.filename, exc.strerror)
        return _error_message(error_msg)
    return _success_message(temp_file_path)


def import_by_url(url):
    # TODO: replace with chain
    # http://docs.celeryproject.org/en/latest/userguide/tasks.html#task-synchronous-subtasks
    parsed_url = urlparse.urlparse(url)
    file_name = parsed_url.path.split('/')[-1]
    temp_file_path = os.path.join(get_temp_dir(), file_name)
    try:
        # TODO: refactor download_file to take file handle instead
        # of path
        download_file(url, temp_file_path)
    except RuntimeError as exc:
        error_msg = "Problem downloading ISA-Tab file from: " + url
        logger.error("%s. %s", error_msg, exc)
        return _error_message(error_msg)
    return _success_message(temp_file_path)


def _handle_uploaded_file(source_file, target_path):
    """Write contents of an uploaded file object to a file on disk
    Raises IOError
    :param source_file: uploaded file object
    :type source_file: file object
    :param target_path: absolute file system path to a temp file
    :type target_path: str
    """
    with open(target_path, 'wb+') as destination:
        for chunk in source_file.chunks():
            destination.write(chunk)


def _success_message(temp_file_path):
    return {
        "success": True, "message": "File imported.",
        "data": {"temp_file_path": temp_file_path}
    }


def _error_message(error_msg):
    return {"success": False, "message": error_msg}


class ProcessISATabView(View):
    """Process ISA archive"""
    template_name = 'data_set_manager/isa-tab-import.html'
    success_view_name = 'data_set'
    isa_tab_cookie_name = 'isa_tab_url'

    def get(self, request, *args, **kwargs):
        # a workaround for automatic ISA archive import after logging in
        try:
            url_from_cookie = request.COOKIES[self.isa_tab_cookie_name]
        except KeyError:
            logger.info("ISA-Tab URL was not provided")
            form = ImportISATabFileForm()
            context = RequestContext(request, {'form': form})
            return render_to_response(self.template_name,
                                      context_instance=context)
        form = ImportISATabFileForm({'isa_tab_url': url_from_cookie})
        if form.is_valid():
            url = form.cleaned_data['isa_tab_url']
        else:
            context = RequestContext(request, {'form': form})
            response = render_to_response(self.template_name,
                                          context_instance=context)
            response.delete_cookie(self.isa_tab_cookie_name)
            return response
        u = urlparse.urlparse(url)
        file_name = u.path.split('/')[-1]
        temp_file_path = os.path.join(get_temp_dir(), file_name)
        try:
            # TODO: refactor download_file to take file handle instead of path
            download_file(url, temp_file_path)
        except RuntimeError as exc:
            logger.error("Problem downloading ISA-Tab file. %s", exc)
            error = "Problem downloading ISA-Tab file from: '{}'".format(url)
            context = RequestContext(request, {'form': form, 'error': error})
            response = render_to_response(self.template_name,
                                          context_instance=context)
            response.delete_cookie(self.isa_tab_cookie_name)
            return response
        logger.debug("Temp file name: '%s'", temp_file_path)
        try:
            dataset_uuid = parse_isatab(
                request.user.username,
                False,
                temp_file_path
            )
        except ParserException as e:
            error_message = "{} {}".format(
                PARSER_ERROR_MESSAGE,
                e.message
            )
            logger.error(error_message)
            return HttpResponseBadRequest(error_message)
        except Exception as e:
            error_message = "{} {}".format(
                PARSER_UNEXPECTED_ERROR_MESSAGE,
                traceback.format_exc(e)
            )
            logger.error(error_message)
            return HttpResponseBadRequest(
                PARSER_UNEXPECTED_ERROR_MESSAGE +
                e.message
            )
        try:
            os.unlink(temp_file_path)
        except OSError as exc:
            logger.error("Couldn't unlink ISATab's `temp_file_path`: %s %s",
                         temp_file_path, exc)
        if dataset_uuid:
            if 'ajax' in kwargs and kwargs['ajax']:
                return JsonResponse({'new_data_set_uuid': dataset_uuid})
            else:
                response = HttpResponseRedirect(
                    reverse(self.success_view_name, args=(dataset_uuid,)))
                response.delete_cookie(self.isa_tab_cookie_name)
                return response
        else:
            error = "Problem parsing ISA-Tab file"
            context = RequestContext(request, {'form': form, 'error': error})
            response = render_to_response(self.template_name,
                                          context_instance=context)
            response.delete_cookie(self.isa_tab_cookie_name)
            return response

    def post(self, request, *args, **kwargs):
        form = ImportISATabFileForm(request.POST, request.FILES)
        existing_data_set_uuid = request.GET.get('data_set_uuid')

        if existing_data_set_uuid:
            # Assert that the User making the request for a metadata
            # revision owns the DataSet in question
            data_set_ownership_response = _check_data_set_ownership(
                request.user, existing_data_set_uuid
            )
            if data_set_ownership_response is not None:
                return data_set_ownership_response

        if form.is_valid() or request.is_ajax():
            try:
                f = form.cleaned_data['isa_tab_file']
            except KeyError:
                f = None

            try:
                url = form.cleaned_data['isa_tab_url']
            except KeyError:
                url = None

            if url:
                response = import_by_url(url)
            else:
                try:
                    response = import_by_file(f)
                except Exception as e:
                    logger.error(traceback.format_exc(e))
                    return HttpResponseBadRequest(
                       "{} {}".format(
                        PARSER_UNEXPECTED_ERROR_MESSAGE, e)
                    )

            # get AWS Cognito identity ID
            if settings.REFINERY_DEPLOYMENT_PLATFORM == 'aws':
                try:
                    identity_id = request.POST.get('identity_id')
                except (KeyError, ValueError):
                    error_msg = 'identity_id is missing'
                    error = {'error_message': error_msg}
                    if request.is_ajax():
                        return HttpResponseBadRequest(
                            json.dumps({'error': error_msg}),
                            'application/json'
                        )
                    else:
                        return render(request, self.template_name, error)
            else:
                identity_id = None

            if not response['success']:
                if request.is_ajax():
                    return HttpResponseBadRequest(
                        json.dumps({'error': response["message"]}),
                        content_type='application/json'
                    )
                return render_to_response(
                    self.template_name,
                    context_instance=RequestContext(
                        request,
                        {
                            'form': form,
                            'error': response["message"]
                        }
                    )
                )

            logger.debug(
                "Temp file name: '%s'", response['data']['temp_file_path']
            )

            try:
                parse_isatab_invocation = parse_isatab(
                    request.user.username,
                    False,
                    response['data']['temp_file_path'],
                    identity_id=identity_id,
                    existing_data_set_uuid=existing_data_set_uuid
                )
            except ParserException as e:
                error_message = "{} {}".format(
                    PARSER_ERROR_MESSAGE,
                    e.message
                )
                logger.error(error_message)
                return HttpResponseBadRequest(error_message)
            except Exception as e:
                error_message = "{} {}".format(
                    PARSER_UNEXPECTED_ERROR_MESSAGE,
                    traceback.format_exc(e)
                )
                logger.error(error_message)
                return HttpResponseBadRequest(
                    "{} {}".format(PARSER_UNEXPECTED_ERROR_MESSAGE, e)
                )
            else:
                dataset_uuid = parse_isatab_invocation

            # import data files
            if dataset_uuid:
                try:
                    dataset = DataSet.objects.get(uuid=dataset_uuid)
                except (DataSet.DoesNotExist, DataSet.MultipleObjectsReturned):
                    logger.error(
                        "Cannot import data files for data set UUID '%s'",
                        dataset_uuid
                    )
                else:
                    # start importing uploaded data files
                    for file_store_item in dataset.get_file_store_items():
                        if file_store_item.source.startswith(
                            (settings.REFINERY_DATA_IMPORT_DIR, 's3://')
                        ):
                            FileImportTask().delay(file_store_item.uuid)

                if request.is_ajax():
                    return JsonResponse({
                        'success': 'Data set imported',
                        'data': {'new_data_set_uuid': dataset_uuid}
                    })
                return HttpResponseRedirect(
                    reverse(self.success_view_name, args=[dataset_uuid])
                )
            else:
                error = 'Problem parsing ISA-Tab file'
                if request.is_ajax():
                    return JsonResponse({'error': error})
                context = RequestContext(request, {'form': form,
                                                   'error': error})
                return render_to_response(self.template_name,
                                          context_instance=context)
        else:  # submitted form is not valid
            context = RequestContext(request, {'form': form})
            return render_to_response(self.template_name,
                                      context_instance=context)


class ProcessMetadataTableView(View):
    """Create a new dataset from uploaded metadata table"""
    template_name = 'data_set_manager/metadata-table-import.html'
    success_view_name = 'data_set'

    def get(self, request, *args, **kwargs):
        return render(request, self.template_name)

    def post(self, request, *args, **kwargs):
        # Get required params
        existing_data_set_uuid = request.GET.get('data_set_uuid')
        if existing_data_set_uuid:
            # Assert that the User making the request for a metadata
            # revision owns the DataSet in question
            data_set_ownership_response = _check_data_set_ownership(
                request.user, existing_data_set_uuid
            )
            if data_set_ownership_response is not None:
                return data_set_ownership_response
        try:
            title = request.POST.get('title')
            metadata_file = request.FILES['file']
            metadata_file.name = request.POST.get('file_name')
            data_file_column = request.POST.get('data_file_column')
        except (KeyError, ValueError):
            error_msg = 'Required parameters are missing'
            error = {'error_message': error_msg}
            if request.is_ajax():
                return HttpResponseBadRequest(
                    json.dumps({'error': error_msg}), 'application/json'
                )
            else:
                return render(request, self.template_name, error)
        else:
            response = import_by_file(metadata_file)
            if not response["success"]:
                error_message = response["message"]
                logger.error(error_message)
                raise RuntimeError(error_message)
            metadata_file.file.name = response["data"]["temp_file_path"]
        try:
            source_column_index = request.POST.getlist('source_column_index')
        except TypeError as error_msg:
            error = {'error_message': error_msg}
            if request.is_ajax():
                return HttpResponseBadRequest(
                    # TODO: make sure error_msg is JSON serializable, e.g.:
                    # TypeError: IndexError('list index out of range',)
                    # is not JSON serializable
                    json.dumps({'error': error_msg}), 'application/json'
                )
            else:
                return render(request, self.template_name, error)
        else:
            if not source_column_index:
                error_msg = 'Source columns have not been selected'
                error = {'error_message': error_msg}
                if request.is_ajax():
                    return HttpResponseBadRequest(
                        json.dumps({'error': error_msg}), 'application/json'
                    )
                else:
                    return render(request, self.template_name, error)

        # workaround for breaking change in Angular
        # https://github.com/angular/angular.js/commit/7fda214c4f65a6a06b25cf5d5aff013a364e9cef
        source_column_index = [
            column.replace('string:', '') for column in source_column_index
        ]

        if settings.REFINERY_DEPLOYMENT_PLATFORM == 'aws':
            try:
                identity_id = request.POST.get('identity_id')
            except (KeyError, ValueError):
                error_msg = 'identity_id is missing'
                error = {'error_message': error_msg}
                if request.is_ajax():
                    return HttpResponseBadRequest(
                        json.dumps({'error': error_msg}), 'application/json'
                    )
                else:
                    return render(request, self.template_name, error)
        else:
            identity_id = None

        try:
            dataset_uuid = process_metadata_table(
                username=request.user.username,
                title=title,
                metadata_file=metadata_file,
                source_columns=source_column_index,
                data_file_column=data_file_column,
                auxiliary_file_column=request.POST.get('aux_file_column'),
                base_path=request.POST.get('base_path', ''),
                data_file_permanent=request.POST.get(
                    'data_file_permanent', False
                ),
                species_column=request.POST.get('species_column'),
                genome_build_column=request.POST.get('genome_build_column'),
                annotation_column=request.POST.get('annotation_column'),
                is_public=request.POST.get('is_public', False),
                delimiter=request.POST.get('delimiter'),
                custom_delimiter_string=request.POST.get(
                    'custom_delimiter_string', False
                ),
                identity_id=identity_id,
                existing_data_set_uuid=existing_data_set_uuid
            )
        except Exception as exc:
            logger.error(exc, exc_info=True)
            error = {'error_message': repr(exc)}
            if request.is_ajax():
                return HttpResponseServerError(
                    json.dumps({'error': exc.message}), 'application/json'
                )
            else:
                return render(request, self.template_name, error)

        if request.is_ajax():
            return JsonResponse({'new_data_set_uuid': dataset_uuid})
        else:
            return HttpResponseRedirect(
                reverse(self.success_view_name, args=(dataset_uuid,))
            )


class CheckDataFilesView(View):
    """Check if given files exist, return list of files that don't exist"""
    def post(self, request, *args, **kwargs):
        existing_data_set_uuid = request.GET.get('data_set_uuid')
        existing_datafile_names = []
        if existing_data_set_uuid:
            data_set = get_object_or_404(DataSet, uuid=existing_data_set_uuid)
            investigation = data_set.get_investigation()
            existing_datafile_names = investigation.get_datafile_names(
                local_only=True, exclude_metadata_file=True
            )

        if not request.is_ajax() or not request.body:
            return HttpResponseBadRequest()

        try:
            file_data = json.loads(request.body)
        except ValueError:
            return HttpResponseBadRequest()
        try:
            input_file_list = file_data['list']
        except KeyError:
            return HttpResponseBadRequest()

        try:
            base_path = file_data['base_path']
        except KeyError:
            base_path = None
        try:
            identity_id = file_data['identity_id']
        except KeyError:
            identity_id = None

        bad_file_list = []
        translate_file_source = generate_file_source_translator(
            username=request.user.username, base_path=base_path,
            identity_id=identity_id
        )

        uploaded_s3_key_list = []
        if settings.REFINERY_DEPLOYMENT_PLATFORM == 'aws':
            # get a list of all uploaded S3 objects for the user
            s3 = boto3.resource('s3')
            s3_bucket = s3.Bucket(settings.UPLOAD_BUCKET)
            # TODO: handle ParamValidationError (return error msg in response?)
            for s3_object in s3_bucket.objects.filter(Prefix=identity_id):
                uploaded_s3_key_list.append(s3_object.key)

        for input_file_path in input_file_list:
            if not isinstance(input_file_path, unicode):
                bad_file_list.append(input_file_path)
                logger.error("Uploaded file path '%s' is not a string",
                             input_file_path)
            else:
                input_file_path = translate_file_source(input_file_path)
                if settings.REFINERY_DEPLOYMENT_PLATFORM == 'aws':
                    # check if S3 object key exists
                    bucket_name, key = parse_s3_url(input_file_path)
                    if key not in uploaded_s3_key_list:
                        bad_file_list.append(os.path.basename(key))
                        logger.debug("Object key '%s' does not exist in '%s'",
                                     key, bucket_name)
                    else:
                        logger.debug("Object key '%s' exists in '%s'",
                                     key, bucket_name)
                else:  # POSIX file system
                    if not os.path.exists(input_file_path):
                        bad_file_list.append(os.path.basename(input_file_path))
                        logger.debug(
                            "File '%s' does not exist", input_file_path
                        )
                    else:
                        logger.debug("File '%s' exists", input_file_path)

        response_data = {
            "data_files_not_uploaded": [
                file_name for file_name in bad_file_list
                if file_name not in existing_datafile_names
            ],
            "data_files_to_be_deleted": [
                file_name for file_name in existing_datafile_names
                if file_name not in bad_file_list
            ]
        }
        return JsonResponse(response_data)


class ChunkedFileUploadView(ChunkedUploadView):

    model = ChunkedUpload
    field_name = "files[]"


class ChunkedFileUploadCompleteView(ChunkedUploadCompleteView):

    model = ChunkedUpload

    def delete(self, request):
        try:
            upload_id = request.GET['upload_id']
        except KeyError:
            logger.error("Upload ID is missing from deletion request")
            return HttpResponseBadRequest(json.dumps({'error': 'KeyError'}),
                                          'application/json')

        try:
            chunked = ChunkedUpload.objects.get(upload_id=upload_id)
        except (ChunkedUpload.DoesNotExist,
                ChunkedUpload.MultipleObjectsReturned) as e:
            logger.error(
                "Error retrieving file upload instance with ID '%s': '%s'",
                upload_id, e)
            return HttpResponseBadRequest(json.dumps({'error': e}),
                                          'application/json')

        chunked.delete()
        return JsonResponse({'status': 'Successfully deleted.',
                             'upload_id': upload_id})

    def on_completion(self, uploaded_file, request):
        """Move file to the user's import directory"""
        try:
            upload_id = request.POST['upload_id']
        except KeyError:
            logger.error("Upload ID is missing from file upload request")
            return
        try:
            chunked_upload = ChunkedUpload.objects.get(upload_id=upload_id)
        except (ChunkedUpload.DoesNotExist,
                ChunkedUpload.MultipleObjectsReturned) as exc:
            logger.error(
                "Error retrieving file upload instance with ID '%s': '%s'",
                upload_id, exc)
            return
        user_import_dir = get_user_import_dir(request.user)
        if not os.path.exists(user_import_dir):
            try:
                os.mkdir(user_import_dir)
            except OSError as exc:
                logger.error("Error creating user import directory '%s': %s",
                             user_import_dir, exc)
            else:
                logger.info("Created user import directory '%s'",
                            user_import_dir)
        dst = os.path.join(user_import_dir, chunked_upload.filename)
        try:
            shutil.move(chunked_upload.file.path, dst)
        except (shutil.Error, IOError) as exc:
            logger.error(
                "Error moving uploaded file to user's import directory: %s",
                exc)
        chunked_upload.delete()

    def get_response_data(self, chunked_upload, request):
        message = "You have successfully uploaded {}".format(
            chunked_upload.filename)
        return {"message": message}


class Assays(APIView):
    """
    Return assay object

    ---
    #YAML

    GET:
        serializer: AssaySerializer
        omit_serializer: false

        parameters:
            - name: uuid
              description: Assay uuid
              paramType: query
              type: string
              required: false

            - name: study
              description: Study uuid
              paramType: query
              type: string
              required: false

    ...
    """

    def get_object(self, uuid):
        try:
            return Assay.objects.get(uuid=uuid)
        except (Assay.DoesNotExist, Assay.MultipleObjectsReturned):
            raise Http404

    def get_query_set(self, study_uuid):
        try:
            study_obj = Study.objects.get(
                uuid=study_uuid)
            return Assay.objects.filter(study=study_obj)
        except (Study.DoesNotExist,
                Study.MultipleObjectsReturned):
            raise Http404

    def get(self, request, format=None):
        if request.query_params.get('uuid'):
            assay = self.get_object(request.query_params.get('uuid'))
            serializer = AssaySerializer(assay)
            return Response(serializer.data)
        elif request.query_params.get('study'):
            assays = self.get_query_set(request.query_params.get('study'))
            serializer = AssaySerializer(assays, many=True)
            return Response(serializer.data)
        else:
            raise Http404


class AssaysFiles(APIView):

    """
    Return solr response. Query requires assay_uuid.

    ---
    #YAML

    GET:
        parameters_strategy:
            form: replace
            query: merge

        parameters:
            - name: uuid
              description: Assay uuid
              type: string
              required: true
              paramType: path
            - name: is_annotation
              description: Metadata
              type: boolean
              paramType: query
            - name: filter_attribute
              description: Filters for attributes fields
              type: string
              paramType: query
            - name: include_facet_count
              description: Enables facet counts in query response
              type: boolean
              paramType: query
            - name: offset
              description: Paginate offset response
              type: integer
              paramType: query
            - name: limit
              description: Maximum number of documents returned
              type: integer
              paramType: query
            - name: attributes
              description: Set of attributes to return separated by a comma
              type: string
              paramType: query
            - name: facets
              description: Specify facet fields separated by a comma
              type: string
              paramType: query
            - name: pivots
              description: List of fields to pivot separated by a comma
              type: string
              paramType: query
            - name: sort
              description: Order node response with field name asc/desc
              type: string
              paramType: query
            - name: data_set_uuid
              description: data set uuid required to check for perms
              type: string
              paramType: query
    ...
    """

    def get(self, request, uuid, format=None):

        params = request.query_params
        data_set_uuid = params.get('data_set_uuid', None)
        # requires data_set_uuid to check perms
        if data_set_uuid:
            data_set = get_object_or_404(DataSet, uuid=data_set_uuid)
            public_group = ExtendedGroup.objects.public_group()

            if request.user.has_perm('core.read_dataset', data_set) or \
                    'read_dataset' in get_perms(public_group, data_set):
                solr_params = generate_solr_params_for_assay(params, uuid)
            elif request.user.has_perm('core.read_meta_dataset', data_set) or \
                    'read_meta_dataset' in get_perms(public_group, data_set):
                solr_params = generate_solr_params_for_assay(
                    params,
                    uuid,
                    ['REFINERY_DOWNLOAD_URL', 'REFINERY_NAME']
                )
            else:
                message = 'User does not have read permissions.'
                return Response(message, status=status.HTTP_401_UNAUTHORIZED)

            solr_response = search_solr(solr_params, 'data_set_manager')
            solr_response_json = format_solr_response(solr_response)

            return Response(solr_response_json)
        else:
            return Response(
                'Requires data set uuid.',
                status=status.HTTP_400_BAD_REQUEST
            )


class AssaysAttributes(APIView):
    """
    AttributeOrder Resource.
    Returns/Updates AttributeOrder model queries. Requires assay_uuid.
    The model is dynamically created, so users will not create new
    attribute_orders.

    Updates attribute_model

    ---
    #YAML

    GET:
        serializer: AttributeOrderSerializer
        omit_serializer: false

        parameters:
            - name: uuid
              description: Assay uuid
              type: string
              paramType: path
              required: true

    PUT:
        parameters_strategy:
        form: replace
        query: merge

        parameters:
            - name: uuid
              description: Assay uuid used as an identifier
              type: string
              paramType: path
              required: true
            - name: solr_field
              description: Title of solr field used as an identifier
              type: string
              paramType: form
              required: false
            - name: rank
              description: Position of the attribute in facet list and table
              type: int
              paramType: form
              required: false
            - name: is_exposed
              description: Show to non-owner users
              type: boolean
              paramType: form
            - name: is_facet
              description: Attribute used as facet
              type: boolean
              paramType: form
            - name: is_active
              description: Shown in table by default
              type: boolean
              paramType: form
            - name: id
              description: Attribute ID used as an identifier
              type: integer
              paramType: form
    ...
    """

    def get_objects(self, uuid):
        attributes = AttributeOrder.objects.filter(assay__uuid=uuid)
        if len(attributes):
            return attributes
        else:
            raise Http404

    def get(self, request, uuid, format=None):
        attribute_order = self.get_objects(uuid)
        serializer = AttributeOrderSerializer(attribute_order, many=True)
        owner = get_owner_from_assay(uuid)
        request_user = request.user

        # add a display name to the attribute object
        if owner == request_user:
            attributes = serializer.data
        # for non-owners, hide non-exposed attributes
        else:
            attributes = []
            for attribute in serializer.data:
                if attribute.get('is_exposed'):
                    attributes.append(attribute)

        # Reverse check, so can remove objects from the end
        for ind in range(len(attributes) - 1, -1, -1):
            if is_field_in_hidden_list(attributes[ind].get('solr_field')):
                del attributes[ind]
            else:
                attributes[ind]['display_name'] = customize_attribute_response(
                    [attributes[ind].get('solr_field')])[0].get(
                    'display_name')

        # for non-owners need to reorder the ranks
        if owner != request_user:
            for ind in range(0, len(attributes)):
                attributes[ind]['rank'] = ind + 1

        return Response(attributes)

    def put(self, request, uuid, format=None):
        owner = get_owner_from_assay(uuid)
        request_user = request.user

        if owner == request_user:
            solr_field = request.data.get('solr_field', None)
            id = request.data.get('id', None)
            new_rank = request.data.get('rank', None)

            if id:
                attribute_order = AttributeOrder.objects.get(
                    assay__uuid=uuid, id=id)
            elif solr_field:
                attribute_order = AttributeOrder.objects.get(
                    assay__uuid=uuid, solr_field=solr_field)
            else:
                return Response(
                    'Requires attribute id or solr_field name.',
                    status=status.HTTP_400_BAD_REQUEST)

            # if old attribute order rank == 0, then all ranks need to be set
            if attribute_order.rank == 0:
                initialize_attribute_order_ranks(attribute_order, new_rank)
            # updates all ranks in assay's attribute order
            elif new_rank and new_rank != attribute_order.rank:
                try:
                    update_attribute_order_ranks(attribute_order, new_rank)
                except Exception as e:
                    return e

            # updates the requested attribute rank with new rank
            serializer = AttributeOrderSerializer(attribute_order,
                                                  data=request.data,
                                                  partial=True)
            if serializer.is_valid():
                serializer.save()
                attributes = serializer.data
                attributes['display_name'] = customize_attribute_response(
                    [attributes.get('solr_field')])[0].get(
                    'display_name')

                return Response(
                    attributes,
                    status=status.HTTP_202_ACCEPTED
                )
            return Response(
                serializer.errors,
                status=status.HTTP_400_BAD_REQUEST
            )
        else:
            message = 'Only owner may edit attribute order.'
            return Response(message, status=status.HTTP_401_UNAUTHORIZED)


class AddFileToNodeView(APIView):
    """Add file(s) to an existing data set from upload directory or bucket"""
    http_method_names = ['post']

    def post(self, request):
        try:
            node_uuid = request.data["node_uuid"]
        except KeyError:
            return HttpResponseBadRequest("`node_uuid` required")

        identity_id = request.data.get("identity_id")
        if settings.REFINERY_DEPLOYMENT_PLATFORM == "aws" and not identity_id:
            return HttpResponseBadRequest("`identity_id` required")
        elif settings.REFINERY_DEPLOYMENT_PLATFORM != "aws" and identity_id:
            return HttpResponseBadRequest("`identity_id` not permitted for "
                                          "non-AWS deployments")

        try:
            node = Node.objects.get(uuid=node_uuid)
        except Node.DoesNotExist:
            logger.error("Node with UUID '%s' does not exist", node_uuid)
            return HttpResponseNotFound()
        except Node.MultipleObjectsReturned:
            logger.critical("Multiple Nodes found with UUID '%s'", node_uuid)
            return HttpResponseServerError()

        if request.user != node.study.get_dataset().get_owner():
            return HttpResponseForbidden()

        file_store_item = node.get_file_store_item()
        if (file_store_item and not file_store_item.datafile and
                file_store_item.source.startswith(
                    (settings.REFINERY_DATA_IMPORT_DIR, 's3://')
                )):
            logger.debug("Adding file to Node '%s'", node)

            file_store_item.source = os.path.basename(file_store_item.source)
            file_store_item.save()

            if identity_id:
                file_source_translator = generate_file_source_translator(
                    identity_id=identity_id
                )
            else:
                file_source_translator = generate_file_source_translator(
                    username=request.user.username
                )
            translated_datafile_source = file_source_translator(
                file_store_item.source
            )
            file_store_item.source = translated_datafile_source

            # Remove the FileStoreItem's import_task_id to treat it as a
            # brand new file import task when called below.
            # We then have to update its Node's Solr index entry, so the
            # updated file import status is available in the UI.
            file_store_item.import_task_id = ""
            file_store_item.save()
            node.update_solr_index()
            FileImportTask().delay(file_store_item.uuid)

        return HttpResponse(status=202)  # Accepted


class NodeViewSet(APIView):
    """API endpoint that allows Nodes to be viewed".
     ---
    #YAML

    PATCH:
        parameters_strategy:
        form: replace
        query: merge

        parameters:
            - name: uuid
              description: User profile uuid used as an identifier
              type: string
              paramType: path
              required: true
            - name: file_uuid
              description: uuid for file store item
              type: string
              paramType: form
              required: false
            - name: attribute_name
              description: solr name for the attribute
              type: string
              paramType: form
              required: false
            - name: attribute_value
              description: value for the attribute
              type: string
              paramType: form
              required: false
    ...
    """
    http_method_names = ['get', 'patch']

    def get_object(self, uuid):
        try:
            return Node.objects.get(uuid=uuid)
        except Node.DoesNotExist as e:
            logger.error(e)
            raise Http404
        except Node.MultipleObjectsReturned as e:
            logger.error(e)
            raise APIException("Multiple objects returned.")

    def get(self, request, uuid):
        # filter nodes by attributes' info
        attribute_solr_name = request.query_params.get(
            'related_attribute_nodes'
        )
        # Only supporting attribute related nodes retrieval
        node = self.get_object(uuid)
        if not attribute_solr_name:
<<<<<<< HEAD
            return HttpResponseBadRequest('Require attribute solr name to '
                                          'retrieve related nodes.')
=======
            return HttpResponseBadRequest("Attribute's solr_name is required "
                                          "to retrieve related nodes.")
>>>>>>> 71f44f18

        data_set = node.study.get_dataset()
        if not data_set.get_owner() == request.user:
            return Response(uuid, status=status.HTTP_401_UNAUTHORIZED)

        # splits solr name into type and subtype
        attribute_obj = customize_attribute_response([attribute_solr_name])[0]
        # get node's annotated node to get the source attribute
<<<<<<< HEAD
        annotated_nodes_query = AnnotatedNode.objects.filter(
            node=node,
            attribute_type=attribute_obj.get('attribute_type'),
            attribute_subtype__icontains=attribute_obj.get(
                'display_name'
            )
        )
        try:
            source_attribute = annotated_nodes_query[0].attribute
        except:
            return HttpResponseBadRequest('No associated attributes.')

        children_annotated_nodes_query = AnnotatedNode.objects.filter(
=======
        annotated_node = AnnotatedNode.objects.filter(
            node=node,
            attribute_type=attribute_obj.get('attribute_type'),
            attribute_subtype__iexact=attribute_obj.get(
                'display_name'
            )
        ).first()

        if annotated_node is not None:
            source_attribute = annotated_node.attribute
        else:
            return HttpResponseBadRequest('No associated attributes.')

        children_annotated_nodes = AnnotatedNode.objects.filter(
>>>>>>> 71f44f18
            attribute=source_attribute
        )
        # from children annotated nodes get all the related file nodes
        related_nodes = []
<<<<<<< HEAD
        for ann_node in children_annotated_nodes_query:
=======
        for ann_node in children_annotated_nodes:
>>>>>>> 71f44f18
            if not ann_node.node == node:
                related_nodes.append(ann_node.node.uuid)

        return Response(
                related_nodes, status=status.HTTP_200_OK
            )

    def patch(self, request, uuid):
        node = self.get_object(uuid)
        new_file_uuid = request.data.get('file_uuid')
        solr_name = request.data.get('attribute_solr_name')
        attribute_value = request.data.get('attribute_value')
        data_set = node.study.get_dataset()

        if not data_set.is_clean():
            return Response(
                'Files cannot be removed once an analysis or visualization '
                'has ran on a data set ',
                status=status.HTTP_400_BAD_REQUEST
            )

        if data_set.get_owner() == request.user:
            # to remove the data file, we need to delete it and update index,
            #  the file store item uuid should remain
            if new_file_uuid == '':
                try:
                    file_store_item = FileStoreItem.objects.get(
                        uuid=node.file_uuid
                    )
                except (FileStoreItem.DoesNotExist,
                        FileStoreItem.MultipleObjectsReturned) as e:
                    logger.error(e)
                    return Response('Missing file store item.',
                                    status=status.HTTP_400_BAD_REQUEST)
                else:
                    file_store_item.delete_datafile()

                node.update_solr_index()
                return Response(
                    NodeSerializer(node).data, status=status.HTTP_200_OK
                )
            # derived node can have multiple attribute sources
            elif solr_name and attribute_value and not node.is_derived():
                # splits solr name into type and subtype
                attribute_obj = customize_attribute_response([solr_name])[0]
                attribute_type = attribute_obj.get('attribute_type')
                annotated_nodes_query = AnnotatedNode.objects.filter(
                    node=node,
                    attribute_type=attribute_type,
                    attribute_subtype__icontains=attribute_obj.get(
                        'display_name'
                    )
                )

                if attribute_type not in Attribute.editable_types:
                    return HttpResponseBadRequest('Attribute is not an '
                                                  'editable type')

                # update the source attribute
                try:
                    source_attribute = annotated_nodes_query[0].attribute
                except:
                    return HttpResponseBadRequest('No associated attributes.')

                source_attribute.value = attribute_value
                source_attribute.save()
                # update all the hard coded annotated nodes attribute_value
                children_annotated_nodes_query = AnnotatedNode.objects.filter(
                    attribute=source_attribute
                )
                for ann_node in children_annotated_nodes_query:
                    ann_node.attribute_value = source_attribute.value
                    ann_node.save()
                    ann_node.node.update_solr_index()

                return Response(
                    NodeSerializer(node).data, status=status.HTTP_200_OK
                )

            return Response('Currently, you can only remove node files or '
                            'edit non-derived files',
                            status=status.HTTP_405_METHOD_NOT_ALLOWED)

        return Response(uuid, status=status.HTTP_401_UNAUTHORIZED)


def _check_data_set_ownership(user, data_set_uuid):
    data_set = get_object_or_404(DataSet, uuid=data_set_uuid)
    if user != data_set.get_owner():
        return HttpResponseForbidden(
            "Metadata revision is only allowed for Data Set owners"
        )<|MERGE_RESOLUTION|>--- conflicted
+++ resolved
@@ -1156,13 +1156,8 @@
         # Only supporting attribute related nodes retrieval
         node = self.get_object(uuid)
         if not attribute_solr_name:
-<<<<<<< HEAD
-            return HttpResponseBadRequest('Require attribute solr name to '
-                                          'retrieve related nodes.')
-=======
             return HttpResponseBadRequest("Attribute's solr_name is required "
                                           "to retrieve related nodes.")
->>>>>>> 71f44f18
 
         data_set = node.study.get_dataset()
         if not data_set.get_owner() == request.user:
@@ -1171,21 +1166,6 @@
         # splits solr name into type and subtype
         attribute_obj = customize_attribute_response([attribute_solr_name])[0]
         # get node's annotated node to get the source attribute
-<<<<<<< HEAD
-        annotated_nodes_query = AnnotatedNode.objects.filter(
-            node=node,
-            attribute_type=attribute_obj.get('attribute_type'),
-            attribute_subtype__icontains=attribute_obj.get(
-                'display_name'
-            )
-        )
-        try:
-            source_attribute = annotated_nodes_query[0].attribute
-        except:
-            return HttpResponseBadRequest('No associated attributes.')
-
-        children_annotated_nodes_query = AnnotatedNode.objects.filter(
-=======
         annotated_node = AnnotatedNode.objects.filter(
             node=node,
             attribute_type=attribute_obj.get('attribute_type'),
@@ -1200,16 +1180,11 @@
             return HttpResponseBadRequest('No associated attributes.')
 
         children_annotated_nodes = AnnotatedNode.objects.filter(
->>>>>>> 71f44f18
             attribute=source_attribute
         )
         # from children annotated nodes get all the related file nodes
         related_nodes = []
-<<<<<<< HEAD
-        for ann_node in children_annotated_nodes_query:
-=======
         for ann_node in children_annotated_nodes:
->>>>>>> 71f44f18
             if not ann_node.node == node:
                 related_nodes.append(ann_node.node.uuid)
 
