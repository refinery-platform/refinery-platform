--- conflicted
+++ resolved
@@ -1137,11 +1137,7 @@
               required: false
     ...
     """
-<<<<<<< HEAD
     http_method_names = ['patch']
-=======
-    http_method_names = ['get', 'patch']
->>>>>>> 6c8144cd
 
     def get_object(self, uuid):
         try:
@@ -1153,21 +1149,6 @@
             logger.error(e)
             raise APIException("Multiple objects returned.")
 
-<<<<<<< HEAD
-=======
-    def get(self, request, uuid):
-        node = self.get_object(uuid)
-        data_set = node.study.get_dataset()
-        public_group = ExtendedGroup.objects.public_group()
-
-        if request.user.has_perm('core.read_dataset', data_set) or \
-                'read_dataset' in get_perms(public_group, data_set):
-            serializer = NodeSerializer(node)
-            return Response(serializer.data)
-
-        return Response(uuid, status=status.HTTP_401_UNAUTHORIZED)
-
->>>>>>> 6c8144cd
     def patch(self, request, uuid):
         node = self.get_object(uuid)
         new_file_uuid = request.data.get('file_uuid')
@@ -1183,11 +1164,8 @@
         if data_set.get_owner() == request.user:
             # to remove the data file, we need to delete it and update index,
             #  the file store item uuid should remain
-<<<<<<< HEAD
             if new_file_uuid == '':
-=======
-            if new_file_uuid is None:
->>>>>>> 6c8144cd
+
                 try:
                     file_store_item = FileStoreItem.objects.get(
                         uuid=node.file_uuid
@@ -1195,7 +1173,6 @@
                 except (FileStoreItem.DoesNotExist,
                         FileStoreItem.MultipleObjectsReturned) as e:
                     logger.error(e)
-<<<<<<< HEAD
                     return Response('Missing data file.',
                                     status=status.HTTP_400_BAD_REQUEST)
                 else:
@@ -1207,15 +1184,6 @@
                 )
             return Response('Currently, you can only remove node files.',
                             status=status.HTTP_405_METHOD_NOT_ALLOWED)
-=======
-                else:
-                    file_store_item.delete_datafile()
-
-            node.update_solr_index()
-            return Response(
-                NodeSerializer(node).data, status=status.HTTP_200_OK
-            )
->>>>>>> 6c8144cd
 
         return Response(uuid, status=status.HTTP_401_UNAUTHORIZED)
 
