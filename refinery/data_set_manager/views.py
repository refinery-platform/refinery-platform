'''
Created on May 11, 2012

@author: nils
'''

import json
import logging
import os
import shutil
import traceback
import urlparse

from django import forms
from django.conf import settings
from django.core.urlresolvers import reverse
from django.http import (Http404, HttpResponse, HttpResponseBadRequest,
                         HttpResponseRedirect, HttpResponseServerError)
from django.shortcuts import render, render_to_response
from django.template import RequestContext
from django.views.generic import View

import boto3
from chunked_upload.models import ChunkedUpload
from chunked_upload.views import ChunkedUploadCompleteView, ChunkedUploadView
from rest_framework import status
from rest_framework.response import Response
from rest_framework.views import APIView

from core.models import DataSet, get_user_import_dir
from core.utils import get_full_url
from file_store.models import (generate_file_source_translator, get_temp_dir,
                               parse_s3_url)
from file_store.tasks import DownloadError, download_file, import_file

from .isa_tab_parser import ParserException
from .models import Assay, AttributeOrder, Study
from .serializers import AssaySerializer, AttributeOrderSerializer
from .single_file_column_parser import process_metadata_table
from .tasks import parse_isatab
from .utils import (customize_attribute_response, format_solr_response,
                    generate_solr_params_for_assay, get_owner_from_assay,
                    initialize_attribute_order_ranks, is_field_in_hidden_list,
                    search_solr, update_attribute_order_ranks)

logger = logging.getLogger(__name__)

PARSER_ERROR_MESSAGE = "Improperly structured ISA-Tab file: "
PARSER_UNEXPECTED_ERROR_MESSAGE = "ISA-Tab import Failure: "

# Data set import


class DataSetImportView(View):
    """Main view for data set importing"""
    template_name = "data_set_manager/import.html"
    success_view_name = 'data_set'
    isa_tab_cookie_name = 'isa_tab_url'

    def get(self, request, *args, **kwargs):
        form = ImportISATabFileForm()
        context = RequestContext(request, {'form': form})
        response = render_to_response(self.template_name,
                                      context_instance=context)
        return response


class ImportISATabView(View):
    """Capture ISA archive URL from POST requests submitted from external sites
    """
    def post(self, request, *args, **kwargs):
        try:
            isa_tab_url = request.POST['isa_tab_url']
        except KeyError:
            logger.error("ISA archive URL was not provided")
            return HttpResponseBadRequest("Please provide an ISA archive URL")
        else:
            # set cookie and redirect to process_isa_tab view
            response = HttpResponseRedirect(reverse('process_isa_tab'))
            response.set_cookie('isa_tab_url', isa_tab_url)
            return response


class TakeOwnershipOfPublicDatasetView(View):
    """Capture relative ISA archive URL from POST requests submitted from
    external sites and formulates full url to
    """

    def post(self, request, *args, **kwargs):

        from_old_template = False

        if 'isa_tab_url' in request.POST:
            # TODO: I think isa_tab_url is already a full url,
            # making this redundant.
            full_isa_tab_url = get_full_url(request.POST['isa_tab_url'])
            from_old_template = True
        else:
            request_body = request.body
            if not request_body:
                err_msg = "Neither form data nor a request body has been sent."
                logger.error(err_msg)
                return HttpResponseBadRequest(err_msg)

            try:
                body = json.loads(request_body)
            except Exception as e:
                err_msg = "Request body is no valid JSON"
                logger.error("%s: %s" % (err_msg, e))
                return HttpResponseBadRequest("%s." % err_msg)

            if "data_set_uuid" in body:
                data_set_uuid = body["data_set_uuid"]
            else:
                err_msg = "Request body doesn't contain data_set_uuid."
                logger.error(err_msg)
                return HttpResponseBadRequest(err_msg)

            try:
                full_isa_tab_url = DataSet.objects.get(
                    uuid=data_set_uuid
                ).get_isa_archive().get_datafile_url()
            except (DataSet.DoesNotExist, DataSet.MultipleObjectsReturned,
                    Exception) as e:
                err_msg = "Something went wrong"
                logger.error("%s: %s" % (err_msg, e))
                return HttpResponseBadRequest("%s." % err_msg)

        if from_old_template:
            # Redirect to process_isa_tab view
            response = HttpResponseRedirect(
                get_full_url(reverse('process_isa_tab'))
            )
        else:
            # Redirect to process_isa_tab view with arg 'ajax' if request is
            #  not coming from old Django Template
            response = HttpResponseRedirect(
                get_full_url(reverse('process_isa_tab', args=['ajax']))
            )

        # set cookie
        response.set_cookie('isa_tab_url', full_isa_tab_url)

        return response


class ImportISATabFileForm(forms.Form):
    """ISA archive upload form"""
    isa_tab_file = forms.FileField(label='ISA-Tab file', required=False)
    isa_tab_url = forms.URLField(label='ISA-Tab URL', required=False,
                                 widget=forms.TextInput(attrs={'size': '37'}))

    def clean(self):
        cleaned_data = super(ImportISATabFileForm, self).clean()
        f = cleaned_data.get("isa_tab_file")
        url = cleaned_data.get("isa_tab_url")
        if f or url:
            return cleaned_data
        else:
            raise forms.ValidationError(
                "Please provide either a file or a URL")


class ProcessISATabView(View):
    """Process ISA archive"""
    template_name = 'data_set_manager/isa-tab-import.html'
    success_view_name = 'data_set'
    isa_tab_cookie_name = 'isa_tab_url'

    def get(self, request, *args, **kwargs):
        # a workaround for automatic ISA archive import after logging in
        try:
            url_from_cookie = request.COOKIES[self.isa_tab_cookie_name]
        except KeyError:
            logger.info("ISA-Tab URL was not provided")
            form = ImportISATabFileForm()
            context = RequestContext(request, {'form': form})
            return render_to_response(self.template_name,
                                      context_instance=context)
        form = ImportISATabFileForm({'isa_tab_url': url_from_cookie})
        if form.is_valid():
            url = form.cleaned_data['isa_tab_url']
        else:
            context = RequestContext(request, {'form': form})
            response = render_to_response(self.template_name,
                                          context_instance=context)
            response.delete_cookie(self.isa_tab_cookie_name)
            return response
        u = urlparse.urlparse(url)
        file_name = u.path.split('/')[-1]
        temp_file_path = os.path.join(get_temp_dir(), file_name)
        try:
            # TODO: refactor download_file to take file handle instead of path
            download_file(url, temp_file_path)
        except DownloadError as e:
            logger.error("Problem downloading ISA-Tab file. %s", e)
            error = "Problem downloading ISA-Tab file from: '{}'".format(url)
            context = RequestContext(request, {'form': form, 'error': error})
            response = render_to_response(self.template_name,
                                          context_instance=context)
            response.delete_cookie(self.isa_tab_cookie_name)
            return response
        logger.debug("Temp file name: '%s'", temp_file_path)
<<<<<<< HEAD

        try:
            parse_isatab_invocation = parse_isatab.delay(
                request.user.username, False, temp_file_path).get()
        except ParserException as e:
            error_message = "{} {}".format(
                PARSER_ERROR_MESSAGE,
                e.message
            )
            logger.error(error_message)
            return HttpResponseBadRequest(error_message)
        except Exception as e:
            error_message = "{} {}".format(
                PARSER_UNEXPECTED_ERROR_MESSAGE,
                traceback.format_exc(e)
            )
            logger.error(error_message)
            return HttpResponseBadRequest(
                PARSER_UNEXPECTED_ERROR_MESSAGE +
                e.message
            )
        else:
            dataset_uuid = parse_isatab_invocation[0]

=======
        dataset_uuid = parse_isatab.delay(request.user.username, False,
                                          temp_file_path).get()
>>>>>>> 976d0b23
        # TODO: exception handling
        os.unlink(temp_file_path)
        if dataset_uuid:
            if 'ajax' in kwargs and kwargs['ajax']:
                return HttpResponse(
                    json.dumps({'new_data_set_uuid': dataset_uuid}),
                    'application/json'
                )
            else:
                response = HttpResponseRedirect(
                    reverse(self.success_view_name, args=(dataset_uuid,)))
                response.delete_cookie(self.isa_tab_cookie_name)
                return response
        else:
            error = "Problem parsing ISA-Tab file"
            context = RequestContext(request, {'form': form, 'error': error})
            response = render_to_response(self.template_name,
                                          context_instance=context)
            response.delete_cookie(self.isa_tab_cookie_name)
            return response

    def post(self, request, *args, **kwargs):
        form = ImportISATabFileForm(request.POST, request.FILES)

        if form.is_valid() or request.is_ajax():
            try:
                f = form.cleaned_data['isa_tab_file']
            except KeyError:
                f = None

            try:
                url = form.cleaned_data['isa_tab_url']
            except KeyError:
                url = None

            if url:
                response = self.import_by_url(url)
            else:
<<<<<<< HEAD
                try:
                    response = self.import_by_file(f)
                except Exception as e:
                    logger.error(traceback.format_exc(e))
                    return HttpResponseBadRequest(
                        "{} {}".format(PARSER_UNEXPECTED_ERROR_MESSAGE, e)
                    )

                if not response['success']:
=======
                response = self.import_by_file(f)

            # get AWS Cognito identity ID
            if settings.REFINERY_DEPLOYMENT_PLATFORM == 'aws':
                try:
                    identity_id = request.POST.get('identity_id')
                except (KeyError, ValueError):
                    error_msg = 'identity_id is missing'
                    error = {'error_message': error_msg}
>>>>>>> 976d0b23
                    if request.is_ajax():
                        return HttpResponseBadRequest(
                            json.dumps({'error': error_msg}),
                            'application/json'
                        )
                    else:
                        return render(request, self.template_name, error)
            else:
                identity_id = None

            if not response['success']:
                if request.is_ajax():
                    return HttpResponse(
                        json.dumps({'error': response.message}),
                        content_type='application/json'
                    )
                return render_to_response(
                    self.template_name,
                    context_instance=RequestContext(
                        request,
                        {
                            'form': form,
                            'error': response.message
                        }
                    )
                )

            logger.debug(
                "Temp file name: '%s'", response['data']['temp_file_path']
            )

<<<<<<< HEAD
            try:
                parse_isatab_invocation = parse_isatab.delay(
                    request.user.username,
                    False,
                    response['data']['temp_file_path']
                ).get()
            except ParserException as e:
                error_message = "{} {}".format(
                    PARSER_ERROR_MESSAGE,
                    e.message
                )
                logger.error(error_message)
                return HttpResponseBadRequest(error_message)
            except Exception as e:
                error_message = "{} {}".format(
                    PARSER_UNEXPECTED_ERROR_MESSAGE,
                    traceback.format_exc(e)
                )
                logger.error(error_message)
                return HttpResponseBadRequest(
                    "{} {}".format(PARSER_UNEXPECTED_ERROR_MESSAGE, e)
                )
            else:
                dataset_uuid = parse_isatab_invocation[0]
=======
            dataset_uuid = parse_isatab.delay(
                username=request.user.username, public=False,
                path=response['data']['temp_file_path'],
                identity_id=identity_id
            ).get()
>>>>>>> 976d0b23

            # TODO: exception handling (OSError)
            os.unlink(response['data']['temp_file_path'])

            # import data files
            if dataset_uuid:
                try:
                    dataset = DataSet.objects.get(uuid=dataset_uuid)
                except (DataSet.DoesNotExist, DataSet.MultipleObjectsReturned):
                    logger.error(
                        "Cannot import data files for data set UUID '%s'",
                        dataset_uuid
                    )
                else:
                    # start importing uploaded data files
                    for file_store_item in dataset.get_file_store_items():
                        if file_store_item.source.startswith(
                            (settings.REFINERY_DATA_IMPORT_DIR, 's3://')
                        ):
                            import_file.delay(file_store_item.uuid)

                if request.is_ajax():
                    return HttpResponse(
                        json.dumps({
                            'success': 'Data set imported',
                            'data': {'new_data_set_uuid': dataset_uuid}
                        }),
                        content_type='application/json'
                    )
                return HttpResponseRedirect(
                    reverse(self.success_view_name, args=[dataset_uuid])
                )
            else:
                error = 'Problem parsing ISA-Tab file'
                if request.is_ajax():
                    return HttpResponse(json.dumps({'error': error}),
                                        content_type='application/json')
                context = RequestContext(request, {'form': form,
                                                   'error': error})
                return render_to_response(self.template_name,
                                          context_instance=context)
        else:  # submitted form is not valid
            context = RequestContext(request, {'form': form})
            return render_to_response(self.template_name,
                                      context_instance=context)

    def import_by_file(self, file):
        temp_file_path = os.path.join(get_temp_dir(), file.name)
        try:
            handle_uploaded_file(file, temp_file_path)
        except IOError as e:
            error_msg = "Error writing ISA-Tab file to disk"
            logger.error(
                "%s. IOError: %s, file name: %s, error: %s.",
                error_msg,
                e.errno,
                e.filename,
                e.strerror
            )
            return {
                "success": False,
                "message": error_msg
            }

        return {
            "success": True,
            "message": "File imported.",
            "data": {
                "temp_file_path": temp_file_path
            }
        }

    def import_by_url(self, url):
        # TODO: replace with chain
        # http://docs.celeryproject.org/en/latest/userguide/tasks.html#task-synchronous-subtasks
        parsed_url = urlparse.urlparse(url)
        file_name = parsed_url.path.split('/')[-1]
        temp_file_path = os.path.join(get_temp_dir(), file_name)
        try:
            # TODO: refactor download_file to take file handle instead
            # of path
            download_file(url, temp_file_path)
        except DownloadError as e:
            error_msg = "Problem downloading ISA-Tab file from: " + url
            logger.error("%s. %s", error_msg, e)
            return {
                "success": False,
                "message": error_msg
            }

        return {
            "success": True,
            "message": "File imported.",
            "data": {
                "temp_file_path": temp_file_path
            }
        }


def handle_uploaded_file(source_file, target_path):
    """Write contents of an uploaded file object to a file on disk
    Raises IOError
    :param source_file: uploaded file object
    :type source_file: file object
    :param target_path: absolute file system path to a temp file
    :type target_path: str
    """
    with open(target_path, 'wb+') as destination:
        for chunk in source_file.chunks():
            destination.write(chunk)


class ProcessMetadataTableView(View):
    """Create a new dataset from uploaded metadata table"""
    template_name = 'data_set_manager/metadata-table-import.html'
    success_view_name = 'data_set'

    def get(self, request, *args, **kwargs):
        return render(request, self.template_name)

    def post(self, request, *args, **kwargs):
        # Get required params
        try:
            metadata_file = request.FILES['file']
            title = request.POST.get('title')
            data_file_column = request.POST.get('data_file_column')
        except (KeyError, ValueError):
            error_msg = 'Required parameters are missing'
            error = {'error_message': error_msg}
            if request.is_ajax():
                return HttpResponseBadRequest(
                    json.dumps({'error': error_msg}), 'application/json'
                )
            else:
                return render(request, self.template_name, error)

        try:
            source_column_index = request.POST.getlist('source_column_index')
        except TypeError as error_msg:
            error = {'error_message': error_msg}
            if request.is_ajax():
                return HttpResponseBadRequest(
                    # TODO: make sure error_msg is JSON serializable, e.g.:
                    # TypeError: IndexError('list index out of range',)
                    # is not JSON serializable
                    json.dumps({'error': error_msg}), 'application/json'
                )
            else:
                return render(request, self.template_name, error)
        else:
            if not source_column_index:
                error_msg = 'Source columns have not been selected'
                error = {'error_message': error_msg}
                if request.is_ajax():
                    return HttpResponseBadRequest(
                        json.dumps({'error': error_msg}), 'application/json'
                    )
                else:
                    return render(request, self.template_name, error)

        # workaround for breaking change in Angular
        # https://github.com/angular/angular.js/commit/7fda214c4f65a6a06b25cf5d5aff013a364e9cef
        source_column_index = [
            column.replace('string:', '') for column in source_column_index
        ]

        if settings.REFINERY_DEPLOYMENT_PLATFORM == 'aws':
            try:
                identity_id = request.POST.get('identity_id')
            except (KeyError, ValueError):
                error_msg = 'identity_id is missing'
                error = {'error_message': error_msg}
                if request.is_ajax():
                    return HttpResponseBadRequest(
                        json.dumps({'error': error_msg}), 'application/json'
                    )
                else:
                    return render(request, self.template_name, error)
        else:
            identity_id = None

        try:
            dataset_uuid = process_metadata_table(
                username=request.user.username,
                title=title,
                metadata_file=metadata_file,
                source_columns=source_column_index,
                data_file_column=data_file_column,
                auxiliary_file_column=request.POST.get('aux_file_column'),
                base_path=request.POST.get('base_path', ''),
                data_file_permanent=request.POST.get(
                    'data_file_permanent', False
                ),
                species_column=request.POST.get('species_column'),
                genome_build_column=request.POST.get('genome_build_column'),
                annotation_column=request.POST.get('annotation_column'),
                slug=request.POST.get('slug'),
                is_public=request.POST.get('is_public', False),
                delimiter=request.POST.get('delimiter'),
                custom_delimiter_string=request.POST.get(
                    'custom_delimiter_string', False
                ),
                identity_id=identity_id
            )
        except Exception as error_msg:
            error = {'error_message': error_msg}
            if request.is_ajax():
                return HttpResponseServerError(
                    # TODO: make sure error_msg is JSON serializable, e.g.:
                    # TypeError: IndexError('list index out of range',)
                    # is not JSON serializable
                    json.dumps({'error': error_msg}), 'application/json'
                )
            else:
                return render(request, self.template_name, error)

        if request.is_ajax():
            return HttpResponse(
                json.dumps({'new_data_set_uuid': dataset_uuid}),
                content_type='application/json'
            )
        else:
            return HttpResponseRedirect(
                reverse(self.success_view_name, args=(dataset_uuid,))
            )


class CheckDataFilesView(View):
    """Check if given files exist, return list of files that don't exist"""
    def post(self, request, *args, **kwargs):
        if not request.is_ajax() or not request.body:
            return HttpResponseBadRequest()

        try:
            file_data = json.loads(request.body)
        except ValueError:
            return HttpResponseBadRequest()
        try:
            input_file_list = file_data['list']
        except KeyError:
            return HttpResponseBadRequest()

        try:
            base_path = file_data['base_path']
        except KeyError:
            base_path = None
        try:
            identity_id = file_data['identity_id']
        except KeyError:
            identity_id = None

        bad_file_list = []
        translate_file_source = generate_file_source_translator(
            username=request.user.username, base_path=base_path,
            identity_id=identity_id
        )

        if settings.REFINERY_DEPLOYMENT_PLATFORM == 'aws':
            # get a list of all uploaded S3 objects for the user
            uploaded_s3_key_list = []
            s3 = boto3.resource('s3')
            s3_bucket = s3.Bucket(settings.MEDIA_BUCKET)
            for s3_object in s3_bucket.objects.filter(
                    Prefix='uploads/{}'.format(identity_id)
            ):
                uploaded_s3_key_list.append(s3_object.key)

        for input_file_path in input_file_list:
            if not isinstance(input_file_path, unicode):
                bad_file_list.append(input_file_path)
            else:
                input_file_path = translate_file_source(input_file_path)
                if settings.REFINERY_DEPLOYMENT_PLATFORM == 'aws':
                    # check if S3 object key exists
                    bucket_name, key = parse_s3_url(input_file_path)
                    if key not in uploaded_s3_key_list:
                        bad_file_list.append(os.path.basename(key))
                else:  # POSIX file system
                    if not os.path.exists(input_file_path):
                        bad_file_list.append(input_file_path)
            logger.debug("Checked file path: '%s'", input_file_path)

        # prefix output to protect from JSON vulnerability (stripped by
        # Angular)
        return HttpResponse(")]}',\n" + json.dumps(bad_file_list),
                            content_type="application/json")


class ChunkedFileUploadView(ChunkedUploadView):

    model = ChunkedUpload
    field_name = "files[]"


class ChunkedFileUploadCompleteView(ChunkedUploadCompleteView):

    model = ChunkedUpload

    def delete(self, request):
        try:
            upload_id = request.GET['upload_id']
        except KeyError:
            logger.error("Upload ID is missing from deletion request")
            return HttpResponseBadRequest(json.dumps({'error': 'KeyError'}),
                                          'application/json')

        try:
            chunked = ChunkedUpload.objects.get(upload_id=upload_id)
        except (ChunkedUpload.DoesNotExist,
                ChunkedUpload.MultipleObjectsReturned) as e:
            logger.error(
                "Error retrieving file upload instance with ID '%s': '%s'",
                upload_id, e)
            return HttpResponseBadRequest(json.dumps({'error': e}),
                                          'application/json')

        chunked.delete()
        return HttpResponse(json.dumps({'status': 'Successfully deleted.',
                                        'upload_id': upload_id}),
                            'application/json')

    def on_completion(self, uploaded_file, request):
        """Move file to the user's import directory"""
        try:
            upload_id = request.POST['upload_id']
        except KeyError:
            logger.error("Upload ID is missing from file upload request")
            return
        try:
            chunked_upload = ChunkedUpload.objects.get(upload_id=upload_id)
        except (ChunkedUpload.DoesNotExist,
                ChunkedUpload.MultipleObjectsReturned) as exc:
            logger.error(
                "Error retrieving file upload instance with ID '%s': '%s'",
                upload_id, exc)
            return
        user_import_dir = get_user_import_dir(request.user)
        if not os.path.exists(user_import_dir):
            try:
                os.mkdir(user_import_dir)
            except OSError as exc:
                logger.error("Error creating user import directory '%s': %s",
                             user_import_dir, exc)
            else:
                logger.info("Created user import directory '%s'",
                            user_import_dir)
        dst = os.path.join(user_import_dir, chunked_upload.filename)
        try:
            shutil.move(chunked_upload.file.path, dst)
        except (shutil.Error, IOError) as exc:
            logger.error(
                "Error moving uploaded file to user's import directory: %s",
                exc)

    def get_response_data(self, chunked_upload, request):
        message = "You have successfully uploaded {}".format(
            chunked_upload.filename)
        return {"message": message}


class Assays(APIView):
    """
    Return assay object

    ---
    #YAML

    GET:
        serializer: AssaySerializer
        omit_serializer: false

        parameters:
            - name: uuid
              description: Assay uuid
              paramType: query
              type: string
              required: false

            - name: study
              description: Study uuid
              paramType: query
              type: string
              required: false

    ...
    """

    def get_object(self, uuid):
        try:
            return Assay.objects.get(uuid=uuid)
        except (Assay.DoesNotExist, Assay.MultipleObjectsReturned):
            raise Http404

    def get_query_set(self, study_uuid):
        try:
            study_obj = Study.objects.get(
                uuid=study_uuid)
            return Assay.objects.filter(study=study_obj)
        except (Study.DoesNotExist,
                Study.MultipleObjectsReturned):
            raise Http404

    def get(self, request, format=None):
        if request.query_params.get('uuid'):
            assay = self.get_object(request.query_params.get('uuid'))
            serializer = AssaySerializer(assay)
            return Response(serializer.data)
        elif request.query_params.get('study'):
            assays = self.get_query_set(request.query_params.get('study'))
            serializer = AssaySerializer(assays, many=True)
            return Response(serializer.data)
        else:
            raise Http404


class AssaysFiles(APIView):

    """
    Return solr response. Query requires assay_uuid.

    ---
    #YAML

    GET:
        parameters_strategy:
            form: replace
            query: merge

        parameters:
            - name: uuid
              description: Assay uuid
              type: string
              required: true
              paramType: path
            - name: is_annotation
              description: Metadata
              type: boolean
              paramType: query
            - name: filter_attribute
              description: Filters for attributes fields
              type: string
              paramType: query
            - name: include_facet_count
              description: Enables facet counts in query response
              type: boolean
              paramType: query
            - name: offset
              description: Paginate offset response
              type: integer
              paramType: query
            - name: limit
              description: Maximum number of documents returned
              type: integer
              paramType: query
            - name: attributes
              description: Set of attributes to return separated by a comma
              type: string
              paramType: query
            - name: facets
              description: Specify facet fields separated by a comma
              type: string
              paramType: query
            - name: pivots
              description: List of fields to pivot separated by a comma
              type: string
              paramType: query
            - name: sort
              description: Order node response with field name asc/desc
              type: string
              paramType: query
    ...
    """

    def get(self, request, uuid, format=None):

        params = request.query_params

        solr_params = generate_solr_params_for_assay(params, uuid)
        solr_response = search_solr(solr_params, 'data_set_manager')
        solr_response_json = format_solr_response(solr_response)

        return Response(solr_response_json)


class AssaysAttributes(APIView):
    """
    AttributeOrder Resource.
    Returns/Updates AttributeOrder model queries. Requires assay_uuid.
    The model is dynamically created, so users will not create new
    attribute_orders.

    Updates attribute_model

    ---
    #YAML

    GET:
        serializer: AttributeOrderSerializer
        omit_serializer: false

        parameters:
            - name: uuid
              description: Assay uuid
              type: string
              paramType: path
              required: true

    PUT:
        parameters_strategy:
        form: replace
        query: merge

        parameters:
            - name: uuid
              description: Assay uuid used as an identifier
              type: string
              paramType: path
              required: true
            - name: solr_field
              description: Title of solr field used as an identifier
              type: string
              paramType: form
              required: false
            - name: rank
              description: Position of the attribute in facet list and table
              type: int
              paramType: form
              required: false
            - name: is_exposed
              description: Show to non-owner users
              type: boolean
              paramType: form
            - name: is_facet
              description: Attribute used as facet
              type: boolean
              paramType: form
            - name: is_active
              description: Shown in table by default
              type: boolean
              paramType: form
            - name: id
              description: Attribute ID used as an identifier
              type: integer
              paramType: form
    ...
    """

    def get_objects(self, uuid):
        attributes = AttributeOrder.objects.filter(assay__uuid=uuid)
        if len(attributes):
            return attributes
        else:
            raise Http404

    def get(self, request, uuid, format=None):
        attribute_order = self.get_objects(uuid)
        serializer = AttributeOrderSerializer(attribute_order, many=True)
        owner = get_owner_from_assay(uuid)
        request_user = request.user

        # add a display name to the attribute object
        if owner == request_user:
            attributes = serializer.data
        # for non-owners, hide non-exposed attributes
        else:
            attributes = []
            for attribute in serializer.data:
                if attribute.get('is_exposed'):
                    attributes.append(attribute)

        # Reverse check, so can remove objects from the end
        for ind in range(len(attributes) - 1, -1, -1):
            if is_field_in_hidden_list(attributes[ind].get('solr_field')):
                del attributes[ind]
            else:
                attributes[ind]['display_name'] = customize_attribute_response(
                    [attributes[ind].get('solr_field')])[0].get(
                    'display_name')

        # for non-owners need to reorder the ranks
        if owner != request_user:
            for ind in range(0, len(attributes)):
                attributes[ind]['rank'] = ind + 1

        return Response(attributes)

    def put(self, request, uuid, format=None):
        owner = get_owner_from_assay(uuid)
        request_user = request.user

        if owner == request_user:
            solr_field = request.data.get('solr_field', None)
            id = request.data.get('id', None)
            new_rank = request.data.get('rank', None)

            if id:
                attribute_order = AttributeOrder.objects.get(
                    assay__uuid=uuid, id=id)
            elif solr_field:
                attribute_order = AttributeOrder.objects.get(
                    assay__uuid=uuid, solr_field=solr_field)
            else:
                return Response(
                    'Requires attribute id or solr_field name.',
                    status=status.HTTP_400_BAD_REQUEST)

            # if old attribute order rank == 0, then all ranks need to be set
            if attribute_order.rank == 0:
                initialize_attribute_order_ranks(attribute_order, new_rank)
            # updates all ranks in assay's attribute order
            elif new_rank and new_rank != attribute_order.rank:
                try:
                    update_attribute_order_ranks(attribute_order, new_rank)
                except Exception as e:
                    return e

            # updates the requested attribute rank with new rank
            serializer = AttributeOrderSerializer(attribute_order,
                                                  data=request.data,
                                                  partial=True)
            if serializer.is_valid():
                serializer.save()
                attributes = serializer.data
                attributes['display_name'] = customize_attribute_response(
                    [attributes.get('solr_field')])[0].get(
                    'display_name')

                return Response(
                    attributes,
                    status=status.HTTP_202_ACCEPTED
                )
            return Response(
                serializer.errors,
                status=status.HTTP_400_BAD_REQUEST
            )
        else:
            message = 'Only owner may edit attribute order.'
            return Response(message, status=status.HTTP_401_UNAUTHORIZED)<|MERGE_RESOLUTION|>--- conflicted
+++ resolved
@@ -8,7 +8,6 @@
 import logging
 import os
 import shutil
-import traceback
 import urlparse
 
 from django import forms
@@ -33,7 +32,6 @@
                                parse_s3_url)
 from file_store.tasks import DownloadError, download_file, import_file
 
-from .isa_tab_parser import ParserException
 from .models import Assay, AttributeOrder, Study
 from .serializers import AssaySerializer, AttributeOrderSerializer
 from .single_file_column_parser import process_metadata_table
@@ -45,8 +43,6 @@
 
 logger = logging.getLogger(__name__)
 
-PARSER_ERROR_MESSAGE = "Improperly structured ISA-Tab file: "
-PARSER_UNEXPECTED_ERROR_MESSAGE = "ISA-Tab import Failure: "
 
 # Data set import
 
@@ -201,35 +197,8 @@
             response.delete_cookie(self.isa_tab_cookie_name)
             return response
         logger.debug("Temp file name: '%s'", temp_file_path)
-<<<<<<< HEAD
-
-        try:
-            parse_isatab_invocation = parse_isatab.delay(
-                request.user.username, False, temp_file_path).get()
-        except ParserException as e:
-            error_message = "{} {}".format(
-                PARSER_ERROR_MESSAGE,
-                e.message
-            )
-            logger.error(error_message)
-            return HttpResponseBadRequest(error_message)
-        except Exception as e:
-            error_message = "{} {}".format(
-                PARSER_UNEXPECTED_ERROR_MESSAGE,
-                traceback.format_exc(e)
-            )
-            logger.error(error_message)
-            return HttpResponseBadRequest(
-                PARSER_UNEXPECTED_ERROR_MESSAGE +
-                e.message
-            )
-        else:
-            dataset_uuid = parse_isatab_invocation[0]
-
-=======
         dataset_uuid = parse_isatab.delay(request.user.username, False,
                                           temp_file_path).get()
->>>>>>> 976d0b23
         # TODO: exception handling
         os.unlink(temp_file_path)
         if dataset_uuid:
@@ -268,17 +237,6 @@
             if url:
                 response = self.import_by_url(url)
             else:
-<<<<<<< HEAD
-                try:
-                    response = self.import_by_file(f)
-                except Exception as e:
-                    logger.error(traceback.format_exc(e))
-                    return HttpResponseBadRequest(
-                        "{} {}".format(PARSER_UNEXPECTED_ERROR_MESSAGE, e)
-                    )
-
-                if not response['success']:
-=======
                 response = self.import_by_file(f)
 
             # get AWS Cognito identity ID
@@ -288,7 +246,6 @@
                 except (KeyError, ValueError):
                     error_msg = 'identity_id is missing'
                     error = {'error_message': error_msg}
->>>>>>> 976d0b23
                     if request.is_ajax():
                         return HttpResponseBadRequest(
                             json.dumps({'error': error_msg}),
@@ -320,38 +277,11 @@
                 "Temp file name: '%s'", response['data']['temp_file_path']
             )
 
-<<<<<<< HEAD
-            try:
-                parse_isatab_invocation = parse_isatab.delay(
-                    request.user.username,
-                    False,
-                    response['data']['temp_file_path']
-                ).get()
-            except ParserException as e:
-                error_message = "{} {}".format(
-                    PARSER_ERROR_MESSAGE,
-                    e.message
-                )
-                logger.error(error_message)
-                return HttpResponseBadRequest(error_message)
-            except Exception as e:
-                error_message = "{} {}".format(
-                    PARSER_UNEXPECTED_ERROR_MESSAGE,
-                    traceback.format_exc(e)
-                )
-                logger.error(error_message)
-                return HttpResponseBadRequest(
-                    "{} {}".format(PARSER_UNEXPECTED_ERROR_MESSAGE, e)
-                )
-            else:
-                dataset_uuid = parse_isatab_invocation[0]
-=======
             dataset_uuid = parse_isatab.delay(
                 username=request.user.username, public=False,
                 path=response['data']['temp_file_path'],
                 identity_id=identity_id
             ).get()
->>>>>>> 976d0b23
 
             # TODO: exception handling (OSError)
             os.unlink(response['data']['temp_file_path'])
