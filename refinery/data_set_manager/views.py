'''
Created on May 11, 2012

@author: nils
'''

import json
import logging
import os
import shutil
import traceback
import urlparse

from django import forms
from django.conf import settings
from django.core.urlresolvers import reverse
from django.http import (Http404, HttpResponse, HttpResponseBadRequest,
                         HttpResponseForbidden, HttpResponseNotFound,
                         HttpResponseRedirect, HttpResponseServerError,
                         JsonResponse)
from django.shortcuts import get_object_or_404, render, render_to_response
from django.template import RequestContext
from django.views.generic import View

import boto3
from chunked_upload.models import ChunkedUpload
from chunked_upload.views import ChunkedUploadCompleteView, ChunkedUploadView
from guardian.shortcuts import get_perms
from rest_framework import status
from rest_framework.exceptions import APIException
from rest_framework.response import Response
from rest_framework.views import APIView

from core.models import (DataSet, ExtendedGroup, get_user_import_dir)
from core.utils import get_absolute_url
from data_set_manager.isa_tab_parser import ParserException
from file_store.models import (FileStoreItem, generate_file_source_translator,
                               get_temp_dir)
from file_store.tasks import FileImportTask, download_file
from file_store.utils import parse_s3_url

<<<<<<< HEAD
from .models import (AnnotatedNode, Assay, Attribute, AttributeOrder, Node,
                     Study)
=======
from .models import Assay, AttributeOrder, Node, Study
>>>>>>> 406e63a2
from .serializers import (AssaySerializer, AttributeOrderSerializer,
                          NodeSerializer)
from .single_file_column_parser import process_metadata_table
from .tasks import parse_isatab
from .utils import (
    customize_attribute_response, format_solr_response,
    generate_solr_params_for_assay, get_owner_from_assay,
    initialize_attribute_order_ranks, is_field_in_hidden_list, search_solr,
    update_attribute_order_ranks
)

logger = logging.getLogger(__name__)


# Data set import
PARSER_ERROR_MESSAGE = "Improperly structured ISA-Tab file: "
PARSER_UNEXPECTED_ERROR_MESSAGE = "ISA-Tab import Failure: "


class DataSetImportView(View):
    """Main view for data set importing"""
    template_name = "data_set_manager/import.html"
    success_view_name = 'data_set'
    isa_tab_cookie_name = 'isa_tab_url'

    def get(self, request, *args, **kwargs):
        form = ImportISATabFileForm()
        data_set_title = request.GET.get('data_set_title')
        if data_set_title:
            data_set_title = data_set_title.strip("/")
        context = RequestContext(
            request,
            {
                'form': form,
                'data_set_title': data_set_title
            }
        )
        response = render_to_response(self.template_name,
                                      context_instance=context)
        return response


class ImportISATabView(View):
    """Capture ISA archive URL from POST requests submitted from external sites
    """
    def post(self, request, *args, **kwargs):
        try:
            isa_tab_url = request.POST['isa_tab_url']
        except KeyError:
            logger.error("ISA archive URL was not provided")
            return HttpResponseBadRequest("Please provide an ISA archive URL")
        else:
            # set cookie and redirect to process_isa_tab view
            response = HttpResponseRedirect(reverse('process_isa_tab'))
            response.set_cookie('isa_tab_url', isa_tab_url)
            return response


class TakeOwnershipOfPublicDatasetView(View):
    """Capture relative ISA archive URL from POST requests submitted from
    external sites and formulates full url to
    """

    def post(self, request, *args, **kwargs):

        try:
            request_body = request.body
        except Exception as e:
            err_msg = "Request body is no valid JSON"
            logger.error("%s: %s" % (err_msg, e))
            return HttpResponseBadRequest("%s." % err_msg)

        try:
            body = json.loads(request_body)
        except Exception as e:
            err_msg = "Request body is no valid JSON"
            logger.error("%s: %s" % (err_msg, e))
            return HttpResponseBadRequest("%s." % err_msg)

        if "data_set_uuid" in body:
            data_set_uuid = body["data_set_uuid"]
        else:
            err_msg = "Request body doesn't contain data_set_uuid."
            logger.error(err_msg)
            return HttpResponseBadRequest(err_msg)

        try:
            data_set = DataSet.objects.get(uuid=data_set_uuid)
        except (DataSet.DoesNotExist, DataSet.MultipleObjectsReturned,
                Exception) as exc:
            err_msg = "Something went wrong"
            logger.error("%s: %s" % (err_msg, exc))
            return HttpResponseBadRequest("%s." % err_msg)

        public_group = ExtendedGroup.objects.public_group()
        if request.user.has_perm('core.read_dataset', data_set) \
                or 'read_dataset' in get_perms(public_group, data_set):
            investigation = data_set.get_investigation()
            full_isa_tab_url = get_absolute_url(
                investigation.get_file_store_item().get_datafile_url()
            )
            response = HttpResponseRedirect(
                get_absolute_url(reverse('process_isa_tab', args=['ajax']))
            )
            # set cookie
            response.set_cookie('isa_tab_url', full_isa_tab_url)
            return response

        return HttpResponseForbidden("User is not authorized to access"
                                     "data set {}".format(data_set_uuid))


class ImportISATabFileForm(forms.Form):
    """ISA archive upload form"""
    isa_tab_file = forms.FileField(label='ISA-Tab file', required=False)
    isa_tab_url = forms.URLField(label='ISA-Tab URL', required=False,
                                 widget=forms.TextInput(attrs={'size': '37'}))

    def clean(self):
        cleaned_data = super(ImportISATabFileForm, self).clean()
        f = cleaned_data.get("isa_tab_file")
        url = cleaned_data.get("isa_tab_url")
        if f or url:
            return cleaned_data
        else:
            raise forms.ValidationError(
                "Please provide either a file or a URL")


def import_by_file(file_obj):
    temp_file_path = os.path.join(get_temp_dir(), file_obj.name)
    try:
        _handle_uploaded_file(file_obj, temp_file_path)
    except IOError as exc:
        error_msg = "Error writing file to disk"
        logger.error("%s. IOError: %s, file name: %s, error: %s.",
                     error_msg, exc.errno, exc.filename, exc.strerror)
        return _error_message(error_msg)
    return _success_message(temp_file_path)


def import_by_url(url):
    # TODO: replace with chain
    # http://docs.celeryproject.org/en/latest/userguide/tasks.html#task-synchronous-subtasks
    parsed_url = urlparse.urlparse(url)
    file_name = parsed_url.path.split('/')[-1]
    temp_file_path = os.path.join(get_temp_dir(), file_name)
    try:
        # TODO: refactor download_file to take file handle instead
        # of path
        download_file(url, temp_file_path)
    except RuntimeError as exc:
        error_msg = "Problem downloading ISA-Tab file from: " + url
        logger.error("%s. %s", error_msg, exc)
        return _error_message(error_msg)
    return _success_message(temp_file_path)


def _handle_uploaded_file(source_file, target_path):
    """Write contents of an uploaded file object to a file on disk
    Raises IOError
    :param source_file: uploaded file object
    :type source_file: file object
    :param target_path: absolute file system path to a temp file
    :type target_path: str
    """
    with open(target_path, 'wb+') as destination:
        for chunk in source_file.chunks():
            destination.write(chunk)


def _success_message(temp_file_path):
    return {
        "success": True, "message": "File imported.",
        "data": {"temp_file_path": temp_file_path}
    }


def _error_message(error_msg):
    return {"success": False, "message": error_msg}


class ProcessISATabView(View):
    """Process ISA archive"""
    template_name = 'data_set_manager/isa-tab-import.html'
    success_view_name = 'data_set'
    isa_tab_cookie_name = 'isa_tab_url'

    def get(self, request, *args, **kwargs):
        # a workaround for automatic ISA archive import after logging in
        try:
            url_from_cookie = request.COOKIES[self.isa_tab_cookie_name]
        except KeyError:
            logger.info("ISA-Tab URL was not provided")
            form = ImportISATabFileForm()
            context = RequestContext(request, {'form': form})
            return render_to_response(self.template_name,
                                      context_instance=context)
        form = ImportISATabFileForm({'isa_tab_url': url_from_cookie})
        if form.is_valid():
            url = form.cleaned_data['isa_tab_url']
        else:
            context = RequestContext(request, {'form': form})
            response = render_to_response(self.template_name,
                                          context_instance=context)
            response.delete_cookie(self.isa_tab_cookie_name)
            return response
        u = urlparse.urlparse(url)
        file_name = u.path.split('/')[-1]
        temp_file_path = os.path.join(get_temp_dir(), file_name)
        try:
            # TODO: refactor download_file to take file handle instead of path
            download_file(url, temp_file_path)
        except RuntimeError as exc:
            logger.error("Problem downloading ISA-Tab file. %s", exc)
            error = "Problem downloading ISA-Tab file from: '{}'".format(url)
            context = RequestContext(request, {'form': form, 'error': error})
            response = render_to_response(self.template_name,
                                          context_instance=context)
            response.delete_cookie(self.isa_tab_cookie_name)
            return response
        logger.debug("Temp file name: '%s'", temp_file_path)
        try:
            dataset_uuid = parse_isatab(
                request.user.username,
                False,
                temp_file_path
            )
        except ParserException as e:
            error_message = "{} {}".format(
                PARSER_ERROR_MESSAGE,
                e.message
            )
            logger.error(error_message)
            return HttpResponseBadRequest(error_message)
        except Exception as e:
            error_message = "{} {}".format(
                PARSER_UNEXPECTED_ERROR_MESSAGE,
                traceback.format_exc(e)
            )
            logger.error(error_message)
            return HttpResponseBadRequest(
                PARSER_UNEXPECTED_ERROR_MESSAGE +
                e.message
            )
        try:
            os.unlink(temp_file_path)
        except OSError as exc:
            logger.error("Couldn't unlink ISATab's `temp_file_path`: %s %s",
                         temp_file_path, exc)
        if dataset_uuid:
            if 'ajax' in kwargs and kwargs['ajax']:
                return JsonResponse({'new_data_set_uuid': dataset_uuid})
            else:
                response = HttpResponseRedirect(
                    reverse(self.success_view_name, args=(dataset_uuid,)))
                response.delete_cookie(self.isa_tab_cookie_name)
                return response
        else:
            error = "Problem parsing ISA-Tab file"
            context = RequestContext(request, {'form': form, 'error': error})
            response = render_to_response(self.template_name,
                                          context_instance=context)
            response.delete_cookie(self.isa_tab_cookie_name)
            return response

    def post(self, request, *args, **kwargs):
        form = ImportISATabFileForm(request.POST, request.FILES)
        existing_data_set_uuid = request.GET.get('data_set_uuid')

        if existing_data_set_uuid:
            # Assert that the User making the request for a metadata
            # revision owns the DataSet in question
            data_set_ownership_response = _check_data_set_ownership(
                request.user, existing_data_set_uuid
            )
            if data_set_ownership_response is not None:
                return data_set_ownership_response

        if form.is_valid() or request.is_ajax():
            try:
                f = form.cleaned_data['isa_tab_file']
            except KeyError:
                f = None

            try:
                url = form.cleaned_data['isa_tab_url']
            except KeyError:
                url = None

            if url:
                response = import_by_url(url)
            else:
                try:
                    response = import_by_file(f)
                except Exception as e:
                    logger.error(traceback.format_exc(e))
                    return HttpResponseBadRequest(
                       "{} {}".format(
                        PARSER_UNEXPECTED_ERROR_MESSAGE, e)
                    )

            # get AWS Cognito identity ID
            if settings.REFINERY_DEPLOYMENT_PLATFORM == 'aws':
                try:
                    identity_id = request.POST.get('identity_id')
                except (KeyError, ValueError):
                    error_msg = 'identity_id is missing'
                    error = {'error_message': error_msg}
                    if request.is_ajax():
                        return HttpResponseBadRequest(
                            json.dumps({'error': error_msg}),
                            'application/json'
                        )
                    else:
                        return render(request, self.template_name, error)
            else:
                identity_id = None

            if not response['success']:
                if request.is_ajax():
                    return HttpResponseBadRequest(
                        json.dumps({'error': response["message"]}),
                        content_type='application/json'
                    )
                return render_to_response(
                    self.template_name,
                    context_instance=RequestContext(
                        request,
                        {
                            'form': form,
                            'error': response["message"]
                        }
                    )
                )

            logger.debug(
                "Temp file name: '%s'", response['data']['temp_file_path']
            )

            try:
                parse_isatab_invocation = parse_isatab(
                    request.user.username,
                    False,
                    response['data']['temp_file_path'],
                    identity_id=identity_id,
                    existing_data_set_uuid=existing_data_set_uuid
                )
            except ParserException as e:
                error_message = "{} {}".format(
                    PARSER_ERROR_MESSAGE,
                    e.message
                )
                logger.error(error_message)
                return HttpResponseBadRequest(error_message)
            except Exception as e:
                error_message = "{} {}".format(
                    PARSER_UNEXPECTED_ERROR_MESSAGE,
                    traceback.format_exc(e)
                )
                logger.error(error_message)
                return HttpResponseBadRequest(
                    "{} {}".format(PARSER_UNEXPECTED_ERROR_MESSAGE, e)
                )
            else:
                dataset_uuid = parse_isatab_invocation

            # import data files
            if dataset_uuid:
                try:
                    dataset = DataSet.objects.get(uuid=dataset_uuid)
                except (DataSet.DoesNotExist, DataSet.MultipleObjectsReturned):
                    logger.error(
                        "Cannot import data files for data set UUID '%s'",
                        dataset_uuid
                    )
                else:
                    # start importing uploaded data files
                    for file_store_item in dataset.get_file_store_items():
                        if file_store_item.source.startswith(
                            (settings.REFINERY_DATA_IMPORT_DIR, 's3://')
                        ):
                            FileImportTask().delay(file_store_item.uuid)

                if request.is_ajax():
                    return JsonResponse({
                        'success': 'Data set imported',
                        'data': {'new_data_set_uuid': dataset_uuid}
                    })
                return HttpResponseRedirect(
                    reverse(self.success_view_name, args=[dataset_uuid])
                )
            else:
                error = 'Problem parsing ISA-Tab file'
                if request.is_ajax():
                    return JsonResponse({'error': error})
                context = RequestContext(request, {'form': form,
                                                   'error': error})
                return render_to_response(self.template_name,
                                          context_instance=context)
        else:  # submitted form is not valid
            context = RequestContext(request, {'form': form})
            return render_to_response(self.template_name,
                                      context_instance=context)


class ProcessMetadataTableView(View):
    """Create a new dataset from uploaded metadata table"""
    template_name = 'data_set_manager/metadata-table-import.html'
    success_view_name = 'data_set'

    def get(self, request, *args, **kwargs):
        return render(request, self.template_name)

    def post(self, request, *args, **kwargs):
        # Get required params
        existing_data_set_uuid = request.GET.get('data_set_uuid')
        if existing_data_set_uuid:
            # Assert that the User making the request for a metadata
            # revision owns the DataSet in question
            data_set_ownership_response = _check_data_set_ownership(
                request.user, existing_data_set_uuid
            )
            if data_set_ownership_response is not None:
                return data_set_ownership_response
        try:
            title = request.POST.get('title')
            metadata_file = request.FILES['file']
            metadata_file.name = request.POST.get('file_name')
            data_file_column = request.POST.get('data_file_column')
        except (KeyError, ValueError):
            error_msg = 'Required parameters are missing'
            error = {'error_message': error_msg}
            if request.is_ajax():
                return HttpResponseBadRequest(
                    json.dumps({'error': error_msg}), 'application/json'
                )
            else:
                return render(request, self.template_name, error)
        else:
            response = import_by_file(metadata_file)
            if not response["success"]:
                error_message = response["message"]
                logger.error(error_message)
                raise RuntimeError(error_message)
            metadata_file.file.name = response["data"]["temp_file_path"]
        try:
            source_column_index = request.POST.getlist('source_column_index')
        except TypeError as error_msg:
            error = {'error_message': error_msg}
            if request.is_ajax():
                return HttpResponseBadRequest(
                    # TODO: make sure error_msg is JSON serializable, e.g.:
                    # TypeError: IndexError('list index out of range',)
                    # is not JSON serializable
                    json.dumps({'error': error_msg}), 'application/json'
                )
            else:
                return render(request, self.template_name, error)
        else:
            if not source_column_index:
                error_msg = 'Source columns have not been selected'
                error = {'error_message': error_msg}
                if request.is_ajax():
                    return HttpResponseBadRequest(
                        json.dumps({'error': error_msg}), 'application/json'
                    )
                else:
                    return render(request, self.template_name, error)

        # workaround for breaking change in Angular
        # https://github.com/angular/angular.js/commit/7fda214c4f65a6a06b25cf5d5aff013a364e9cef
        source_column_index = [
            column.replace('string:', '') for column in source_column_index
        ]

        if settings.REFINERY_DEPLOYMENT_PLATFORM == 'aws':
            try:
                identity_id = request.POST.get('identity_id')
            except (KeyError, ValueError):
                error_msg = 'identity_id is missing'
                error = {'error_message': error_msg}
                if request.is_ajax():
                    return HttpResponseBadRequest(
                        json.dumps({'error': error_msg}), 'application/json'
                    )
                else:
                    return render(request, self.template_name, error)
        else:
            identity_id = None

        try:
            dataset_uuid = process_metadata_table(
                username=request.user.username,
                title=title,
                metadata_file=metadata_file,
                source_columns=source_column_index,
                data_file_column=data_file_column,
                auxiliary_file_column=request.POST.get('aux_file_column'),
                base_path=request.POST.get('base_path', ''),
                data_file_permanent=request.POST.get(
                    'data_file_permanent', False
                ),
                species_column=request.POST.get('species_column'),
                genome_build_column=request.POST.get('genome_build_column'),
                annotation_column=request.POST.get('annotation_column'),
                is_public=request.POST.get('is_public', False),
                delimiter=request.POST.get('delimiter'),
                custom_delimiter_string=request.POST.get(
                    'custom_delimiter_string', False
                ),
                identity_id=identity_id,
                existing_data_set_uuid=existing_data_set_uuid
            )
        except Exception as exc:
            logger.error(exc, exc_info=True)
            error = {'error_message': repr(exc)}
            if request.is_ajax():
                return HttpResponseServerError(
                    json.dumps({'error': exc.message}), 'application/json'
                )
            else:
                return render(request, self.template_name, error)

        if request.is_ajax():
            return JsonResponse({'new_data_set_uuid': dataset_uuid})
        else:
            return HttpResponseRedirect(
                reverse(self.success_view_name, args=(dataset_uuid,))
            )


class CheckDataFilesView(View):
    """Check if given files exist, return list of files that don't exist"""
    def post(self, request, *args, **kwargs):
        existing_data_set_uuid = request.GET.get('data_set_uuid')
        existing_datafile_names = []
        if existing_data_set_uuid:
            data_set = get_object_or_404(DataSet, uuid=existing_data_set_uuid)
            investigation = data_set.get_investigation()
            existing_datafile_names = investigation.get_datafile_names(
                local_only=True, exclude_metadata_file=True
            )

        if not request.is_ajax() or not request.body:
            return HttpResponseBadRequest()

        try:
            file_data = json.loads(request.body)
        except ValueError:
            return HttpResponseBadRequest()
        try:
            input_file_list = file_data['list']
        except KeyError:
            return HttpResponseBadRequest()

        try:
            base_path = file_data['base_path']
        except KeyError:
            base_path = None
        try:
            identity_id = file_data['identity_id']
        except KeyError:
            identity_id = None

        bad_file_list = []
        translate_file_source = generate_file_source_translator(
            username=request.user.username, base_path=base_path,
            identity_id=identity_id
        )

        uploaded_s3_key_list = []
        if settings.REFINERY_DEPLOYMENT_PLATFORM == 'aws':
            # get a list of all uploaded S3 objects for the user
            s3 = boto3.resource('s3')
            s3_bucket = s3.Bucket(settings.UPLOAD_BUCKET)
            # TODO: handle ParamValidationError (return error msg in response?)
            for s3_object in s3_bucket.objects.filter(Prefix=identity_id):
                uploaded_s3_key_list.append(s3_object.key)

        for input_file_path in input_file_list:
            if not isinstance(input_file_path, unicode):
                bad_file_list.append(input_file_path)
                logger.error("Uploaded file path '%s' is not a string",
                             input_file_path)
            else:
                input_file_path = translate_file_source(input_file_path)
                if settings.REFINERY_DEPLOYMENT_PLATFORM == 'aws':
                    # check if S3 object key exists
                    bucket_name, key = parse_s3_url(input_file_path)
                    if key not in uploaded_s3_key_list:
                        bad_file_list.append(os.path.basename(key))
                        logger.debug("Object key '%s' does not exist in '%s'",
                                     key, bucket_name)
                    else:
                        logger.debug("Object key '%s' exists in '%s'",
                                     key, bucket_name)
                else:  # POSIX file system
                    if not os.path.exists(input_file_path):
                        bad_file_list.append(os.path.basename(input_file_path))
                        logger.debug(
                            "File '%s' does not exist", input_file_path
                        )
                    else:
                        logger.debug("File '%s' exists", input_file_path)

        response_data = {
            "data_files_not_uploaded": [
                file_name for file_name in bad_file_list
                if file_name not in existing_datafile_names
            ],
            "data_files_to_be_deleted": [
                file_name for file_name in existing_datafile_names
                if file_name not in bad_file_list
            ]
        }
        return JsonResponse(response_data)


class ChunkedFileUploadView(ChunkedUploadView):

    model = ChunkedUpload
    field_name = "files[]"


class ChunkedFileUploadCompleteView(ChunkedUploadCompleteView):

    model = ChunkedUpload

    def delete(self, request):
        try:
            upload_id = request.GET['upload_id']
        except KeyError:
            logger.error("Upload ID is missing from deletion request")
            return HttpResponseBadRequest(json.dumps({'error': 'KeyError'}),
                                          'application/json')

        try:
            chunked = ChunkedUpload.objects.get(upload_id=upload_id)
        except (ChunkedUpload.DoesNotExist,
                ChunkedUpload.MultipleObjectsReturned) as e:
            logger.error(
                "Error retrieving file upload instance with ID '%s': '%s'",
                upload_id, e)
            return HttpResponseBadRequest(json.dumps({'error': e}),
                                          'application/json')

        chunked.delete()
        return JsonResponse({'status': 'Successfully deleted.',
                             'upload_id': upload_id})

    def on_completion(self, uploaded_file, request):
        """Move file to the user's import directory"""
        try:
            upload_id = request.POST['upload_id']
        except KeyError:
            logger.error("Upload ID is missing from file upload request")
            return
        try:
            chunked_upload = ChunkedUpload.objects.get(upload_id=upload_id)
        except (ChunkedUpload.DoesNotExist,
                ChunkedUpload.MultipleObjectsReturned) as exc:
            logger.error(
                "Error retrieving file upload instance with ID '%s': '%s'",
                upload_id, exc)
            return
        user_import_dir = get_user_import_dir(request.user)
        if not os.path.exists(user_import_dir):
            try:
                os.mkdir(user_import_dir)
            except OSError as exc:
                logger.error("Error creating user import directory '%s': %s",
                             user_import_dir, exc)
            else:
                logger.info("Created user import directory '%s'",
                            user_import_dir)
        dst = os.path.join(user_import_dir, chunked_upload.filename)
        try:
            shutil.move(chunked_upload.file.path, dst)
        except (shutil.Error, IOError) as exc:
            logger.error(
                "Error moving uploaded file to user's import directory: %s",
                exc)
        chunked_upload.delete()

    def get_response_data(self, chunked_upload, request):
        message = "You have successfully uploaded {}".format(
            chunked_upload.filename)
        return {"message": message}


class Assays(APIView):
    """
    Return assay object

    ---
    #YAML

    GET:
        serializer: AssaySerializer
        omit_serializer: false

        parameters:
            - name: uuid
              description: Assay uuid
              paramType: query
              type: string
              required: false

            - name: study
              description: Study uuid
              paramType: query
              type: string
              required: false

    ...
    """

    def get_object(self, uuid):
        try:
            return Assay.objects.get(uuid=uuid)
        except (Assay.DoesNotExist, Assay.MultipleObjectsReturned):
            raise Http404

    def get_query_set(self, study_uuid):
        try:
            study_obj = Study.objects.get(
                uuid=study_uuid)
            return Assay.objects.filter(study=study_obj)
        except (Study.DoesNotExist,
                Study.MultipleObjectsReturned):
            raise Http404

    def get(self, request, format=None):
        if request.query_params.get('uuid'):
            assay = self.get_object(request.query_params.get('uuid'))
            serializer = AssaySerializer(assay)
            return Response(serializer.data)
        elif request.query_params.get('study'):
            assays = self.get_query_set(request.query_params.get('study'))
            serializer = AssaySerializer(assays, many=True)
            return Response(serializer.data)
        else:
            raise Http404


class AssaysFiles(APIView):

    """
    Return solr response. Query requires assay_uuid.

    ---
    #YAML

    GET:
        parameters_strategy:
            form: replace
            query: merge

        parameters:
            - name: uuid
              description: Assay uuid
              type: string
              required: true
              paramType: path
            - name: is_annotation
              description: Metadata
              type: boolean
              paramType: query
            - name: filter_attribute
              description: Filters for attributes fields
              type: string
              paramType: query
            - name: include_facet_count
              description: Enables facet counts in query response
              type: boolean
              paramType: query
            - name: offset
              description: Paginate offset response
              type: integer
              paramType: query
            - name: limit
              description: Maximum number of documents returned
              type: integer
              paramType: query
            - name: attributes
              description: Set of attributes to return separated by a comma
              type: string
              paramType: query
            - name: facets
              description: Specify facet fields separated by a comma
              type: string
              paramType: query
            - name: pivots
              description: List of fields to pivot separated by a comma
              type: string
              paramType: query
            - name: sort
              description: Order node response with field name asc/desc
              type: string
              paramType: query
            - name: data_set_uuid
              description: data set uuid required to check for perms
              type: string
              paramType: query
    ...
    """

    def get(self, request, uuid, format=None):

        params = request.query_params
        data_set_uuid = params.get('data_set_uuid', None)
        # requires data_set_uuid to check perms
        if data_set_uuid:
            data_set = get_object_or_404(DataSet, uuid=data_set_uuid)
            public_group = ExtendedGroup.objects.public_group()

            if request.user.has_perm('core.read_dataset', data_set) or \
                    'read_dataset' in get_perms(public_group, data_set):
                solr_params = generate_solr_params_for_assay(params, uuid)
            elif request.user.has_perm('core.read_meta_dataset', data_set) or \
                    'read_meta_dataset' in get_perms(public_group, data_set):
                solr_params = generate_solr_params_for_assay(
                    params,
                    uuid,
                    ['REFINERY_DOWNLOAD_URL', 'REFINERY_NAME']
                )
            else:
                message = 'User does not have read permissions.'
                return Response(message, status=status.HTTP_401_UNAUTHORIZED)

            solr_response = search_solr(solr_params, 'data_set_manager')
            solr_response_json = format_solr_response(solr_response)

            return Response(solr_response_json)
        else:
            return Response(
                'Requires data set uuid.',
                status=status.HTTP_400_BAD_REQUEST
            )


class AssaysAttributes(APIView):
    """
    AttributeOrder Resource.
    Returns/Updates AttributeOrder model queries. Requires assay_uuid.
    The model is dynamically created, so users will not create new
    attribute_orders.

    Updates attribute_model

    ---
    #YAML

    GET:
        serializer: AttributeOrderSerializer
        omit_serializer: false

        parameters:
            - name: uuid
              description: Assay uuid
              type: string
              paramType: path
              required: true

    PUT:
        parameters_strategy:
        form: replace
        query: merge

        parameters:
            - name: uuid
              description: Assay uuid used as an identifier
              type: string
              paramType: path
              required: true
            - name: solr_field
              description: Title of solr field used as an identifier
              type: string
              paramType: form
              required: false
            - name: rank
              description: Position of the attribute in facet list and table
              type: int
              paramType: form
              required: false
            - name: is_exposed
              description: Show to non-owner users
              type: boolean
              paramType: form
            - name: is_facet
              description: Attribute used as facet
              type: boolean
              paramType: form
            - name: is_active
              description: Shown in table by default
              type: boolean
              paramType: form
            - name: id
              description: Attribute ID used as an identifier
              type: integer
              paramType: form
    ...
    """

    def get_objects(self, uuid):
        attributes = AttributeOrder.objects.filter(assay__uuid=uuid)
        if len(attributes):
            return attributes
        else:
            raise Http404

    def get(self, request, uuid, format=None):
        attribute_order = self.get_objects(uuid)
        serializer = AttributeOrderSerializer(attribute_order, many=True)
        owner = get_owner_from_assay(uuid)
        request_user = request.user

        # add a display name to the attribute object
        if owner == request_user:
            attributes = serializer.data
        # for non-owners, hide non-exposed attributes
        else:
            attributes = []
            for attribute in serializer.data:
                if attribute.get('is_exposed'):
                    attributes.append(attribute)

        # Reverse check, so can remove objects from the end
        for ind in range(len(attributes) - 1, -1, -1):
            if is_field_in_hidden_list(attributes[ind].get('solr_field')):
                del attributes[ind]
            else:
                attributes[ind]['display_name'] = customize_attribute_response(
                    [attributes[ind].get('solr_field')])[0].get(
                    'display_name')

        # for non-owners need to reorder the ranks
        if owner != request_user:
            for ind in range(0, len(attributes)):
                attributes[ind]['rank'] = ind + 1

        return Response(attributes)

    def put(self, request, uuid, format=None):
        owner = get_owner_from_assay(uuid)
        request_user = request.user

        if owner == request_user:
            solr_field = request.data.get('solr_field', None)
            id = request.data.get('id', None)
            new_rank = request.data.get('rank', None)

            if id:
                attribute_order = AttributeOrder.objects.get(
                    assay__uuid=uuid, id=id)
            elif solr_field:
                attribute_order = AttributeOrder.objects.get(
                    assay__uuid=uuid, solr_field=solr_field)
            else:
                return Response(
                    'Requires attribute id or solr_field name.',
                    status=status.HTTP_400_BAD_REQUEST)

            # if old attribute order rank == 0, then all ranks need to be set
            if attribute_order.rank == 0:
                initialize_attribute_order_ranks(attribute_order, new_rank)
            # updates all ranks in assay's attribute order
            elif new_rank and new_rank != attribute_order.rank:
                try:
                    update_attribute_order_ranks(attribute_order, new_rank)
                except Exception as e:
                    return e

            # updates the requested attribute rank with new rank
            serializer = AttributeOrderSerializer(attribute_order,
                                                  data=request.data,
                                                  partial=True)
            if serializer.is_valid():
                serializer.save()
                attributes = serializer.data
                attributes['display_name'] = customize_attribute_response(
                    [attributes.get('solr_field')])[0].get(
                    'display_name')

                return Response(
                    attributes,
                    status=status.HTTP_202_ACCEPTED
                )
            return Response(
                serializer.errors,
                status=status.HTTP_400_BAD_REQUEST
            )
        else:
            message = 'Only owner may edit attribute order.'
            return Response(message, status=status.HTTP_401_UNAUTHORIZED)


class AddFileToNodeView(APIView):
    """Add file(s) to an existing data set from upload directory or bucket"""
    http_method_names = ['post']

    def post(self, request):
        try:
            node_uuid = request.data["node_uuid"]
        except KeyError:
            return HttpResponseBadRequest("`node_uuid` required")

        identity_id = request.data.get("identity_id")
        if settings.REFINERY_DEPLOYMENT_PLATFORM == "aws" and not identity_id:
            return HttpResponseBadRequest("`identity_id` required")
        elif settings.REFINERY_DEPLOYMENT_PLATFORM != "aws" and identity_id:
            return HttpResponseBadRequest("`identity_id` not permitted for "
                                          "non-AWS deployments")

        try:
            node = Node.objects.get(uuid=node_uuid)
        except Node.DoesNotExist:
            logger.error("Node with UUID '%s' does not exist", node_uuid)
            return HttpResponseNotFound()
        except Node.MultipleObjectsReturned:
            logger.critical("Multiple Nodes found with UUID '%s'", node_uuid)
            return HttpResponseServerError()

        if request.user != node.study.get_dataset().get_owner():
            return HttpResponseForbidden()

        file_store_item = node.get_file_store_item()
        if (file_store_item and not file_store_item.datafile and
                file_store_item.source.startswith(
                    (settings.REFINERY_DATA_IMPORT_DIR, 's3://')
                )):
            logger.debug("Adding file to Node '%s'", node)

            file_store_item.source = os.path.basename(file_store_item.source)
            file_store_item.save()

            if identity_id:
                file_source_translator = generate_file_source_translator(
                    identity_id=identity_id
                )
            else:
                file_source_translator = generate_file_source_translator(
                    username=request.user.username
                )
            translated_datafile_source = file_source_translator(
                file_store_item.source
            )
            file_store_item.source = translated_datafile_source

            # Remove the FileStoreItem's import_task_id to treat it as a
            # brand new file import task when called below.
            # We then have to update its Node's Solr index entry, so the
            # updated file import status is available in the UI.
            file_store_item.import_task_id = ""
            file_store_item.save()
            node.update_solr_index()
            FileImportTask().delay(file_store_item.uuid)

        return HttpResponse(status=202)  # Accepted


class NodeViewSet(APIView):
    """API endpoint that allows Nodes to be viewed".
     ---
    #YAML

    PATCH:
        parameters_strategy:
        form: replace
        query: merge

        parameters:
            - name: uuid
              description: User profile uuid used as an identifier
              type: string
              paramType: path
              required: true
            - name: file_uuid
              description: uuid for file store item
              type: string
              paramType: form
              required: false
            - name: attribute_name
              description: solr name for the attribute
              type: string
              paramType: form
              required: false
            - name: attribute_value
              description: value for the attribute
              type: string
              paramType: form
              required: false
    ...
    """
    http_method_names = ['patch']

    def get_object(self, uuid):
        try:
            return Node.objects.get(uuid=uuid)
        except Node.DoesNotExist as e:
            logger.error(e)
            raise Http404
        except Node.MultipleObjectsReturned as e:
            logger.error(e)
            raise APIException("Multiple objects returned.")

    def patch(self, request, uuid):
        node = self.get_object(uuid)
        new_file_uuid = request.data.get('file_uuid')
        solr_name = request.data.get('attribute_solr_name')
        attribute_value = request.data.get('attribute_value')
        data_set = node.study.get_dataset()

        if not data_set.is_clean():
            return Response(
                'Files cannot be removed once an analysis or visualization '
                'has ran on a data set ',
                status=status.HTTP_400_BAD_REQUEST
            )

        if data_set.get_owner() == request.user:
            # to remove the data file, we need to delete it and update index,
            #  the file store item uuid should remain
            if new_file_uuid == '':
                try:
                    file_store_item = FileStoreItem.objects.get(
                        uuid=node.file_uuid
                    )
                except (FileStoreItem.DoesNotExist,
                        FileStoreItem.MultipleObjectsReturned) as e:
                    logger.error(e)
                    return Response('Missing file store item.',
                                    status=status.HTTP_400_BAD_REQUEST)
                else:
                    file_store_item.delete_datafile()

                node.update_solr_index()
                return Response(
                    NodeSerializer(node).data, status=status.HTTP_200_OK
                )
            # derived node can have multiple attribute sources, some with
            # the same values
            elif solr_name and attribute_value and not node.is_derived():
                # splits solr name into type and subtype
                attribute_obj = customize_attribute_response([solr_name])[0]
                root_node, root_attributes = self.find_root_attributes(
                    [node], attribute_obj
                )
                # avoid issues with duplicate attributes for a node
                for attribute in root_attributes:
                    attribute.value = attribute_value
                    attribute.save()
                # start with source/start nodes and traverse down path
                # over request file node and all other children
                nodes_to_check = list(root_node.children.all())
                updated_nodes = [root_node]
                while nodes_to_check:
                    current_node = nodes_to_check.pop()
                    if current_node not in updated_nodes:
                        self.update_annotated_nodes(current_node,
                                                    attribute_obj,
                                                    attribute_value)
                        updated_nodes.append(current_node)
                    children_nodes = current_node.children.all()
                    for child_node in children_nodes:
                        if child_node not in nodes_to_check:
                            nodes_to_check.append(child_node)

                return Response(
                    NodeSerializer(node).data, status=status.HTTP_200_OK
                )

            return Response('Currently, you can only remove node files or '
                            'edit non-derived files',
                            status=status.HTTP_405_METHOD_NOT_ALLOWED)

        return Response(uuid, status=status.HTTP_401_UNAUTHORIZED)

    def find_root_attributes(self, parent_nodes, attribute_types,
                             checked_nodes=None):
        """
        traverses backwards from a list of nodes to find root attribute's
        node. Note, mistakes happen where a node will have duplicate
        attributes, so this will return both.
        :param parent_nodes: list, beginning nodes to traverse from
        :param attribute_types: obj, contains attribute type and subtype
        :param checked_nodes: list, nodes who's parents have been traversed
        :return: root node
        :return: queryset of roots attributes
        """
        if checked_nodes is None:
            checked_nodes = []

        if parent_nodes:
            current_node = parent_nodes.pop()
            next_parent_nodes = current_node.parents.all()
            for parent in next_parent_nodes:
                if parent not in checked_nodes:
                    parent_nodes.append(parent)
                    checked_nodes.append(parent)
            node_attributes = Attribute.objects.filter(
                node=current_node,
                type=attribute_types.get('attribute_type'),
                subtype=attribute_types.get('display_name').lower()
            )
            if node_attributes.exists():
                return current_node, node_attributes
            else:
                return self.find_root_attributes(parent_nodes, attribute_types,
                                                 checked_nodes)

    def update_annotated_nodes(self, node, attribute_types, new_value):
        """
        updates node and it's annotated node's attribute value
        :param node: obj, instance of a node object
        :param attribute_types: obj, contains attribute type and subtype
        :param new_value: str, value for attribute's value
        :return: start_nodes
        """
        annotated_nodes = AnnotatedNode.objects.filter(node=node)
        if annotated_nodes.exists():
            filtered_annotated_nodes = annotated_nodes.filter(
                attribute_type=attribute_types.get('attribute_type'),
                attribute_subtype=attribute_types.get('display_name').lower()
            )
            for annotatedNode in filtered_annotated_nodes:
                annotatedNode.attribute_value = annotatedNode.attribute.value
                annotatedNode.save()
            # annotated nodes requires an index updating
            node.update_solr_index()


def _check_data_set_ownership(user, data_set_uuid):
    data_set = get_object_or_404(DataSet, uuid=data_set_uuid)
    if user != data_set.get_owner():
        return HttpResponseForbidden(
            "Metadata revision is only allowed for Data Set owners"
        )<|MERGE_RESOLUTION|>--- conflicted
+++ resolved
@@ -39,12 +39,7 @@
 from file_store.tasks import FileImportTask, download_file
 from file_store.utils import parse_s3_url
 
-<<<<<<< HEAD
-from .models import (AnnotatedNode, Assay, Attribute, AttributeOrder, Node,
-                     Study)
-=======
 from .models import Assay, AttributeOrder, Node, Study
->>>>>>> 406e63a2
 from .serializers import (AssaySerializer, AttributeOrderSerializer,
                           NodeSerializer)
 from .single_file_column_parser import process_metadata_table
@@ -1128,16 +1123,6 @@
               type: string
               paramType: form
               required: false
-            - name: attribute_name
-              description: solr name for the attribute
-              type: string
-              paramType: form
-              required: false
-            - name: attribute_value
-              description: value for the attribute
-              type: string
-              paramType: form
-              required: false
     ...
     """
     http_method_names = ['patch']
@@ -1155,8 +1140,6 @@
     def patch(self, request, uuid):
         node = self.get_object(uuid)
         new_file_uuid = request.data.get('file_uuid')
-        solr_name = request.data.get('attribute_solr_name')
-        attribute_value = request.data.get('attribute_value')
         data_set = node.study.get_dataset()
 
         if not data_set.is_clean():
@@ -1170,6 +1153,7 @@
             # to remove the data file, we need to delete it and update index,
             #  the file store item uuid should remain
             if new_file_uuid == '':
+
                 try:
                     file_store_item = FileStoreItem.objects.get(
                         uuid=node.file_uuid
@@ -1186,96 +1170,10 @@
                 return Response(
                     NodeSerializer(node).data, status=status.HTTP_200_OK
                 )
-            # derived node can have multiple attribute sources, some with
-            # the same values
-            elif solr_name and attribute_value and not node.is_derived():
-                # splits solr name into type and subtype
-                attribute_obj = customize_attribute_response([solr_name])[0]
-                root_node, root_attributes = self.find_root_attributes(
-                    [node], attribute_obj
-                )
-                # avoid issues with duplicate attributes for a node
-                for attribute in root_attributes:
-                    attribute.value = attribute_value
-                    attribute.save()
-                # start with source/start nodes and traverse down path
-                # over request file node and all other children
-                nodes_to_check = list(root_node.children.all())
-                updated_nodes = [root_node]
-                while nodes_to_check:
-                    current_node = nodes_to_check.pop()
-                    if current_node not in updated_nodes:
-                        self.update_annotated_nodes(current_node,
-                                                    attribute_obj,
-                                                    attribute_value)
-                        updated_nodes.append(current_node)
-                    children_nodes = current_node.children.all()
-                    for child_node in children_nodes:
-                        if child_node not in nodes_to_check:
-                            nodes_to_check.append(child_node)
-
-                return Response(
-                    NodeSerializer(node).data, status=status.HTTP_200_OK
-                )
-
-            return Response('Currently, you can only remove node files or '
-                            'edit non-derived files',
+            return Response('Currently, you can only remove node files.',
                             status=status.HTTP_405_METHOD_NOT_ALLOWED)
 
         return Response(uuid, status=status.HTTP_401_UNAUTHORIZED)
-
-    def find_root_attributes(self, parent_nodes, attribute_types,
-                             checked_nodes=None):
-        """
-        traverses backwards from a list of nodes to find root attribute's
-        node. Note, mistakes happen where a node will have duplicate
-        attributes, so this will return both.
-        :param parent_nodes: list, beginning nodes to traverse from
-        :param attribute_types: obj, contains attribute type and subtype
-        :param checked_nodes: list, nodes who's parents have been traversed
-        :return: root node
-        :return: queryset of roots attributes
-        """
-        if checked_nodes is None:
-            checked_nodes = []
-
-        if parent_nodes:
-            current_node = parent_nodes.pop()
-            next_parent_nodes = current_node.parents.all()
-            for parent in next_parent_nodes:
-                if parent not in checked_nodes:
-                    parent_nodes.append(parent)
-                    checked_nodes.append(parent)
-            node_attributes = Attribute.objects.filter(
-                node=current_node,
-                type=attribute_types.get('attribute_type'),
-                subtype=attribute_types.get('display_name').lower()
-            )
-            if node_attributes.exists():
-                return current_node, node_attributes
-            else:
-                return self.find_root_attributes(parent_nodes, attribute_types,
-                                                 checked_nodes)
-
-    def update_annotated_nodes(self, node, attribute_types, new_value):
-        """
-        updates node and it's annotated node's attribute value
-        :param node: obj, instance of a node object
-        :param attribute_types: obj, contains attribute type and subtype
-        :param new_value: str, value for attribute's value
-        :return: start_nodes
-        """
-        annotated_nodes = AnnotatedNode.objects.filter(node=node)
-        if annotated_nodes.exists():
-            filtered_annotated_nodes = annotated_nodes.filter(
-                attribute_type=attribute_types.get('attribute_type'),
-                attribute_subtype=attribute_types.get('display_name').lower()
-            )
-            for annotatedNode in filtered_annotated_nodes:
-                annotatedNode.attribute_value = annotatedNode.attribute.value
-                annotatedNode.save()
-            # annotated nodes requires an index updating
-            node.update_solr_index()
 
 
 def _check_data_set_ownership(user, data_set_uuid):
