--- conflicted
+++ resolved
@@ -189,11 +189,7 @@
 
         self.workflow = Workflow.objects.create(
             name=self.td.name,
-<<<<<<< HEAD
-            summary="Workflow for: {}".format(self.td.__str__()),
-=======
             summary="Workflow for: {}".format(self.td),
->>>>>>> 77597a44
             is_active=True,
             workflow_engine=self.td.workflow_engine,
             internal_id=self.td.galaxy_workflow_id
