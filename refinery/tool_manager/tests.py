--- conflicted
+++ resolved
@@ -305,11 +305,7 @@
             self.tool = WorkflowTool.objects.get(
                 tool_definition__uuid=self.td.uuid
             )
-<<<<<<< HEAD
-            self.update_tool_nodes()
-=======
             self._update_galaxy_file_mapping()
->>>>>>> e769fb1f
 
         self.get_request = self.factory.get(self.tools_url_root)
         force_authenticate(self.get_request, self.user)
@@ -375,11 +371,7 @@
             )
             self.td = create_tool_definition(self.tool_annotation_data)
 
-<<<<<<< HEAD
-    def update_tool_nodes(self):
-=======
     def _update_galaxy_file_mapping(self):
->>>>>>> e769fb1f
         """
         Helper method to update a WorkflowTool's
         galaxy_to_refinery_mapping_list as it would be if we were
