import StringIO
import ast
import json
import logging
import os
import time
from urlparse import urljoin
import uuid

from django.conf import settings
from django.contrib.auth.models import User
from django.core.management import CommandError, call_command
from django.http import HttpResponseBadRequest
from django.test import TestCase

import bioblend
from bioblend.galaxy.dataset_collections import (CollectionElement,
                                                 HistoryDatasetElement)
from bioblend.galaxy.histories import HistoryClient
from bioblend.galaxy.jobs import JobsClient
from bioblend.galaxy.libraries import LibraryClient
from bioblend.galaxy.workflows import WorkflowClient
import celery
from constants import UUID_RE
from django_docker_engine.docker_utils import DockerClientWrapper
from docker.errors import NotFound
import mock
from rest_framework.test import (APIRequestFactory, APITestCase,
                                 force_authenticate)
from test_data.galaxy_mocks import (galaxy_dataset_provenance_0,
                                    galaxy_dataset_provenance_1,
                                    galaxy_datasets_list,
                                    galaxy_datasets_list_same_output_names,
                                    galaxy_history_download_list,
                                    galaxy_history_download_list_same_names,
                                    galaxy_job_a, galaxy_job_b,
                                    galaxy_tool_data, galaxy_workflow_dict,
                                    galaxy_workflow_dict_collection,
                                    galaxy_workflow_invocation,
                                    galaxy_workflow_invocation_data,
                                    history_dataset_dict, history_dict,
                                    library_dataset_dict, library_dict)

from analysis_manager.models import AnalysisStatus
from analysis_manager.tasks import (_galaxy_file_import,
                                    _get_galaxy_download_task_ids,
                                    _get_workflow_tool,
                                    _invoke_galaxy_workflow,
                                    _refinery_file_import,
                                    _run_galaxy_file_import,
                                    _run_galaxy_workflow, run_analysis)
from core.models import (INPUT_CONNECTION, OUTPUT_CONNECTION, Analysis,
                         AnalysisNodeConnection, AnalysisResult, ExtendedGroup,
                         Project, Workflow, WorkflowEngine, WorkflowFilesDL)
from data_set_manager.models import Assay, Attribute, Node
from data_set_manager.utils import _create_solr_params_from_node_uuids
from factory_boy.django_model_factories import (AnnotatedNodeFactory,
                                                AttributeFactory, NodeFactory,
                                                ParameterFactory, ToolFactory)
from factory_boy.utils import create_dataset_with_necessary_models
from file_store.models import FileStoreItem, FileType
from galaxy_connector.models import Instance
from selenium_testing.utils import (MAX_WAIT, SeleniumTestBaseGeneric,
                                    wait_until_class_visible)
from tool_manager.tasks import django_docker_cleanup

from .models import (FileRelationship, GalaxyParameter, InputFile, Parameter,
<<<<<<< HEAD
                     Tool, ToolDefinition, VisualizationTool, WorkflowTool)
from .utils import (FileTypeValidationError, create_tool,
                    create_tool_definition, get_visualization_annotations_list,
                    get_workflows, validate_tool_annotation,
=======
                     Tool, ToolDefinition, VisualizationTool,
                     VisualizationToolError, WorkflowTool)
from .utils import (create_tool, create_tool_definition,
                    validate_tool_annotation,
>>>>>>> 17abc949
                    validate_tool_launch_configuration,
                    validate_workflow_step_annotation)
from .views import ToolDefinitionsViewSet, ToolsViewSet

logger = logging.getLogger(__name__)
TEST_DATA_PATH = "tool_manager/test_data"


class ToolManagerMocks(TestCase):
    def setUp(self):
        # Galaxy Dataset mocks
        self.galaxy_datasets_list_mock = mock.patch.object(
            HistoryClient, "show_matching_datasets",
            return_value=galaxy_datasets_list
        )
        self.galaxy_datasets_list_same_names_mock = mock.patch.object(
            HistoryClient, "show_matching_datasets",
            return_value=galaxy_datasets_list_same_output_names
        )

        # Galaxy History mocks
        self.history_upload_mock = mock.patch.object(
            HistoryClient, "upload_dataset_from_library",
            return_value=history_dataset_dict
        ).start()
        self.delete_history_mock = mock.patch.object(
            HistoryClient, "delete_history"
        ).start()
        self.show_dataset_provenance_mock = mock.patch.object(
            HistoryClient, "show_dataset_provenance"
        ).start()

        # Galaxy Job mocks
        self.show_job_mock = mock.patch.object(
            JobsClient, "show_job"
        ).start()

        # Galaxy Library mocks
        self.create_library_mock = mock.patch.object(
            LibraryClient,
            "create_library",
            return_value=library_dict
        ).start()
        self.delete_library_mock = mock.patch.object(
            LibraryClient, "delete_library"
        ).start()
        self.library_upload_mock = mock.patch.object(
            LibraryClient, "upload_file_from_url",
            return_value=library_dataset_dict
        ).start()

        # Galaxy Workflow mocks
        self.delete_workflow_mock = mock.patch.object(
            WorkflowClient, "delete_workflow"
        ).start()
        self.invoke_workflow_mock = mock.patch.object(
            WorkflowClient, "invoke_workflow",
            return_value=galaxy_workflow_invocation_data
        ).start()
        self.galaxy_workflow_show_invocation_mock = mock.patch.object(
            WorkflowClient, "show_invocation",
            return_value=galaxy_workflow_invocation
        ).start()

        # analysis_manager mocks
        self.analysis_manager_taskset_result_mock = mock.patch(
            "analysis_manager.tasks.get_taskset_result",
            return_value=celery.result.TaskSetResult(str(uuid.uuid4()))
        ).start()

        # galaxy_connector mocks
        self.get_history_file_list_mock = mock.patch.object(
            Instance, "get_history_file_list",
            return_value=galaxy_history_download_list
        )
        self.get_history_file_list_same_names_mock = mock.patch.object(
            Instance, "get_history_file_list",
            return_value=galaxy_history_download_list_same_names
        )

        # tool_manager mocks
        self.get_taskset_result_mock = mock.patch(
            "tool_manager.models.get_taskset_result",
            return_value=celery.result.TaskSetResult(str(uuid.uuid4()))
        ).start()
        self.create_history_mock = mock.patch.object(
            WorkflowTool, "create_galaxy_history", return_value=history_dict
        ).start()
        self.tool_data_mock = mock.patch.object(
            WorkflowTool, "_get_tool_data",
            return_value=galaxy_tool_data
        ).start()
        self.get_workflow_dict_mock = mock.patch.object(
                WorkflowTool, "_get_workflow_dict",
                return_value=galaxy_workflow_dict
        ).start()

        self.has_dataset_collection_input_mock_true = mock.patch.object(
            WorkflowTool, "_has_dataset_collection_input", return_value=True
        )
        self.has_dataset_collection_input_mock_false = mock.patch.object(
            WorkflowTool, "_has_dataset_collection_input", return_value=False
        )


class ToolManagerTestBase(ToolManagerMocks):
    # Some members in assertions are truncated if they are too long, but we
    # want to see them in their entirety
    maxDiff = None
    FAKE_DATASET_HISTORY_ID = "0dd7fa018f646963"
    GALAXY_ID_MOCK = "6fc9fbb81c497f69"

    def setUp(self):
        super(ToolManagerTestBase, self).setUp()

        self.public_group = ExtendedGroup.objects.public_group()
        self.galaxy_instance = Instance.objects.create(
            base_url="http://www.example.com/galaxy"
        )
        self.workflow_engine = WorkflowEngine.objects.create(
            instance=self.galaxy_instance
        )
        self.workflow_engine.set_manager_group(self.public_group.manager_group)

        self.dataset = create_dataset_with_necessary_models(create_nodes=False)

        self.study = self.dataset.get_latest_study()
        self.assay = Assay.objects.get(study=self.study)

        self.create_mock_file_relationships()

        test_file = StringIO.StringIO()
        test_file.write('Coffee is really great.\n')
        self.file_store_item = FileStoreItem.objects.create(
            source="http://www.example.com/test_file.txt"
        )

        self.node = Node.objects.create(
            name="Node {}".format(uuid.uuid4()),
            assay=self.assay,
            study=self.study,
            file_uuid=self.file_store_item.uuid
        )

        self.mock_get_workflows_reference = (
            "tool_manager.management.commands.generate_tool_definitions"
            ".get_workflows"
        )
        self.mock_vis_annotations_reference = (
            "tool_manager.management.commands.generate_tool_definitions"
            ".get_visualization_annotations_list"
        )

        self.username = 'coffee_lover'
        self.password = 'coffeecoffee'
        self.user = User.objects.create_user(self.username, '', self.password)
        self.user.save()
        self.user2 = User.objects.create_user("coffee_enjoyer", '',
                                              "coffeecoffee")
        self.user2.save()

        self.project = Project.objects.create(
            name="Catch-All Project",
            is_catch_all=True
        )
        self.project.set_owner(self.user)
        self.user.profile.catch_all_project = self.project
        self.user.profile.save()

        self.factory = APIRequestFactory()
        self.tools_view = ToolsViewSet.as_view(
            {
                'get': 'list',
                'post': 'create'
            }
        )
        self.tool_defs_view = ToolDefinitionsViewSet.as_view(
            {
                'get': 'list',
                'post': 'create'
            }
        )

        self.tools_url_root = '/api/v2/tools/'
        self.tool_defs_url_root = '/api/v2/tool_definitions/'

        self.mock_parameter = ParameterFactory(
            name="Test Param",
            description="Test Param Description",
            value_type=Parameter.STRING,
            default_value="Coffee"
        )

    def tearDown(self):
        # Trigger the pre_delete signal so that datafiles are purged
        FileStoreItem.objects.all().delete()

    def create_solr_mock_response(self, tool):
        return json.dumps(
            {
                "responseHeader": {
                    "status": 0,
                    "QTime": 36,
                    "params": (
                        _create_solr_params_from_node_uuids(
                            tool.get_input_node_uuids()
                        )
                    )
                },
                "response": {
                    "numFound": len(tool._get_input_nodes()),
                    "start": 0,
                    "docs": [
                        {
                            "uuid": node.uuid,
                            "name": node.name,
                            "type": node.type,
                            "file_uuid": node.file_uuid,
                            "organism_Characteristics_generic_s":
                                "Mus musculus",
                            "filename_Characteristics_generic_s":
                                node.get_file_store_item().source
                        } for node in tool._get_input_nodes()
                    ]
                }
            }
        )

    def create_tool(self,
                    tool_type,
                    file_relationships=None,
                    annotation_file_name=None):

        if tool_type == ToolDefinition.WORKFLOW:
            self.create_workflow_tool_definition(
                annotation_file_name=annotation_file_name
            )
            launch_parameters = {
                galaxy_param.uuid: galaxy_param.default_value
                for galaxy_param in GalaxyParameter.objects.all()
            }

        elif tool_type == ToolDefinition.VISUALIZATION:
            self.create_vis_tool_definition(
                annotation_file_name=annotation_file_name
            )
            launch_parameters = {
                self.mock_parameter.uuid: "Edited Value"
            }
        else:
            raise RuntimeError("Please provide a valid tool_type")

        if file_relationships is None:
            self.post_data = {
                "dataset_uuid": self.dataset.uuid,
                "tool_definition_uuid": self.td.uuid,
                Tool.FILE_RELATIONSHIPS: "[{}]".format(self.node.uuid),
                ToolDefinition.PARAMETERS: launch_parameters
            }
        else:
            self.post_data = {
                "dataset_uuid": self.dataset.uuid,
                "tool_definition_uuid": self.td.uuid,
                Tool.FILE_RELATIONSHIPS: file_relationships,
                ToolDefinition.PARAMETERS: launch_parameters
            }

        self.post_request = self.factory.post(
            self.tools_url_root,
            data=self.post_data,
            format="json"
        )
        force_authenticate(self.post_request, self.user)

        # Mock the spinning up of containers
        if tool_type == ToolDefinition.VISUALIZATION:
            with mock.patch(
                "django_docker_engine.docker_utils.DockerClientWrapper.run"
            ) as run_mock:
                with mock.patch(
                    "tool_manager.models.get_solr_response_json"
                ):
                    self.post_response = self.tools_view(self.post_request)
                logger.debug(
                    "Visualization tool launch response: %s",
                    self.post_response.content
                )
                self.assertTrue(run_mock.called)

            self.tool = VisualizationTool.objects.get(
                tool_definition__uuid=self.td.uuid
            )

        # Mock the run_analysis task
        elif tool_type == ToolDefinition.WORKFLOW:
            with mock.patch.object(
                run_analysis, 'apply_async', side_effect=None
            ):
                self.post_response = self.tools_view(self.post_request)
                assert self.post_response.status_code == 200, \
                    self.post_response.content
                logger.debug(self.post_response.content)

            self.tool = WorkflowTool.objects.get(
                tool_definition__uuid=self.td.uuid
            )
            self._update_galaxy_file_mapping()
            self.tool.update_galaxy_data(
                self.tool.GALAXY_WORKFLOW_INVOCATION_DATA,
                {"id": self.GALAXY_ID_MOCK}
            )

        self.get_request = self.factory.get(self.tools_url_root)
        force_authenticate(self.get_request, self.user)
        self.get_response = self.tools_view(self.get_request)
        self.tool_json = self.get_response.data[0]
        self.delete_request = self.factory.delete(
                urljoin(self.tools_url_root, self.tool_json['uuid']))
        force_authenticate(self.delete_request, self.user)
        self.delete_response = self.tools_view(self.delete_request)
        self.put_request = self.factory.put(
                self.tools_url_root,
                data=self.tool_json,
                format="json"
        )
        force_authenticate(self.put_request, self.user)
        self.put_response = self.tools_view(self.put_request)
        self.options_request = self.factory.options(
                self.tools_url_root,
                data=self.tool_json,
                format="json"
        )
        force_authenticate(self.options_request, self.user)
        self.options_response = self.tools_view(self.options_request)

        return self.tool

    def create_vis_tool_definition(self, annotation_file_name=None):
        if annotation_file_name:
            self.tool_annotation = "{}/visualizations/{}".format(
                TEST_DATA_PATH,
                annotation_file_name
            )
        else:
            self.tool_annotation = "{}/visualizations/igv.json".format(
                TEST_DATA_PATH
            )
        with open(self.tool_annotation) as f:
            self.tool_annotation_json = json.loads(f.read())

        # Don't pull down images in tests
        with mock.patch(
            "django_docker_engine.docker_utils.DockerClientWrapper.pull",
            return_value=None
        ) as pull_mock:
            self.td = create_tool_definition(self.tool_annotation_json)
            self.assertTrue(pull_mock.called)

    def create_workflow_tool_definition(self, annotation_file_name=None):
        if annotation_file_name:
            self.tool_annotation = "{}/workflows/{}".format(
                TEST_DATA_PATH,
                annotation_file_name
            )
        else:
            self.tool_annotation = "{}/workflows/LIST.json".format(
                TEST_DATA_PATH
            )

        with open(self.tool_annotation) as f:
            self.tool_annotation_data = json.loads(f.read())
            self.tool_annotation_data["workflow_engine_uuid"] = (
                self.workflow_engine.uuid
            )
            self.td = create_tool_definition(self.tool_annotation_data)

    def create_mock_file_relationships(self):
        self.LIST_BASIC = "[{}]".format(self.make_node())
        self.LIST = "[{}, {}, {}, {}]".format(
            *[self.make_node() for i in range(0, 4)]
        )
        self.LIST_LIST = "[[{}, {}], [{}, {}]]".format(
            *[self.make_node() for i in range(0, 4)]
        )
        self.LIST_PAIR = "[({}, {}), ({}, {})]".format(
            *[self.make_node() for i in range(0, 4)]
        )
        self.PAIR = "({}, {})".format(*[self.make_node() for i in range(0, 2)])
        self.LIST_LIST_PAIR = "[[({}, {}), ({}, {})]]".format(
            *[self.make_node() for i in range(0, 4)]
        )
        self.PAIR_LIST = "([{}, {}], [{}, {}])".format(
            *[self.make_node() for i in range(0, 4)]
        )

    def make_node(self, source="http://www.example.com/test_file.txt"):
        test_file = StringIO.StringIO()

        test_file.write('Coffee is really great.\n')
        self.file_store_item = FileStoreItem.objects.create(source=source)

        node = NodeFactory(
            name="Node {}".format(uuid.uuid4()),
            assay=self.assay,
            study=self.study,
            type=Node.RAW_DATA_FILE,
            file_uuid=self.file_store_item.uuid
        )
        attribute = AttributeFactory(
            node=node,
            type=Attribute.CHARACTERISTICS,
            subtype='coffee',
            value='coffee'
        )
        AnnotatedNodeFactory(
            node_id=node.id,
            attribute_id=attribute.id,
            study=self.study,
            assay=self.assay,
            node_uuid=node.uuid,
            node_file_uuid=node.file_uuid,
            node_type=node.type,
            node_name=node.name,
            attribute_type=attribute.type,
            attribute_subtype=attribute.subtype,
            attribute_value=attribute.value,
        )
        return node.uuid

    def _update_galaxy_file_mapping(self):
        """
        Helper method to update a WorkflowTool's
        galaxy_to_refinery_mapping_list as it would be if we were
        interacting with an actual Galaxy instance
        """
        galaxy_to_refinery_mapping_list = []
        for node in self.tool._get_input_nodes():
            galaxy_to_refinery_mapping_list.append(
                {
                    WorkflowTool.GALAXY_DATASET_HISTORY_ID:
                        self.FAKE_DATASET_HISTORY_ID,
                    Tool.REFINERY_FILE_UUID: node.file_uuid,
                }
            )

        with mock.patch.object(
                celery.result.TaskSetResult,
                "join",
                return_value=galaxy_to_refinery_mapping_list
        ) as join_mock:
            self.tool.update_file_relationships_with_galaxy_history_data()
        self.assertTrue(join_mock.called)
        self.assertTrue(self.get_taskset_result_mock.called)

        self.collection_description = (
            self.tool._create_collection_description()
        )

    def test_create_valid_tool(self):
        with self.assertRaises(RuntimeError):
            self.create_tool("Coffee is not a valid tool type")


class ToolDefinitionAPITests(ToolManagerTestBase, APITestCase):
    def setUp(self):
        super(ToolDefinitionAPITests, self).setUp()

        # Make some sample data
        with open(
            "{}/visualizations/hello_world.json".format(TEST_DATA_PATH)
        ) as f:
            tool_annotation = json.loads(f.read())
            create_tool_definition(tool_annotation)
        with open("{}/workflows/LIST.json".format(TEST_DATA_PATH)) as f:
            tool_annotation = json.loads(f.read())
            tool_annotation["workflow_engine_uuid"] = self.workflow_engine.uuid
            create_tool_definition(tool_annotation)
        with open("{}/workflows/LIST:PAIR.json".format(TEST_DATA_PATH)) as f:
            tool_annotation = json.loads(f.read())
            tool_annotation["workflow_engine_uuid"] = self.workflow_engine.uuid
            create_tool_definition(tool_annotation)
        with open(
            "{}/workflows/LIST:LIST:PAIR.json".format(TEST_DATA_PATH)
        ) as f:
            tool_annotation = json.loads(f.read())
            tool_annotation["workflow_engine_uuid"] = self.workflow_engine.uuid
            create_tool_definition(tool_annotation)

        self.dataset = create_dataset_with_necessary_models()
        self.dataset.set_owner(self.user)

        self.public_dataset = create_dataset_with_necessary_models()
        self.public_dataset.share(self.public_group)

        # Make reusable requests & responses
        self.get_request = self.factory.get(
            "{}?dataSetUuid={}".format(
                self.tool_defs_url_root,
                self.dataset.uuid
            )
        )
        force_authenticate(self.get_request, self.user)
        self.get_response = self.tool_defs_view(self.get_request)

        self.tool_json = self.get_response.data[0]

        self.delete_request = self.factory.delete(
            urljoin(self.tool_defs_url_root, self.tool_json['uuid']))
        self.delete_response = self.tool_defs_view(self.delete_request)
        self.put_request = self.factory.put(
            self.tool_defs_url_root,
            data=self.tool_json,
            format="json"
        )
        self.put_response = self.tool_defs_view(self.put_request)
        self.post_request = self.factory.post(
            self.tool_defs_url_root,
            data=self.tool_json,
            format="json"
        )
        self.post_response = self.tool_defs_view(self.post_request)
        self.options_request = self.factory.options(
            self.tool_defs_url_root,
            data=self.tool_json,
            format="json"
        )
        self.options_response = self.tool_defs_view(self.options_request)

    def test_tool_definitions_exist(self):
        self.assertEqual(ToolDefinition.objects.count(), 4)
        self.assertEqual(
            ToolDefinition.objects.filter(
                tool_type=ToolDefinition.WORKFLOW
            ).count(),
            3
        )
        self.assertEqual(
            ToolDefinition.objects.filter(
                tool_type=ToolDefinition.VISUALIZATION
            ).count(),
            1
        )

    def test_unallowed_http_verbs(self):
        self.assertEqual(
            self.put_response.data['detail'], 'Method "PUT" not allowed.')
        self.assertEqual(
            self.post_response.data['detail'], 'Method "POST" not allowed.')
        self.assertEqual(
            self.options_response.data['detail'], 'Method "OPTIONS" not '
                                                  'allowed.')
        self.assertEqual(
            self.delete_response.data['detail'], 'Method "DELETE" not '
                                                 'allowed.')

    def test_for_proper_parameters_in_response(self):
        """ToolDefinitions for Workflows will have an extra field on their
         parameter objects
        """
        for tool_definition in self.get_response.data:
            for parameter in tool_definition[ToolDefinition.PARAMETERS]:
                if tool_definition["tool_type"] == ToolDefinition.WORKFLOW:
                    self.assertIn("galaxy_workflow_step", parameter.keys())
                elif (tool_definition["tool_type"] ==
                      ToolDefinition.VISUALIZATION):
                    self.assertNotIn("galaxy_workflow_step", parameter.keys())

    def test_request_from_owned_dataset_shows_all_tool_defs(self):
        self.assertNotEqual(len(self.get_response.data), 0)
        for tool_definition in self.get_response.data:
            tool_definition = ToolDefinition.objects.get(
                uuid=tool_definition["uuid"]
            )
            self.assertIn(tool_definition, ToolDefinition.objects.all())

    def test_request_from_public_dataset_shows_vis_tools_only(self):
        get_request = self.factory.get(
            "{}?dataSetUuid={}".format(
                self.tool_defs_url_root,
                self.public_dataset.uuid
            )
        )
        force_authenticate(get_request, self.user)
        get_response = self.tool_defs_view(get_request)
        self.assertNotEqual(len(get_response.data), 0)
        for tool_definition in get_response.data:
            self.assertIn(
                ToolDefinition.objects.get(
                    uuid=tool_definition["uuid"]
                ),
                ToolDefinition.objects.filter(
                    tool_type=ToolDefinition.VISUALIZATION
                )
            )

    def test_no_query_params_in_get_yields_bad_request(self):
        get_request = self.factory.get(self.tool_defs_url_root)
        force_authenticate(get_request, self.user)
        get_response = self.tool_defs_view(get_request)
        self.assertEqual(get_response.status_code, 400)
        self.assertIn("Must specify a Dataset UUID", get_response.data)

    def test_bad_query_params_in_get_yields_bad_request(self):
        get_request = self.factory.get(
            "{}?coffee={}".format(
                self.tool_defs_url_root,
                self.dataset.uuid
            )
        )
        force_authenticate(get_request, self.user)
        get_response = self.tool_defs_view(get_request)
        self.assertEqual(get_response.status_code, 400)
        self.assertIn("Must specify a Dataset UUID", get_response.data)

    def test_missing_dataset_in_get_yields_bad_request(self):
        dataset_uuid = self.dataset.uuid
        self.dataset.delete()

        get_request = self.factory.get(
            "{}?dataSetUuid={}".format(
                self.tool_defs_url_root,
                dataset_uuid
            )
        )
        force_authenticate(get_request, self.user)
        get_response = self.tool_defs_view(get_request)
        self.assertEqual(get_response.status_code, 400)
        self.assertIn("Couldn't fetch Dataset", get_response.data)


class ToolDefinitionGenerationTests(ToolManagerTestBase):
    def setUp(self):
        super(ToolDefinitionGenerationTests, self).setUp()
        raw_input_reference = "__builtin__.raw_input"
        self.raw_input_yes_mock = mock.patch(
            raw_input_reference,
            return_value="y"
        )
        self.raw_input_no_mock = mock.patch(
            raw_input_reference,
            side_effect=["coffee", "n"]
        )
        with open(
            "{}/workflows/galaxy_workflows_valid.json".format(TEST_DATA_PATH)
        ) as f:
            self.valid_workflows = json.loads(f.read())

        with open(
            "{}/workflows/galaxy_workflows_invalid.json".format(TEST_DATA_PATH)
        ) as f:
            self.invalid_workflows = json.loads(f.read())

        self.mock_parameter.delete()

    def test_tool_definition_model_str(self):
        with open("{}/visualizations/igv.json".format(TEST_DATA_PATH)) as f:
            tool_annotation = [json.loads(f.read())]

        with mock.patch(
                self.mock_vis_annotations_reference,
                return_value=tool_annotation
        ) as mocked_method:
            call_command("generate_tool_definitions", visualizations=True)

            self.assertTrue(mocked_method.called)

        td = ToolDefinition.objects.all()[0]
        self.assertEqual(
            td.__str__(),
            "VISUALIZATION: Test LIST Visualization IGV {}".format(
                td.uuid
            )
        )

    def test_workflow_improperly_annotated(self):
        with open(
                "{}/workflows/annotation_invalid.json".format(TEST_DATA_PATH)
        ) as f:
            workflow_annotation = json.loads(f.read())
            self.assertRaises(
                RuntimeError,
                validate_tool_annotation,
                workflow_annotation
            )
            self.assertEqual(ToolDefinition.objects.count(), 0)

    def test_workflow_with_bad_nesting(self):
        with open(
            "{}/workflows/annotation_bad_nesting.json".format(TEST_DATA_PATH)
        ) as f:
            workflow_annotation = json.loads(f.read())
            self.assertRaises(
                RuntimeError,
                validate_tool_annotation,
                workflow_annotation
            )
            self.assertEqual(ToolDefinition.objects.count(), 0)

    def test_workflow_with_good_parameters_validation(self):
        with open(
            "{}/workflows/annotation_valid_parameters.json".format(
                TEST_DATA_PATH
            )
        ) as f:
            workflow_annotation = json.loads(f.read())
            self.assertIsNone(
                validate_tool_annotation(workflow_annotation)
            )

    def test_list_visualization_tool_def_validation(self):
        with open(
            "{}/visualizations/hello_world.json".format(TEST_DATA_PATH)
        ) as f:
            visualization_annotation = json.loads(f.read())
            self.assertIsNone(
                validate_tool_annotation(visualization_annotation)
            )

    def test_list_visualization_tool_def_generation(self):
        self.create_vis_tool_definition()

        self.assertEqual(ToolDefinition.objects.count(), 1)

        self.assertEqual(self.td.parameters.count(), 1)
        self.assertEqual(
            self.td.file_relationship.file_relationship.count(),
            0
        )
        self.assertEqual(self.td.file_relationship.input_files.count(), 1)

    def test_list_workflow_tool_def_validation(self):
        with open("{}/workflows/LIST.json".format(TEST_DATA_PATH)) as f:
            workflow_annotation = json.loads(f.read())
            self.assertIsNone(
                validate_tool_annotation(workflow_annotation)
            )

    def test_list_workflow_tool_def_generation(self):
        self.create_workflow_tool_definition()

        self.assertEqual(ToolDefinition.objects.count(), 1)

        self.assertEqual(self.td.parameters.count(), 7)
        self.assertEqual(
            self.td.file_relationship.file_relationship.count(),
            0
        )
        self.assertEqual(self.td.file_relationship.input_files.count(), 1)
        self.assertIsNotNone(self.td.workflow)

    def test_list_pair_workflow_tool_def_validation(self):
        with open("{}/workflows/LIST:PAIR.json".format(TEST_DATA_PATH)) as f:
            workflow_annotation = json.loads(f.read())
            self.assertIsNone(validate_tool_annotation(workflow_annotation))

    def test_list_pair_workflow_tool_def_generation(self):
        self.create_workflow_tool_definition(
            annotation_file_name="LIST:PAIR.json"
        )

        self.assertEqual(ToolDefinition.objects.count(), 1)
        self.assertEqual(self.td.parameters.count(), 6)
        self.assertEqual(
            self.td.file_relationship.file_relationship.count(),
            1
        )
        second_nested_file_relationship = \
            self.td.file_relationship.file_relationship.all()[0]
        self.assertEqual(
            second_nested_file_relationship.file_relationship.count(),
            0
        )
        self.assertEqual(
            second_nested_file_relationship.input_files.count(),
            2
        )
        self.assertIsNotNone(self.td.workflow)

    def test_list_list_pair_workflow_tool_def_validation(self):
        with open(
            "{}/workflows/LIST:LIST:PAIR.json".format(TEST_DATA_PATH)
        ) as f:
            workflow_annotation = json.loads(f.read())
            self.assertIsNone(
                validate_tool_annotation(workflow_annotation)
            )

    def test_list_list_pair_workflow_tool_def_generation(self):
        self.create_workflow_tool_definition(
            annotation_file_name="LIST:LIST:PAIR.json"
        )
        self.assertEqual(ToolDefinition.objects.count(), 1)
        self.assertEqual(self.td.parameters.count(), 3)
        self.assertEqual(
            self.td.file_relationship.file_relationship.count(),
            1
        )
        second_nested_file_relationship = \
            self.td.file_relationship.file_relationship.all()[0]
        self.assertEqual(
            second_nested_file_relationship.file_relationship.count(),
            1
        )
        third_nested_file_relationship = \
            second_nested_file_relationship.file_relationship.all()[0]
        self.assertEqual(
            third_nested_file_relationship.file_relationship.count(),
            0
        )
        self.assertEqual(
            third_nested_file_relationship.input_files.count(),
            2
        )
        self.assertIsNotNone(self.td.workflow)

    def test_list_pair_list_workflow_tool_def_validation(self):
        with open(
                "{}/workflows/LIST:PAIR:LIST.json".format(TEST_DATA_PATH)
        ) as f:
            workflow_annotation = json.loads(f.read())
            self.assertIsNone(
                validate_tool_annotation(workflow_annotation)
            )

    def test_list_pair_list_workflow_tool_def_generation(self):
        self.create_workflow_tool_definition(
            annotation_file_name="LIST:PAIR:LIST.json"
        )

        self.assertEqual(ToolDefinition.objects.count(), 1)
        self.assertEqual(self.td.parameters.count(), 3)
        self.assertEqual(
            self.td.file_relationship.file_relationship.count(),
            1
        )
        self.assertEqual(
            self.td.file_relationship.value_type,
            FileRelationship.LIST
        )
        second_nested_file_relationship = \
            self.td.file_relationship.file_relationship.all()[0]
        self.assertEqual(
            second_nested_file_relationship.value_type,
            FileRelationship.PAIR
        )
        self.assertEqual(
            second_nested_file_relationship.file_relationship.count(), 1)
        third_nested_file_relationship = \
            second_nested_file_relationship.file_relationship.all()[0]
        self.assertEqual(
            third_nested_file_relationship.value_type,
            FileRelationship.LIST
        )
        self.assertEqual(
            third_nested_file_relationship.file_relationship.count(),
            0
        )
        self.assertEqual(
            third_nested_file_relationship.input_files.count(),
            1
        )
        self.assertIsNotNone(self.td.workflow)

    def test_list_workflow_related_object_deletion(self):
        self.create_workflow_tool_definition()
        self.td.delete()

        self.assertEqual(ToolDefinition.objects.count(), 0)
        self.assertEqual(FileRelationship.objects.count(), 0)
        self.assertEqual(GalaxyParameter.objects.count(), 0)
        self.assertEqual(Parameter.objects.count(), 0)
        self.assertEqual(InputFile.objects.count(), 0)

    def test_list_pair_workflow_related_object_deletion(self):
        self.create_workflow_tool_definition(
            annotation_file_name="LIST:PAIR.json"
        )
        self.td.delete()

        self.assertEqual(ToolDefinition.objects.count(), 0)
        self.assertEqual(FileRelationship.objects.count(), 0)
        self.assertEqual(GalaxyParameter.objects.count(), 0)
        self.assertEqual(Parameter.objects.count(), 0)
        self.assertEqual(InputFile.objects.count(), 0)

    def test_list_list_pair_workflow_related_object_deletion(self):
        self.create_workflow_tool_definition(
            annotation_file_name="LIST:LIST:PAIR.json"
        )
        self.td.delete()

        self.assertEqual(ToolDefinition.objects.count(), 0)
        self.assertEqual(FileRelationship.objects.count(), 0)
        self.assertEqual(GalaxyParameter.objects.count(), 0)
        self.assertEqual(Parameter.objects.count(), 0)
        self.assertEqual(InputFile.objects.count(), 0)

    def test_list_pair_list_workflow_related_object_deletion(self):
        self.create_workflow_tool_definition(
            annotation_file_name="LIST:PAIR:LIST.json"
        )
        self.td.delete()

        self.assertEqual(ToolDefinition.objects.count(), 0)
        self.assertEqual(FileRelationship.objects.count(), 0)
        self.assertEqual(GalaxyParameter.objects.count(), 0)
        self.assertEqual(Parameter.objects.count(), 0)
        self.assertEqual(InputFile.objects.count(), 0)

    def test_deletion_of_a_respective_tooldefinitions_objects_only(self):
        with open(
            "{}/workflows/LIST:LIST:PAIR.json".format(TEST_DATA_PATH)
        ) as f:
            workflow_annotation = json.loads(f.read())
            workflow_annotation[
                "workflow_engine_uuid"
            ] = self.workflow_engine.uuid
            create_tool_definition(workflow_annotation)

            td1 = ToolDefinition.objects.get(name=workflow_annotation["name"])
        with open("{}/workflows/LIST:PAIR.json".format(TEST_DATA_PATH)) as f:
            workflow_annotation = json.loads(f.read())
            workflow_annotation[
                "workflow_engine_uuid"
            ] = self.workflow_engine.uuid
            create_tool_definition(workflow_annotation)

            td2 = ToolDefinition.objects.get(name=workflow_annotation["name"])
        with open("{}/workflows/LIST.json".format(TEST_DATA_PATH)) as f:
            workflow_annotation = json.loads(f.read())
            workflow_annotation[
                "workflow_engine_uuid"
            ] = self.workflow_engine.uuid
            create_tool_definition(workflow_annotation)

            td3 = ToolDefinition.objects.get(name=workflow_annotation["name"])

        td1.delete()

        self.assertEqual(ToolDefinition.objects.count(), 2)
        self.assertEqual(FileRelationship.objects.count(), 3)
        self.assertEqual(GalaxyParameter.objects.count(), 13)
        self.assertEqual(Parameter.objects.count(), 13)
        self.assertEqual(InputFile.objects.count(), 3)

        td2.delete()

        self.assertEqual(ToolDefinition.objects.count(), 1)
        self.assertEqual(FileRelationship.objects.count(), 1)
        self.assertEqual(GalaxyParameter.objects.count(), 7)
        self.assertEqual(Parameter.objects.count(), 7)
        self.assertEqual(InputFile.objects.count(), 1)

        td3.delete()

        self.assertEqual(ToolDefinition.objects.count(), 0)
        self.assertEqual(FileRelationship.objects.count(), 0)
        self.assertEqual(GalaxyParameter.objects.count(), 0)
        self.assertEqual(Parameter.objects.count(), 0)
        self.assertEqual(InputFile.objects.count(), 0)

    def test_valid_workflow_step_annotations_a(self):
        with open(
            "{}/workflows/step_annotation_valid_a.json".format(TEST_DATA_PATH)
        ) as f:
            workflow_step_annotation = json.loads(f.read())
            self.assertIsNone(
                validate_workflow_step_annotation(
                    workflow_step_annotation
                )
            )

    def test_valid_workflow_step_annotations_b(self):
        with open(
            "{}/workflows/step_annotation_valid_b.json".format(TEST_DATA_PATH)
        ) as f:
            workflow_step_annotation = json.loads(f.read())
            self.assertIsNone(
                validate_workflow_step_annotation(
                    workflow_step_annotation
                )
            )

    def test_valid_workflow_step_annotations_c(self):
        with open(
            "{}/workflows/step_annotation_valid_c.json".format(TEST_DATA_PATH)
        ) as f:
            workflow_step_annotation = json.loads(f.read())
            self.assertIsNone(
                validate_workflow_step_annotation(workflow_step_annotation)
            )

    def test_invalid_workflow_step_annotation_b(self):
        with open(
            "{}/workflows/step_annotation_invalid_b.json".format(
                TEST_DATA_PATH
            )
        ) as f:
            workflow_step_annotation = json.loads(f.read())
            self.assertRaises(
                RuntimeError,
                validate_workflow_step_annotation,
                workflow_step_annotation
            )

    def test_invalid_workflow_step_annotation_c(self):
        with open(
            "{}/workflows/step_annotation_invalid_c.json".format(
                TEST_DATA_PATH
            )
        ) as f:
            workflow_step_annotation = json.loads(f.read())
            self.assertRaises(
                RuntimeError,
                validate_workflow_step_annotation,
                workflow_step_annotation
            )

    def test_generate_tool_definitions_management_command(self):
        with mock.patch(
            self.mock_get_workflows_reference,
            side_effect=[
                {self.workflow_engine.uuid: self.invalid_workflows},
                {self.workflow_engine.uuid: self.valid_workflows}
            ]
        ) as get_wf_mock:
            self.assertRaises(
                CommandError,
                call_command,
                "generate_tool_definitions",
                workflows=True
            )

            self.assertEqual(ToolDefinition.objects.count(), 0)
            with open(
                "{}/visualizations/igv.json".format(TEST_DATA_PATH)
            ) as f:
                tool_annotation = [json.loads(f.read())]

            with mock.patch(
                self.mock_vis_annotations_reference,
                return_value=tool_annotation
            ) as get_vis_list_mock:
                call_command("generate_tool_definitions")

                self.assertEqual(get_wf_mock.call_count, 2)
                self.assertEqual(get_vis_list_mock.call_count, 1)
                self.assertEqual(ToolDefinition.objects.count(), 4)
                self.assertEqual(FileRelationship.objects.count(), 7)
                self.assertEqual(GalaxyParameter.objects.count(), 9)
                self.assertEqual(Parameter.objects.count(), 10)
                self.assertEqual(InputFile.objects.count(), 6)

    def test_generate_tool_definitions_overwrites_visualizations_if_forced(
            self
    ):
        self.raw_input_yes_mock.start()
        with open(
            "{}/visualizations/igv.json".format(TEST_DATA_PATH)
        ) as f:
            vis_tool_annotation = [json.loads(f.read())]

        with mock.patch(
            self.mock_vis_annotations_reference,
            side_effect=[vis_tool_annotation] * 2
        ) as get_vis_list_mock:
            # Create VisualizationToolDefinition
            call_command("generate_tool_definitions", visualizations=True)
            original_ids = [t.id for t in ToolDefinition.objects.all()]

            # Create new VisualizationToolDefinition with --force
            call_command(
                "generate_tool_definitions",
                visualizations=True,
                force=True
            )
            new_ids = [t.id for t in ToolDefinition.objects.all()]

            # Assert that the new visualization tool definitions id's were
            # incremented
            self.assertEqual(new_ids, [_id + 1 for _id in original_ids])
            self.assertEqual(get_vis_list_mock.call_count, 2)

    def test_generate_tool_definitions_overwrites_workflows_if_forced(
            self
    ):
        self.raw_input_yes_mock.start()
        with mock.patch(
            self.mock_get_workflows_reference,
            return_value={self.workflow_engine.uuid: self.valid_workflows}
        ) as get_wf_mock:
            # Create WorkflowToolDefinition
            call_command("generate_tool_definitions", workflows=True)
            original_ids = [t.id for t in ToolDefinition.objects.all()]

            # Create new WorkflowToolDefinition with --force
            call_command(
                "generate_tool_definitions",
                workflows=True,
                force=True
            )
            new_ids = [t.id for t in ToolDefinition.objects.all()]

            # Assert that the new workflow tool definitions id's were
            # incremented
            for original_id in original_ids:
                self.assertIn(original_id + 3, new_ids)
            self.assertEqual(get_wf_mock.call_count, 2)

    def test_generate_tool_definitions_with_force_allows_user_dismissal(
            self
    ):
        self.raw_input_no_mock.start()
        with mock.patch(
                self.mock_get_workflows_reference,
                return_value={self.workflow_engine.uuid: self.valid_workflows}
        ):
            with self.assertRaises(SystemExit):
                # Create WorkflowToolDefinition
                call_command(
                    "generate_tool_definitions",
                    workflows=True,
                    force=True
                )

        self.assertEqual(ToolDefinition.objects.count(), 0)

    def test_generate_tool_definitions_command_error_if_get_workflows_fails(
            self
    ):
        with mock.patch(
            self.mock_get_workflows_reference,
            side_effect=RuntimeError
        ):
            with self.assertRaises(CommandError):
                call_command("generate_tool_definitions", workflows=True)

    def test_generate_tool_definitions_multiple_times_skips_without_deletion(
            self
    ):
        with mock.patch(
            self.mock_get_workflows_reference,
            return_value={self.workflow_engine.uuid: self.valid_workflows}
        ):
            call_command("generate_tool_definitions", workflows=True)
            tool_definitions_a = [t for t in ToolDefinition.objects.all()]

            call_command("generate_tool_definitions", workflows=True)
            tool_definitions_b = [t for t in ToolDefinition.objects.all()]

        self.assertEqual(tool_definitions_a, tool_definitions_b)

    def test_workflow_pair_too_many_inputs(self):
        with open(
            "{}/workflows/PAIR_too_many_inputs.json".format(TEST_DATA_PATH)
        ) as f:
            workflow_annotation = json.loads(f.read())
            self.assertRaises(
                RuntimeError,
                validate_tool_annotation,
                workflow_annotation
            )
            self.assertEqual(ToolDefinition.objects.count(), 0)

    def test_workflow_pair_not_enough_inputs(self):
        with open(
            "{}/workflows/PAIR_not_enough_inputs.json".format(TEST_DATA_PATH)
        ) as f:
            workflow_annotation = json.loads(f.read())
            self.assertRaises(
                RuntimeError,
                validate_tool_annotation,
                workflow_annotation
            )
            self.assertEqual(ToolDefinition.objects.count(), 0)

    def test_workflow_list_not_enough_inputs(self):
        with open(
            "{}/workflows/LIST_not_enough_inputs.json".format(TEST_DATA_PATH)
        ) as f:
            workflow_annotation = json.loads(f.read())
            self.assertRaises(
                RuntimeError,
                validate_tool_annotation,
                workflow_annotation
            )
            self.assertEqual(ToolDefinition.objects.count(), 0)

    def test_visualization_annotation_extra_dirs_valid(self):
        with open(
            "{}/visualizations/LIST_visualization_good_extra_directories.json"
            .format(TEST_DATA_PATH)
        ) as f:
            visualization_annotation = json.loads(f.read())
            create_tool_definition(visualization_annotation)
            self.assertEqual(ToolDefinition.objects.count(), 1)

    def test_visualization_annotation_extra_dirs_invalid(self):
        with open("{}/visualizations/"
                  "LIST_visualization_bad_extra_directories_structure.json"
                  .format(TEST_DATA_PATH)) as f:
            visualization_annotation = json.loads(f.read())
            self.assertRaises(
                RuntimeError,
                validate_tool_annotation,
                visualization_annotation
            )
            self.assertEqual(ToolDefinition.objects.count(), 0)

    def test_visualization_annotation_extra_dirs_missing(self):
        with open("{}/visualizations/"
                  "LIST_visualization_missing_extra_directories.json"
                  .format(TEST_DATA_PATH)) as f:
            visualization_annotation = json.loads(f.read())
            self.assertRaises(
                RuntimeError,
                validate_tool_annotation,
                visualization_annotation
            )
            self.assertEqual(ToolDefinition.objects.count(), 0)

    def test_visualization_generation_with_no_image_version_yields_error(self):
        with open(
            "{}/visualizations/no_docker_image_version.json".format(
                TEST_DATA_PATH
            )
        ) as f:
            tool_annotation = [json.loads(f.read())]

        with mock.patch(
            self.mock_vis_annotations_reference,
            return_value=tool_annotation
        ):
            with self.assertRaises(CommandError) as context:
                call_command("generate_tool_definitions", visualizations=True)
            self.assertIn("no specified version", context.exception.message)

    def test_tool_def_generation_with_bad_filetype_yields_error(self):
        with open(
                "{}/visualizations/bad_filetype.json".format(
                    TEST_DATA_PATH
                )
        ) as f:
            tool_annotation = [json.loads(f.read())]

        with mock.patch(
                self.mock_vis_annotations_reference,
                return_value=tool_annotation
        ):
            with self.assertRaises(CommandError) as context:
                call_command("generate_tool_definitions", visualizations=True)
            self.assertIn("BAD FILETYPE", context.exception.message)
            self.assertIn(
                str([filetype.name for filetype in FileType.objects.all()]),
                context.exception.message
            )


class ToolDefinitionTests(ToolManagerTestBase):
    def setUp(self):
        super(ToolDefinitionTests, self).setUp()
        self.mock_parameter.delete()

    def test_get_annotation(self):
        self.create_vis_tool_definition(annotation_file_name="igv.json")
        self.assertEqual(self.td.get_annotation(),
                         self.tool_annotation_json["annotation"])

    def test_get_extra_directories_vis_tool_def(self):
        self.create_vis_tool_definition()
        self.assertEqual(
            self.td.get_extra_directories(),
            ["/refinery-data"]
        )

    def test_get_extra_directories_workflow_tool_def(self):
        self.create_workflow_tool_definition()
        with self.assertRaises(NotImplementedError):
            self.td.get_extra_directories()

    def test_related_workflow_inactive_after_deletion(self):
        self.create_workflow_tool_definition()
        self.assertTrue(self.td.workflow.is_active)
        self.td.delete()
        self.assertFalse(
            Workflow.objects.all()[0].is_active
        )

    def test_get_parameters(self):
        self.create_vis_tool_definition(annotation_file_name="igv.json")
        tool_parameters = [p for p in self.td.get_parameters()]
        all_parameters = [p for p in Parameter.objects.all()]
        self.assertEqual(tool_parameters, all_parameters)


class ToolTests(ToolManagerTestBase):
    def test_tool_model_str(self):
        self.create_tool(ToolDefinition.VISUALIZATION)

        tool = Tool.objects.get(
            tool_definition__uuid=self.td.uuid
        )
        self.assertEqual(
            tool.__str__(),
            "Tool: Test LIST Visualization IGV"
        )

    def test_tool_container_removed_on_deletion(self):
        self.create_tool(ToolDefinition.VISUALIZATION)
        with mock.patch(
            "django_docker_engine.docker_utils.DockerClientWrapper"
            ".purge_by_label"
        ) as purge_mock:
            Tool.objects.get(tool_definition__uuid=self.td.uuid).delete()
            self.assertTrue(purge_mock.called)

    def test_node_uuids_get_populated_with_urls(self):
        vis_tool = self.create_tool(
            ToolDefinition.VISUALIZATION,
            file_relationships=self.LIST
        )
        file_relationships = vis_tool.get_file_relationships_urls()

        for url in file_relationships:
            self.assertIn("test_file.txt", url)

    def test_get_file_relationships_urls(self):
        self.create_tool(ToolDefinition.WORKFLOW)
        self.assertEqual(
            self.tool.get_file_relationships_urls(),
            ['http://www.example.com/test_file.txt']
        )

    def test_update_galaxy_data(self):
        self.create_tool(ToolDefinition.WORKFLOW)
        self.tool.update_galaxy_data("test", "data")
        self.tool.update_galaxy_data("more", "data")
        self.assertEqual(
            self.tool.get_galaxy_dict(),
            {
                WorkflowTool.FILE_RELATIONSHIPS_GALAXY: (
                    unicode(
                        self.tool.get_galaxy_file_relationships()
                    ).replace("'", '"')
                ),
                WorkflowTool.GALAXY_TO_REFINERY_MAPPING_LIST: [
                    {
                        self.tool.GALAXY_DATASET_HISTORY_ID:
                            self.FAKE_DATASET_HISTORY_ID,
                        self.tool.REFINERY_FILE_UUID: self.node.file_uuid,
                        WorkflowTool.ANALYSIS_GROUP: 0
                    }
                ],
                WorkflowTool.GALAXY_WORKFLOW_INVOCATION_DATA: {
                    "id": self.GALAXY_ID_MOCK
                },
                "test": "data",
                "more": "data"
            }
        )

    def test_creating_vis_tool_doesnt_set_tool_launch_config_galaxy_data(self):
        self.create_tool(ToolDefinition.VISUALIZATION)
        with self.assertRaises(KeyError):
            self.tool.get_tool_launch_config()[WorkflowTool.GALAXY_DATA]

    def test_set_analysis_bad_uuid(self):
        self.create_tool(ToolDefinition.WORKFLOW)
        with self.assertRaises(RuntimeError):
            self.tool.set_analysis(str(uuid.uuid4()))

    def test_tool_launch_method_raises_error_when_not_overridden(self):
        self.create_workflow_tool_definition()
        tool = ToolFactory(
            dataset=self.dataset,
            tool_definition=self.td
        )
        with self.assertRaises(NotImplementedError) as context:
            tool.launch()

        self.assertEqual(context.exception.message, tool.LAUNCH_WARNING)


class VisualizationToolTests(ToolManagerTestBase):
    def setUp(self):
        super(VisualizationToolTests, self).setUp()
        self.visualization_tool = self.create_tool(
            ToolDefinition.VISUALIZATION,
            file_relationships=self.LIST
        )

        self.search_solr_mock = mock.patch(
            "data_set_manager.utils.search_solr",
            return_value=self.create_solr_mock_response(
                self.visualization_tool
            )
        ).start()

    def test_get_detailed_input_nodes_dict(self):
        input_nodes_meta_info = self.tool._get_detailed_input_nodes_dict()
        self.assertEqual(
            input_nodes_meta_info,
            {
                node.uuid: {
                    'file_url': (
                        self.node.get_file_store_item().get_datafile_url()
                    ),
                    VisualizationTool.NODE_SOLR_INFO: {
                        "uuid": node.uuid,
                        "name": node.name,
                        "type": node.type,
                        "file_uuid": node.file_uuid,
<<<<<<< HEAD
                        "organism_Characteristics_generic_s": "Mus musculus"
=======
                        "organism_Characteristics_generic_s": "Mus musculus",
                        "filename_Characteristics_generic_s":
                            node.get_file_store_item().source
>>>>>>> 17abc949
                    }
                } for node in self.tool._get_input_nodes()
            }
        )
        self.assertTrue(self.search_solr_mock.called)

    def test__create_input_dict(self):
        tool_input_dict = self.tool._create_container_input_dict()
        file_relationships = self.tool.get_file_relationships_urls()

        self.assertEqual(
            tool_input_dict,
            {
                Tool.FILE_RELATIONSHIPS: file_relationships,
                VisualizationTool.NODE_INFORMATION:
                    self.tool._get_detailed_input_nodes_dict(),
                ToolDefinition.PARAMETERS:
                    self.tool._get_visualization_parameters()
            }
        )

    def test__get_visualization_parameters(self):
        parameter = self.visualization_tool.tool_definition.get_parameters()[0]
        self.assertEqual(
            self.visualization_tool._get_visualization_parameters(),
            [
                {
                    "description": parameter.description,
                    "default_value": parameter.default_value,
                    "uuid": parameter.uuid,
                    "name": parameter.name,
                    "value": parameter.default_value,
                    "value_type": parameter.value_type
                }
            ]
        )

    def test__get_edited_parameter_value(self):
        edited_parameter_value = (
                self.visualization_tool._get_edited_parameter_value(
                    self.mock_parameter
                )
        )
        self.assertEqual(edited_parameter_value, "Edited Value")

        parameter = ParameterFactory(
            name="Test Param",
            description="Test Param Description",
            value_type=Parameter.STRING,
            default_value="Coffee"
        )
        non_edited_parameter_value = (
            self.visualization_tool._get_edited_parameter_value(parameter)
        )
        self.assertEqual(non_edited_parameter_value, parameter.default_value)


class WorkflowToolTests(ToolManagerTestBase):
    def setUp(self):
        super(WorkflowToolTests, self).setUp()
        self.show_dataset_provenance_side_effect = [
            galaxy_dataset_provenance_0, galaxy_dataset_provenance_0,
            galaxy_dataset_provenance_1, galaxy_dataset_provenance_1
        ]
        self.show_job_side_effect = [galaxy_job_a, galaxy_job_a,
                                     galaxy_job_b, galaxy_job_b]

    def _assert_analysis_node_connection_outputs_validity(self):
        input_connection = AnalysisNodeConnection.objects.filter(
            analysis=self.tool.analysis,
            direction=INPUT_CONNECTION
        )[0]
        assay = input_connection.node.assay
        study = input_connection.node.study
        output_connections = AnalysisNodeConnection.objects.filter(
            analysis=self.tool.analysis,
            direction=OUTPUT_CONNECTION
        )
        self.assertGreater(output_connections.count(), 0)
        for output_connection in output_connections:
            self.assertEqual(output_connection.node.study, study)
            self.assertEqual(output_connection.node.assay, assay)
            self.assertEqual(output_connection.node.name,
                             output_connection.name)
            self.assertEqual(output_connection.node.analysis_uuid,
                             self.tool.analysis.uuid)
            self.assertEqual(output_connection.node.subanalysis,
                             output_connection.subanalysis)
            self.assertEqual(output_connection.node.workflow_output,
                             output_connection.name)

    def test_list_dataset_collection_description_creation(self):
        self.create_tool(
            ToolDefinition.WORKFLOW,
            file_relationships=self.LIST_BASIC
        )
        self.assertEqual(
            self.collection_description.type,
            WorkflowTool.LIST
        )
        self.assertEqual(
            len(self.collection_description.elements),
            1
        )
        for element in self.collection_description.elements:
            self.assertEqual(
                type(element),
                HistoryDatasetElement
            )

    def test_list_pair_dataset_collection_description_creation(self):
        self.create_tool(
            ToolDefinition.WORKFLOW,
            file_relationships=self.LIST_PAIR
        )
        self.assertEqual(
            self.collection_description.type,
            "{}:{}".format(WorkflowTool.LIST, WorkflowTool.PAIRED)
        )
        self.assertEqual(
            len(self.collection_description.elements),
            2
        )
        for element in self.collection_description.elements:
            self.assertEqual(type(element), CollectionElement)
            self.assertEqual(element.type, WorkflowTool.PAIRED)
            self.assertEqual(len(element.elements), 2)

            for el in element.elements:
                self.assertEqual(type(el), HistoryDatasetElement)

            self.assertEqual(
                element.elements[0].to_dict()["name"],
                WorkflowTool.FORWARD
            )
            self.assertEqual(
                element.elements[1].to_dict()["name"],
                WorkflowTool.REVERSE
            )

    def test_paired_dataset_collection_creation(self):
        self.create_tool(
            ToolDefinition.WORKFLOW,
            file_relationships=self.PAIR
        )
        self.assertEqual(
            self.collection_description.type,
            WorkflowTool.PAIRED
        )
        self.assertEqual(len(self.collection_description.elements), 2)

        for element in self.collection_description.elements:
            self.assertEqual(type(element), HistoryDatasetElement)

        self.assertEqual(
            self.collection_description.elements[0].to_dict()["name"],
            WorkflowTool.FORWARD
        )
        self.assertEqual(
            self.collection_description.elements[1].to_dict()["name"],
            WorkflowTool.REVERSE
        )

    def test_paired_list_dataset_collection_description_creation(self):
        self.create_tool(
            ToolDefinition.WORKFLOW,
            file_relationships=self.PAIR_LIST
        )
        self.assertEqual(
            self.collection_description.type,
            "{}:{}".format(WorkflowTool.PAIRED, WorkflowTool.LIST)
        )

        self.assertEqual(len(self.collection_description.elements), 2)
        for element in self.collection_description.elements:
            self.assertEqual(type(element), CollectionElement)
            self.assertEqual(element.type, WorkflowTool.LIST)
            for el in element.elements:
                self.assertEqual(type(el), HistoryDatasetElement)

    def test_list_list_paired_dataset_collection_creation(self):
        self.create_tool(
            ToolDefinition.WORKFLOW,
            file_relationships=self.LIST_LIST_PAIR
        )
        self.assertEqual(
            self.collection_description.type,
            "{}:{}:{}".format(
                WorkflowTool.LIST,
                WorkflowTool.LIST,
                WorkflowTool.PAIRED
            )
        )

        self.assertEqual(len(self.collection_description.elements), 1)
        for element in self.collection_description.elements:
            self.assertEqual(type(element), CollectionElement)
            self.assertEqual(element.type, WorkflowTool.LIST)
            self.assertEqual(len(element.elements), 2)
            for el in element.elements:
                self.assertEqual(el.type, WorkflowTool.PAIRED)
                self.assertEqual(len(element.elements), 2)

                for thing in el.elements:
                    self.assertEqual(type(thing), HistoryDatasetElement)

                self.assertEqual(
                    el.elements[0].to_dict()["name"],
                    WorkflowTool.FORWARD
                )
                self.assertEqual(
                    el.elements[1].to_dict()["name"],
                    WorkflowTool.REVERSE
                )

    def test_galaxy_collection_type_pair(self):
        self.create_tool(
            ToolDefinition.WORKFLOW,
            file_relationships=self.PAIR
        )
        self.assertEqual(
            self.tool.galaxy_collection_type,
            WorkflowTool.PAIRED
        )

    def test_galaxy_collection_type_list_pair(self):
        self.create_tool(
            ToolDefinition.WORKFLOW,
            file_relationships=self.LIST_PAIR
        )
        self.assertEqual(
            self.tool.galaxy_collection_type,
            "{}:{}".format(
                WorkflowTool.LIST,
                WorkflowTool.PAIRED
            )
        )

    def test_galaxy_collection_type_pair_list(self):
        self.create_tool(
            ToolDefinition.WORKFLOW,
            file_relationships=self.PAIR_LIST
        )
        self.assertEqual(
            self.tool.galaxy_collection_type,
            "{}:{}".format(
                WorkflowTool.PAIRED,
                WorkflowTool.LIST
            )
        )

    def test_galaxy_collection_type_list_list_pair(self):
        self.create_tool(
            ToolDefinition.WORKFLOW,
            file_relationships=self.LIST_LIST_PAIR
        )
        self.assertEqual(
            self.tool.galaxy_collection_type,
            "{}:{}:{}".format(
                WorkflowTool.LIST,
                WorkflowTool.LIST,
                WorkflowTool.PAIRED
            )
        )

    def test_galaxy_collection_type_list(self):
        self.create_tool(
            ToolDefinition.WORKFLOW
        )
        self.assertEqual(
            self.tool.galaxy_collection_type,
            WorkflowTool.LIST
        )

    def test_galaxy_history_id(self):
        self.create_tool(ToolDefinition.WORKFLOW)
        self.tool.update_galaxy_data(
            WorkflowTool.GALAXY_IMPORT_HISTORY_DICT,
            {"id": "COFFEE"}
        )

        self.assertEqual(self.tool.galaxy_import_history_id, "COFFEE")

    def test_analysis_node_connections_are_created_for_all_input_nodes(self):
        self.has_dataset_collection_input_mock_true.start()
        self.create_tool(
            ToolDefinition.WORKFLOW,
            file_relationships=self.LIST_LIST_PAIR
        )
        tool_nodes = self.tool._get_input_nodes()
        analysis_node_connections = [
            AnalysisNodeConnection.objects.get(
                node=node,
                analysis=self.tool.analysis
            )
            for node in tool_nodes
        ]
        self.assertEqual(len(analysis_node_connections), len(tool_nodes))
        for analysis_node_connection in analysis_node_connections:
            file_store_item = (
                analysis_node_connection.node.get_file_store_item()
            )
            self.assertEqual(
                analysis_node_connection.direction,
                INPUT_CONNECTION
            )
            self.assertEqual(
                analysis_node_connection.filename,
                WorkflowTool.INPUT_DATASET_COLLECTION
            )
            self.assertEqual(analysis_node_connection.step, 0)
            self.assertEqual(
                analysis_node_connection.name,
                file_store_item.datafile.name
            )

    def test_galaxy_parameter_dict_creation(self):
        self.create_tool(
            ToolDefinition.WORKFLOW,
            annotation_file_name="LIST:PAIR.json"
        )
        parameters_dict = self.tool._create_workflow_parameters_dict()

        self.assertEqual(parameters_dict[1]["Integer Param"], 1337)
        self.assertEqual(parameters_dict[7]["Float Param"], 1.234)
        self.assertEqual(parameters_dict[1]["String Param"], "Coffee is great")
        self.assertEqual(parameters_dict[2]["Boolean Param"], True)
        self.assertEqual(parameters_dict[4]["Attribute Param"], "Species")
        self.assertEqual(parameters_dict[5]["File Param"],
                         "/media/file_store/file.cool")

        self.assertTrue(self.tool_data_mock.called)

    def test_get_input_file_uuid_list_returns_proper_information(self):
        self.create_tool(ToolDefinition.WORKFLOW,
                         file_relationships=self.LIST_LIST_PAIR)

        self.assertEqual(
            len(self.tool.get_input_file_uuid_list()),
            4
        )

        for file_store_item_uuid in self.tool.get_input_file_uuid_list():
            FileStoreItem.objects.get(uuid=file_store_item_uuid)

    def test_galaxy_workflow_history_id(self):
        self.create_tool(ToolDefinition.WORKFLOW)
        self.assertEqual(
            self.tool.galaxy_workflow_history_id,
            self.tool.analysis.history_id
        )

    def test__create_workflow_inputs_dict(self):
        self.create_tool(ToolDefinition.WORKFLOW)
        self.tool.update_galaxy_data(
            self.tool.COLLECTION_INFO,
            {
                "id": "coffee"
            }
        )
        self.assertEqual(
            self.tool._create_workflow_inputs_dict(),
            {
                '0': {
                    'id': 'coffee',
                    'src': self.tool.HISTORY_DATASET_COLLECTION_ASSOCIATION
                }
            }
        )

    def test_create_workflow_file_downloads(self):
        galaxy_datasets_list_mock = self.galaxy_datasets_list_mock.start()
        self.get_history_file_list_same_names_mock.start()
        self.show_job_mock.side_effect = self.show_job_side_effect
        self.create_tool(ToolDefinition.WORKFLOW)
        self.tool.create_workflow_file_downloads()
        self.assertEqual(WorkflowFilesDL.objects.count(), 2)
        for workflow_file_dl in WorkflowFilesDL.objects.all():
            self.assertTrue(workflow_file_dl.filename.startswith(
                "Refinery test tool"
            ))
            self.assertTrue(workflow_file_dl.filename.endswith(".txt"))
        self.assertTrue(self.galaxy_workflow_show_invocation_mock.called)
        self.assertTrue(galaxy_datasets_list_mock.called)

    def test_create_workflow_file_downloads_same_names(self):
        galaxy_datasets_list_mock = (
            self.galaxy_datasets_list_same_names_mock.start()
        )
        self.get_history_file_list_mock.start()
        self.show_job_mock.side_effect = self.show_job_side_effect
        self.create_tool(ToolDefinition.WORKFLOW)
        self.tool.create_workflow_file_downloads()
        self.assertEqual(WorkflowFilesDL.objects.count(), 2)
        for workflow_file_dl in WorkflowFilesDL.objects.all():
            logger.debug(workflow_file_dl.filename)
            self.assertEqual(workflow_file_dl.filename, "Output file.txt")
        self.assertTrue(self.galaxy_workflow_show_invocation_mock.called)
        self.assertTrue(galaxy_datasets_list_mock.called)

    def test__get_galaxy_dataset_filename(self):
        self.create_tool(ToolDefinition.WORKFLOW)
        galaxy_datasets_list_mock = self.galaxy_datasets_list_mock.start()
        for galaxy_dataset in self.tool._get_galaxy_history_dataset_list():
            self.tool._get_galaxy_dataset_filename(galaxy_dataset)
        self.assertTrue(galaxy_datasets_list_mock.called)

    def test__get_galaxy_datasets_list(self):
        galaxy_datasets_list_mock = self.galaxy_datasets_list_mock.start()
        self.create_tool(ToolDefinition.WORKFLOW)
        for dataset in self.tool._get_galaxy_history_dataset_list():
            self.assertIn(dataset, galaxy_datasets_list)
        self.assertTrue(galaxy_datasets_list_mock.called)

    def test__get_exposed_workflow_outputs(self):
        galaxy_datasets_list_mock = self.galaxy_datasets_list_mock.start()
        self.show_job_mock.side_effect = self.show_job_side_effect
        self.create_tool(ToolDefinition.WORKFLOW)
        all_galaxy_datasets = self.tool._get_galaxy_history_dataset_list()
        datasets_marked_as_output = self.tool._get_exposed_workflow_outputs()
        self.assertEqual(len(datasets_marked_as_output), 2)
        self.assertTrue(
            all(
                dataset in all_galaxy_datasets for dataset in
                datasets_marked_as_output
            )
        )
        self.assertTrue(galaxy_datasets_list_mock.called)

    def test__get_workflow_step(self):
        galaxy_datasets_list_mock = self.galaxy_datasets_list_mock.start()
        self.create_tool(ToolDefinition.WORKFLOW)
        for galaxy_dataset in self.tool._get_galaxy_history_dataset_list():
            step = self.tool._get_workflow_step(galaxy_dataset)
            self.assertIn(step, [1, 2])
        self.assertTrue(self.galaxy_workflow_show_invocation_mock.called)
        self.assertTrue(galaxy_datasets_list_mock.called)

    def test__get_galaxy_download_tasks(self):
        get_history_file_list_mock = self.get_history_file_list_mock.start()
        galaxy_datasets_list_mock = self.galaxy_datasets_list_mock.start()
        self.show_dataset_provenance_mock.side_effect = (
            self.show_dataset_provenance_side_effect * 3
        )
        self.show_job_mock.side_effect = self.show_job_side_effect * 4
        self.create_tool(ToolDefinition.WORKFLOW)
        task_id_list = _get_galaxy_download_task_ids(self.tool.analysis)
        self.assertTrue(self.galaxy_workflow_show_invocation_mock.called)
        self.assertTrue(galaxy_datasets_list_mock.called)
        self.assertTrue(get_history_file_list_mock.called)

        self.assertEqual(AnalysisResult.objects.count(), 3)

        # There will be one less WorkflowFilesDL because one of our mock
        # datasets has been "purged"
        self.assertEqual(WorkflowFilesDL.objects.count(), 2)
        self.assertEqual(
            AnalysisResult.objects.count(),
            self.tool.analysis.results.all().count()
        )
        self.assertEqual(len(task_id_list), 3)
        for task_id in task_id_list:
            self.assertRegexpMatches(str(task_id), UUID_RE)

        self.assertEqual(self.show_dataset_provenance_mock.call_count, 8)

    def test_create_analysis_node_connections(self):
        galaxy_datasets_list_mock = self.galaxy_datasets_list_mock.start()
        self.show_dataset_provenance_mock.side_effect = (
            self.show_dataset_provenance_side_effect * 3
        )
        self.show_job_mock.side_effect = self.show_job_side_effect * 3
        self.create_tool(ToolDefinition.WORKFLOW,
                         file_relationships=self.LIST_BASIC)
        self.tool.create_analysis_output_node_connections()
        self.assertEqual(AnalysisNodeConnection.objects.count(), 3)
        self.assertEqual(
            AnalysisNodeConnection.objects.filter(
                direction=INPUT_CONNECTION
            ).count(),
            1
        )
        output_node_connections = AnalysisNodeConnection.objects.filter(
            direction=OUTPUT_CONNECTION
        )

        self.assertEqual(len(output_node_connections), 2)
        for index, output_connection in enumerate(output_node_connections):
            self.assertEqual(output_connection.analysis, self.tool.analysis)
            self.assertEqual(output_connection.direction, OUTPUT_CONNECTION)
            self.assertEqual(
                output_connection.name,
                galaxy_datasets_list[index]["name"]
            )
            self.assertEqual(output_connection.subanalysis, 0)
            self.assertEqual(
                output_connection.filename,
                self.tool._get_galaxy_dataset_filename(
                    galaxy_datasets_list[index]
                )
            )
            self.assertEqual(
                output_connection.filetype,
                galaxy_datasets_list[index]["file_ext"]
            )
        self.assertTrue(output_node_connections[0].is_refinery_file)
        self.assertTrue(output_node_connections[1].is_refinery_file)
        self.assertTrue(self.galaxy_workflow_show_invocation_mock.called)
        self.assertTrue(galaxy_datasets_list_mock.called)
        self.assertEqual(self.show_dataset_provenance_mock.call_count, 8)

    def test_creating__workflow_tool_sets_tool_launch_config_galaxy_data(self):
        self.create_tool(ToolDefinition.WORKFLOW)
        self.assertEqual(
            self.tool.get_galaxy_dict()[
                WorkflowTool.FILE_RELATIONSHIPS_GALAXY
            ],
            unicode(
                self.tool.get_galaxy_file_relationships()
            ).replace("'", '"')
        )
        self.assertEqual(
            self.tool.get_galaxy_dict()[
                WorkflowTool.GALAXY_TO_REFINERY_MAPPING_LIST],
            [
                {
                    self.tool.GALAXY_DATASET_HISTORY_ID:
                        self.FAKE_DATASET_HISTORY_ID,
                    self.tool.REFINERY_FILE_UUID: self.node.file_uuid,
                    WorkflowTool.ANALYSIS_GROUP: 0
                }
            ]
        )

    @mock.patch.object(WorkflowTool, "_get_tool_data")
    def test_get_tool_launch_config(self, tool_data_mock):
        self.create_tool(ToolDefinition.WORKFLOW)
        parameters_dict = self.tool._create_workflow_parameters_dict()
        parameters_dict_with_uuids = {}
        for key in parameters_dict.keys():
            for k in parameters_dict[key].keys():
                parameters_dict_with_uuids[
                    GalaxyParameter.objects.get(name=k).uuid
                ] = str(parameters_dict[key][k])

        self.assertEqual(
            self.tool.get_tool_launch_config(),
            {
                self.tool.FILE_UUID_LIST: [self.node.file_uuid],
                u"dataset_uuid": self.dataset.uuid,
                u"tool_definition_uuid": self.td.uuid,
                Tool.FILE_RELATIONSHIPS: (
                    u"[{}]".format(self.node.uuid)
                ),
                self.tool.FILE_RELATIONSHIPS_URLS: (
                    u"['http://www.example.com/test_file.txt']"
                ),
                ToolDefinition.PARAMETERS: parameters_dict_with_uuids,
                WorkflowTool.GALAXY_DATA: {
                    WorkflowTool.FILE_RELATIONSHIPS_GALAXY: (
                        unicode(
                            self.tool.get_galaxy_file_relationships()
                        ).replace("'", '"')
                    ),
                    WorkflowTool.GALAXY_TO_REFINERY_MAPPING_LIST: [
                        {
                            self.tool.GALAXY_DATASET_HISTORY_ID:
                                self.FAKE_DATASET_HISTORY_ID,
                            self.tool.REFINERY_FILE_UUID: self.node.file_uuid,
                            WorkflowTool.ANALYSIS_GROUP: 0
                        }
                    ],
                    WorkflowTool.GALAXY_WORKFLOW_INVOCATION_DATA: {
                        "id": self.GALAXY_ID_MOCK
                    },
                }
            }
        )
        self.assertTrue(tool_data_mock.called)

    def test__has_dataset_collection_input_true(self):
        self.create_tool(ToolDefinition.WORKFLOW)
        with mock.patch.object(
            WorkflowTool, "_get_workflow_dict",
            return_value=galaxy_workflow_dict_collection
        ) as get_workflow_dict_mock:
            self.assertTrue(self.tool._has_dataset_collection_input())
            self.assertTrue(get_workflow_dict_mock.called)

    def test__has_dataset_collection_input_false(self):
        self.create_tool(ToolDefinition.WORKFLOW)
        self.assertFalse(self.tool._has_dataset_collection_input())

    def test_analysis_group_numbers_list_dsc_collection_workflow(self):
        has_dataset_collection_input_mock = (
            self.has_dataset_collection_input_mock_true.start()
        )
        self.create_tool(
            ToolDefinition.WORKFLOW,
            file_relationships=self.LIST
        )
        self.assertTrue(has_dataset_collection_input_mock.called)
        self.assertEqual(
            [0, 0, 0, 0],
            [item[WorkflowTool.ANALYSIS_GROUP] for item in
             self.tool._get_galaxy_file_mapping_list()]
        )

    def test_analysis_group_numbers_list_dsc_non_collection_workflow(self):
        has_dataset_collection_input_mock = (
            self.has_dataset_collection_input_mock_false.start()
        )
        self.create_tool(
            ToolDefinition.WORKFLOW,
            file_relationships=self.LIST
        )
        self.assertTrue(has_dataset_collection_input_mock.called)
        self.assertEqual(
            [0, 1, 2, 3],
            [item[WorkflowTool.ANALYSIS_GROUP] for item in
             self.tool._get_galaxy_file_mapping_list()]
        )

    def test_analysis_group_numbers_pair_dsc_collection_workflow(self):
        has_dataset_collection_input_mock = (
            self.has_dataset_collection_input_mock_true.start()
        )
        self.create_tool(
            ToolDefinition.WORKFLOW,
            file_relationships=self.PAIR
        )
        self.assertTrue(has_dataset_collection_input_mock.called)
        self.assertEqual(
            [0, 0],
            [item[WorkflowTool.ANALYSIS_GROUP] for item in
             self.tool._get_galaxy_file_mapping_list()]
        )

    def test_analysis_group_numbers_pair_dsc_non_collection_workflow(self):
        has_dataset_collection_input_mock = (
            self.has_dataset_collection_input_mock_false.start()
        )
        self.create_tool(
            ToolDefinition.WORKFLOW,
            file_relationships=self.PAIR
        )
        self.assertTrue(has_dataset_collection_input_mock.called)
        self.assertEqual(
            [0, 0],
            [item[WorkflowTool.ANALYSIS_GROUP] for item in
             self.tool._get_galaxy_file_mapping_list()]
        )

    def test_analysis_group_numbers_list_pair_dsc_collection_workflow(self):
        has_dataset_collection_input_mock = (
            self.has_dataset_collection_input_mock_true.start()
        )
        self.create_tool(
            ToolDefinition.WORKFLOW,
            file_relationships=self.LIST_PAIR
        )
        self.assertTrue(has_dataset_collection_input_mock.called)
        self.assertEqual(
            [0, 0, 1, 1],
            [item[WorkflowTool.ANALYSIS_GROUP] for item in
             self.tool._get_galaxy_file_mapping_list()]
        )

    def test_analysis_group_numbers_list_pair_non_dsc_collection_workflow(
            self):
        has_dataset_collection_input_mock = (
            self.has_dataset_collection_input_mock_false.start()
        )

        self.create_tool(
            ToolDefinition.WORKFLOW,
            file_relationships=self.LIST_PAIR
        )
        self.assertTrue(has_dataset_collection_input_mock.called)
        self.assertEqual(
            [0, 0, 1, 1],
            [item[WorkflowTool.ANALYSIS_GROUP] for item in
             self.tool._get_galaxy_file_mapping_list()]
        )

    def test_analysis_group_numbers_list_list_dsc_collection_workflow(self):
        has_dataset_collection_input_mock = (
            self.has_dataset_collection_input_mock_true.start()
        )
        self.create_tool(
            ToolDefinition.WORKFLOW,
            file_relationships=self.LIST_LIST
        )
        self.assertTrue(has_dataset_collection_input_mock.called)
        self.assertEqual(
            [0, 0, 1, 1],
            [item[WorkflowTool.ANALYSIS_GROUP] for item in
             self.tool._get_galaxy_file_mapping_list()]
        )

    def test_analysis_group_numbers_list_list_non_dsc_collection_workflow(
            self):
        has_dataset_collection_input_mock = (
            self.has_dataset_collection_input_mock_false.start()
        )
        self.create_tool(
            ToolDefinition.WORKFLOW,
            file_relationships=self.LIST_LIST
        )
        self.assertTrue(has_dataset_collection_input_mock.called)
        self.assertEqual(
            [0, 1, 2, 3],
            [item[WorkflowTool.ANALYSIS_GROUP] for item in
             self.tool._get_galaxy_file_mapping_list()]
        )

    def test__get_analysis_group_number(self):
        self.show_dataset_provenance_mock.side_effect = (
            self.show_dataset_provenance_side_effect * 3
        )
        self.show_job_mock.side_effect = self.show_job_side_effect
        self.galaxy_datasets_list_mock.start()
        self.create_tool(ToolDefinition.WORKFLOW)
        self.node.file_uuid = self.FAKE_DATASET_HISTORY_ID
        self.node.save()

        self.assertEqual(
            self.tool._get_analysis_group_number(
                self.tool._get_galaxy_history_dataset_list()[0]
            ),
            0
        )
        self.assertEqual(self.show_dataset_provenance_mock.call_count, 4)

    def test_create_analysis_input_node_connections_dsc_input(self):
        self.has_dataset_collection_input_mock_true.start()
        self.create_tool(ToolDefinition.WORKFLOW,
                         file_relationships=self.LIST)
        tool_nodes = self.tool._get_input_nodes()
        analysis_node_connections = AnalysisNodeConnection.objects.filter(
            direction=INPUT_CONNECTION
        )
        self.assertEqual(len(analysis_node_connections), len(tool_nodes))

        for index, node in enumerate(tool_nodes):
            self.assertEqual(
                analysis_node_connections[index].analysis,
                self.tool.analysis
            )
            self.assertEqual(analysis_node_connections[index].node, node)
            self.assertEqual(
                analysis_node_connections[index].direction,
                INPUT_CONNECTION
            )
            self.assertEqual(
                analysis_node_connections[index].name,
                node.get_file_store_item().datafile.name
            )
            self.assertEqual(analysis_node_connections[index].step, 0)
            self.assertEqual(
                analysis_node_connections[index].filename,
                WorkflowTool.INPUT_DATASET_COLLECTION
            )
            self.assertFalse(analysis_node_connections[index].is_refinery_file)

    def test_create_analysis_input_node_connections_non_dsc_input(self):
        self.has_dataset_collection_input_mock_false.start()
        self.create_tool(ToolDefinition.WORKFLOW,
                         file_relationships=self.LIST)
        tool_nodes = self.tool._get_input_nodes()
        analysis_node_connections = AnalysisNodeConnection.objects.filter(
            direction=INPUT_CONNECTION
        )
        self.assertEqual(len(analysis_node_connections), len(tool_nodes))

        for index, node in enumerate(tool_nodes):
            self.assertEqual(
                analysis_node_connections[index].analysis,
                self.tool.analysis
            )
            self.assertEqual(analysis_node_connections[index].node, node)
            self.assertEqual(
                analysis_node_connections[index].direction,
                INPUT_CONNECTION
            )
            self.assertEqual(
                analysis_node_connections[index].name,
                node.get_file_store_item().datafile.name
            )
            self.assertEqual(analysis_node_connections[index].step, 0)
            self.assertEqual(
                analysis_node_connections[index].filename,
                WorkflowTool.INPUT_DATASET
            )
            self.assertFalse(analysis_node_connections[index].is_refinery_file)

    def test_attach_outputs_dataset_dsc(self):
        self.show_dataset_provenance_mock.side_effect = (
            self.show_dataset_provenance_side_effect * 3
        )
        self.show_job_mock.side_effect = self.show_job_side_effect * 4
        self.has_dataset_collection_input_mock_true.start()
        self.galaxy_datasets_list_mock.start()
        self.get_history_file_list_mock.start()
        with mock.patch.object(
            WorkflowTool, "_get_workflow_dict",
            return_value=galaxy_workflow_dict_collection
        ) as galaxy_workflow_dict_collection_mock:
            self.create_tool(ToolDefinition.WORKFLOW)
            _get_galaxy_download_task_ids(self.tool.analysis)
            self.tool.analysis.attach_outputs_dataset()
            self.assertTrue(galaxy_workflow_dict_collection_mock.called)
            self._assert_analysis_node_connection_outputs_validity()
        self.assertEqual(self.show_dataset_provenance_mock.call_count, 8)

    def test_attach_outputs_dataset_non_dsc(self):
        self.show_dataset_provenance_mock.side_effect = (
            self.show_dataset_provenance_side_effect * 3
        )
        self.show_job_mock.side_effect = self.show_job_side_effect * 4
        self.galaxy_datasets_list_mock.start()
        self.get_history_file_list_mock.start()
        self.has_dataset_collection_input_mock_false.start()
        self.create_tool(ToolDefinition.WORKFLOW)
        _get_galaxy_download_task_ids(self.tool.analysis)
        self.tool.analysis.attach_outputs_dataset()
        self._assert_analysis_node_connection_outputs_validity()
        self.assertEqual(self.show_dataset_provenance_mock.call_count, 8)

    def test_attach_outputs_dataset_same_name_workflow_results(self):
        self.galaxy_datasets_list_same_names_mock.start()
        same_name_galaxy_history_datasets_mock = (
            self.get_history_file_list_same_names_mock.start()
        )
        self.show_dataset_provenance_mock.side_effect = (
            self.show_dataset_provenance_side_effect * 3
        )
        self.show_job_mock.side_effect = self.show_job_side_effect * 4
        self.has_dataset_collection_input_mock_false.start()
        self.create_tool(ToolDefinition.WORKFLOW)
        _get_galaxy_download_task_ids(self.tool.analysis)
        output_connections = AnalysisNodeConnection.objects.filter(
            analysis=self.tool.analysis,
            direction=OUTPUT_CONNECTION
        )
        self.assertGreater(output_connections.count(), 0)
        for output_connection in output_connections:
            output_connection_filename = "{}.{}".format(
                output_connection.name,
                output_connection.filetype
            )
            analysis_results = AnalysisResult.objects.filter(
                analysis_uuid=self.tool.analysis.uuid,
                file_name=output_connection_filename
            )
            self.assertGreater(analysis_results.count(), 1)
        self.tool.analysis.attach_outputs_dataset()
        self.assertTrue(same_name_galaxy_history_datasets_mock.called)
        self._assert_analysis_node_connection_outputs_validity()
        self.assertEqual(self.show_dataset_provenance_mock.call_count, 8)

    def test_attach_outputs_dataset_makes_proper_node_inheritance_chain(self):
        self.galaxy_datasets_list_mock.start()
        self.get_history_file_list_mock.start()
        self.has_dataset_collection_input_mock_false.start()
        self.show_dataset_provenance_mock.side_effect = (
            self.show_dataset_provenance_side_effect * 3
        )
        self.show_job_mock.side_effect = self.show_job_side_effect * 4

        self.create_tool(ToolDefinition.WORKFLOW)
        _get_galaxy_download_task_ids(self.tool.analysis)

        exposed_output_connections = AnalysisNodeConnection.objects.filter(
            analysis=self.tool.analysis,
            direction=OUTPUT_CONNECTION,
            is_refinery_file=True
        )
        self.assertEqual(exposed_output_connections.count(), 2)
        # Make sure output connections have no node before "attachment" step
        for output_connection in exposed_output_connections:
            self.assertIsNone(output_connection.node)

        self.tool.analysis.attach_outputs_dataset()

        # Have to fetch again here since AnalysisNodeConnections have been
        # updated
        exposed_output_connections = AnalysisNodeConnection.objects.filter(
            analysis=self.tool.analysis,
            direction=OUTPUT_CONNECTION,
            is_refinery_file=True
        )
        self.assertEqual(exposed_output_connections.count(), 2)
        # Assert that AnalysisNodeConnection outputs now have nodes,
        # and that their nodes have parents
        for output_connection in exposed_output_connections:
            self.assertFalse(output_connection.node.is_orphan())

        self._assert_analysis_node_connection_outputs_validity()

    def test_galaxy_renamedatasetaction_handling(self):
        new_dataset_name = "COFFEE"
        workflow_step = 1
        workflow_dict = galaxy_workflow_dict
        workflow_dict["steps"][str(workflow_step)]["post_job_actions"] = {
            "RenameDatasetActionRefinery test tool LIST - N on data 4": {
                "action_arguments": {
                    "newname": new_dataset_name
                },
                "action_type": "RenameDatasetAction",
                "output_name": "Refinery test tool LIST - N on data 4"
            }
        }
        self.get_workflow_dict_mock.return_value = workflow_dict
        self.galaxy_datasets_list_mock.start()

        self.create_tool(ToolDefinition.WORKFLOW)
        galaxy_datasets = self.tool._get_galaxy_history_dataset_list()
        edited_galaxy_datasets = [
            galaxy_dataset for galaxy_dataset in galaxy_datasets if
            self.tool._get_workflow_step(galaxy_dataset) == workflow_step
        ]
        assert len(edited_galaxy_datasets) == 1

        # Assert that the Output file w/ a
        # RenamedDatasetAction in Galaxy was edited
        self.assertEqual(edited_galaxy_datasets[0]["name"], new_dataset_name)

    def test_create_galaxy_library_sets_analysis_library_id(self):
        self.create_tool(ToolDefinition.WORKFLOW)
        self.assertIsNone(self.tool.analysis.library_id)
        self.tool.create_galaxy_library()
        self.assertEqual(self.tool.analysis.library_id, library_dict["id"])


class ToolAPITests(APITestCase, ToolManagerTestBase):
    def test_tools_exist(self):
        self.create_tool(ToolDefinition.VISUALIZATION)
        self.assertEqual(Tool.objects.count(), 1)
        self.assertEqual(
            Tool.objects.filter(
                tool_definition__tool_type=ToolDefinition.VISUALIZATION
            ).count(),
            1
        )

    def test_get_request_authenticated(self):
        self.create_tool(ToolDefinition.VISUALIZATION)
        self.assertIsNotNone(self.get_response)

    def test_get_request_no_auth(self):
        self.create_tool(ToolDefinition.WORKFLOW)
        self.get_request = self.factory.get(self.tools_url_root)
        self.get_response = self.tools_view(self.get_request)
        self.assertEqual(self.get_response.status_code, 403)

    def test_get_request_tools_owned_by_user(self):
        # Creates a valid Tool for self.user
        self.create_tool(ToolDefinition.VISUALIZATION)

        # Try to GET the aforementioned Tool, and assert that another user
        # can't do so
        force_authenticate(self.get_request, self.user2)
        self.get_response = self.tools_view(self.get_request)
        self.assertEqual(len(self.get_response.data), 0)

    def test_unallowed_http_verbs(self):
        self.create_tool(ToolDefinition.WORKFLOW)
        self.assertEqual(
            self.put_response.data['detail'],
            'Method "PUT" not allowed.'
        )
        self.assertEqual(
            self.options_response.data['detail'],
            'Method "OPTIONS" not allowed.'
        )
        self.assertEqual(
            self.delete_response.data['detail'],
            'Method "DELETE" not allowed.'
        )

    def test_invalid_TLC_against_schema(self):
        self.create_vis_tool_definition()

        tool_launch_configuration = {
            "tool_definition_uuid": self.td.uuid,
            Tool.FILE_RELATIONSHIPS: {
                "invalid":
                    [
                        [
                            ("coffee", "coffee"),
                            ("coffee", "coffee"),
                            ("coffee", "coffee"),
                            ("coffee", "coffee")
                        ]
                    ]
            }
        }
        self.post_request = self.factory.post(
            self.tools_url_root,
            data=tool_launch_configuration,
            format="json"
        )
        force_authenticate(self.post_request, self.user)
        self.post_response = self.tools_view(self.post_request)

        self.assertIsInstance(self.post_response, HttpResponseBadRequest)
        self.assertIn(
            'Tool launch configuration is not properly configured',
            self.post_response.content
        )
        self.assertEqual(Tool.objects.count(), 0)

    def test_bad_POST_transaction_rollback(self):
        self.create_workflow_tool_definition()
        post_data = {
            "dataset_uuid": self.dataset.uuid,
            "tool_definition_uuid": self.td.uuid,
            Tool.FILE_RELATIONSHIPS: str(
                [
                    "www.example.com/cool_file.txt",
                    (
                        "www.example.com/cool_file.txt",
                        "www.example.com/cool_file.txt"
                    )
                ]
            )
        }

        post_request = self.factory.post(
            self.tools_url_root,
            data=post_data,
            format="json"
        )
        force_authenticate(post_request, self.user)
        self.post_response = self.tools_view(post_request)

        self.assertIsInstance(self.post_response, HttpResponseBadRequest)
        self.assertEqual(Tool.objects.count(), 0)
        self.assertIn("LIST/PAIR structure is not balanced",
                      self.post_response.content)

    def test_good_extra_directories_path(self):
        valid_annotation = "LIST_visualization_good_extra_directories.json"
        self.create_tool(
            ToolDefinition.VISUALIZATION,
            annotation_file_name=valid_annotation,
            file_relationships=self.LIST
        )
        self.assertEqual(VisualizationTool.objects.count(), 1)

    def test_both_tool_types_returned_from_api(self):
        self.create_tool(ToolDefinition.WORKFLOW)
        self.create_tool(ToolDefinition.VISUALIZATION)

        self.get_request = self.factory.get(self.tools_url_root)
        force_authenticate(self.get_request, self.user)
        self.get_response = self.tools_view(self.get_request)
        self.assertEqual(len(self.get_response.data), 2)


class WorkflowToolLaunchTests(ToolManagerTestBase):
    tasks_mock = "analysis_manager.tasks"

    def test_workflow_tool_launch_valid_workflow_object(self):
        self.create_tool(ToolDefinition.WORKFLOW)

        self.assertEqual(self.tool.get_owner(), self.user)
        self.assertEqual(self.tool.get_tool_type(), ToolDefinition.WORKFLOW)
        self.assertEqual(
            ast.literal_eval(self.tool.analysis.workflow_copy),
            galaxy_workflow_dict
        )
        self.assertEqual(
            self.tool.analysis.workflow_steps_num,
            len(galaxy_workflow_dict["steps"].keys())
        )
        self.assertEqual(
            json.loads(self.post_response.content)[Tool.TOOL_URL],
            '/data_sets/{}/#/analyses/'.format(self.tool.dataset.uuid)
        )

    def test_many_tools_can_be_launched_from_same_dataset(self):
        self.dataset = create_dataset_with_necessary_models()
        tool_a = self.create_tool(ToolDefinition.VISUALIZATION)
        tool_b = self.create_tool(ToolDefinition.WORKFLOW)

        self.assertEqual(tool_a.dataset, tool_b.dataset)

    @mock.patch.object(Analysis, "galaxy_cleanup")
    def test__get_workflow_tool_no_analysis(self, galaxy_cleanup_mock):
        self.create_tool(ToolDefinition.WORKFLOW)

        analysis_uuid = self.tool.analysis.uuid
        self.tool.analysis.delete()

        with mock.patch.object(run_analysis, "update_state") as update_mock:
            _get_workflow_tool(analysis_uuid)
            self.assertTrue(update_mock.called)
        self.assertTrue(galaxy_cleanup_mock.called)

    def test__get_workflow_tool_with_analysis(self):
        self.create_tool(ToolDefinition.WORKFLOW)
        self.assertEqual(
            _get_workflow_tool(self.tool.analysis.uuid),
            self.tool
        )

    @mock.patch.object(celery.result.TaskSetResult, "successful",
                       return_value=True)
    @mock.patch.object(celery.result.TaskSetResult, "ready",
                       return_value=True)
    @mock.patch.object(run_analysis, "retry", side_effect=None)
    def test_get_input_file_uuid_list_gets_called_in_refinery_import(
            self, retry_mock, ready_mock, successful_mock
    ):
        self.create_tool(ToolDefinition.WORKFLOW)

        with mock.patch(
            "tool_manager.models.Tool.get_input_file_uuid_list"
        ) as get_uuid_list_mock:
            _refinery_file_import(self.tool.analysis.uuid)
            self.assertTrue(get_uuid_list_mock.called)
        self.assertTrue(retry_mock.called)
        self.assertTrue(ready_mock.called)
        self.assertTrue(successful_mock.called)

    @mock.patch("{}._refinery_file_import".format(tasks_mock))
    @mock.patch("{}._run_galaxy_file_import".format(tasks_mock))
    @mock.patch("{}._run_galaxy_workflow".format(tasks_mock))
    @mock.patch("{}._check_galaxy_history_state".format(tasks_mock))
    @mock.patch("{}._galaxy_file_export".format(tasks_mock))
    @mock.patch("{}._attach_workflow_outputs".format(tasks_mock))
    def test_appropriate_methods_are_called_for_analysis_run(
            self,
            attach_workflow_outputs_mock,
            galaxy_file_export_mock,
            check_galaxy_history_state_mock,
            run_galaxy_workflow_mock,
            run_galaxy_file_import_mock,
            refinery_file_import_mock
    ):
        self.create_tool(ToolDefinition.WORKFLOW)
        run_analysis(self.tool.analysis.uuid)

        self.assertTrue(refinery_file_import_mock.called)
        self.assertTrue(run_galaxy_file_import_mock.called)
        self.assertTrue(run_galaxy_workflow_mock.called)
        self.assertTrue(check_galaxy_history_state_mock.called)
        self.assertTrue(galaxy_file_export_mock.called)
        self.assertTrue(attach_workflow_outputs_mock.called)

    def test__galaxy_file_import_ceases_to_set_file_relationships_galaxy(self):
        self.create_tool(ToolDefinition.WORKFLOW)

        with mock.patch.object(
            WorkflowTool, "update_file_relationships_with_galaxy_history_data"
        ) as update_file_relationships_galaxy_mock:
            _galaxy_file_import(
                self.tool.analysis.uuid,
                self.file_store_item.uuid,
                history_dict,
                library_dict
            )
        self.assertTrue(self.library_upload_mock.called)
        self.assertTrue(self.history_upload_mock.called)
        self.assertFalse(update_file_relationships_galaxy_mock.called)

    def test__galaxy_file_import_updates_galaxy_import_progress(
            self
    ):
        self.create_tool(ToolDefinition.WORKFLOW)

        _galaxy_file_import(
            self.tool.analysis.uuid,
            self.file_store_item.uuid,
            history_dict,
            library_dict
        )

        self.assertTrue(self.library_upload_mock.called)
        self.assertTrue(self.history_upload_mock.called)

        self.assertEqual(
            AnalysisStatus.objects.get(
                analysis=self.tool.analysis
            ).galaxy_import_progress,
            100
        )

    @mock.patch("tool_manager.models.WorkflowTool.create_dataset_collection")
    @mock.patch(
        "tool_manager.models.WorkflowTool._create_workflow_inputs_dict"
    )
    def test__invoke_galaxy_workflow(
            self,
            create_workflow_inputs_mock,
            create_dataset_collection_mock
    ):
        self.create_tool(ToolDefinition.WORKFLOW)
        _invoke_galaxy_workflow(self.tool.analysis.uuid)

        self.assertTrue(create_dataset_collection_mock.called)
        self.assertTrue(create_workflow_inputs_mock.called)
        self.assertTrue(self.invoke_workflow_mock.called)
        self.assertTrue(self.tool_data_mock.called)
        self.assertTrue(self.galaxy_workflow_show_invocation_mock.called)

        tool = WorkflowTool.objects.get(uuid=self.tool.uuid)

        self.assertEqual(
            tool.get_galaxy_dict()[
                WorkflowTool.GALAXY_WORKFLOW_INVOCATION_DATA],
            galaxy_workflow_invocation
        )

    @mock.patch("celery.task.sets.TaskSet.apply_async")
    @mock.patch.object(celery.result.TaskSetResult, "ready",
                       return_value=False)
    @mock.patch.object(AnalysisStatus, "set_galaxy_import_task_group_id")
    @mock.patch.object(run_analysis, "retry")
    def test__run_galaxy_file_import_no_galaxy_import_task_group_id(
        self,
        retry_mock,
        set_galaxy_import_task_group_id_mock,
        ready_mock,
        apply_async_mock
    ):
        self.create_tool(ToolDefinition.WORKFLOW)
        self.tool.update_galaxy_data(self.tool.GALAXY_IMPORT_HISTORY_DICT,
                                     history_dict)
        self.tool.update_galaxy_data(self.tool.GALAXY_LIBRARY_DICT,
                                     library_dict)

        _run_galaxy_file_import(self.tool.analysis.uuid)

        self.assertEqual(len(self.tool.get_galaxy_import_tasks()), 1)

        analysis_status = AnalysisStatus.objects.get(
            analysis=self.tool.analysis
        )
        self.assertEqual(analysis_status.galaxy_import_state,
                         AnalysisStatus.PROGRESS)
        self.assertEqual(
            self.tool.get_galaxy_dict()[
                self.tool.GALAXY_IMPORT_HISTORY_DICT
            ],
            history_dict
        )
        self.assertEqual(
            self.tool.get_galaxy_dict()[self.tool.GALAXY_LIBRARY_DICT],
            library_dict
        )

        self.assertTrue(apply_async_mock.called)
        self.assertTrue(ready_mock.called)
        self.assertTrue(self.analysis_manager_taskset_result_mock.called)
        self.assertTrue(set_galaxy_import_task_group_id_mock.called)
        self.assertTrue(retry_mock.called)
        self.assertEqual(retry_mock.call_count, 2)

    @mock.patch.object(celery.result.TaskSetResult, "ready",
                       return_value=True)
    @mock.patch.object(celery.result.TaskSetResult, "successful",
                       return_value=False)
    @mock.patch.object(Analysis, "send_email")
    @mock.patch.object(Analysis, "galaxy_cleanup")
    def test__run_galaxy_file_import_failure(
        self,
        galaxy_cleanup_mock,
        send_email_mock,
        successful_mock,
        ready_mock
    ):
        self.create_tool(ToolDefinition.WORKFLOW)

        analysis_status = AnalysisStatus.objects.get(
            analysis=self.tool.analysis
        )
        analysis_status.set_galaxy_import_task_group_id(str(uuid.uuid4()))

        _run_galaxy_file_import(self.tool.analysis.uuid)

        analysis_status = AnalysisStatus.objects.get(
            analysis=self.tool.analysis
        )

        self.assertEqual(
            analysis_status.analysis.status,
            Analysis.FAILURE_STATUS
        )
        self.assertEqual(
            analysis_status.galaxy_import_state,
            AnalysisStatus.ERROR
        )
        self.assertTrue(ready_mock.called)
        self.assertTrue(successful_mock.called)
        self.assertTrue(self.analysis_manager_taskset_result_mock.called)
        self.assertEqual(
            self.analysis_manager_taskset_result_mock.call_count, 2)
        self.assertTrue(send_email_mock.called)
        self.assertTrue(galaxy_cleanup_mock.called)

    @mock.patch.object(celery.result.TaskSetResult, "ready",
                       return_value=True)
    @mock.patch.object(celery.result.TaskSetResult, "successful",
                       return_value=True)
    def test__run_galaxy_file_import_success(
            self,
            successful_mock,
            ready_mock
    ):
        self.create_tool(ToolDefinition.WORKFLOW)
        analysis_status = AnalysisStatus.objects.get(
            analysis=self.tool.analysis
        )
        analysis_status.set_galaxy_import_task_group_id(str(uuid.uuid4()))
        _run_galaxy_file_import(self.tool.analysis.uuid)
        analysis_status = AnalysisStatus.objects.get(
            analysis=self.tool.analysis
        )
        self.assertEqual(
            analysis_status.galaxy_import_state,
            AnalysisStatus.OK
        )
        self.assertTrue(ready_mock.called)
        self.assertTrue(successful_mock.called)
        self.assertTrue(self.analysis_manager_taskset_result_mock.called)
        self.assertEqual(
            self.analysis_manager_taskset_result_mock.call_count,
            1
        )

    @mock.patch("celery.task.sets.TaskSet.apply_async")
    @mock.patch.object(celery.result.TaskSetResult, "ready",
                       return_value=False)
    @mock.patch.object(AnalysisStatus, "set_galaxy_workflow_task_group_id")
    @mock.patch.object(run_analysis, "retry")
    def test__run_galaxy_workflow_no_galaxy_workflow_task_group_id(
        self,
        retry_mock,
        set_galaxy_workflow_task_group_id_mock,
        ready_mock,
        apply_async_mock
    ):
        self.create_tool(ToolDefinition.WORKFLOW)
        with mock.patch(
            "tool_manager.models.WorkflowTool."
            "update_file_relationships_with_galaxy_history_data",
        ) as update_file_relationships_with_galaxy_history_data_mock:
            _run_galaxy_workflow(self.tool.analysis.uuid)

        self.assertTrue(
            update_file_relationships_with_galaxy_history_data_mock.called
        )
        analysis_status = AnalysisStatus.objects.get(
            analysis=self.tool.analysis
        )
        self.assertEqual(analysis_status.galaxy_history_state,
                         AnalysisStatus.PROGRESS)
        self.assertTrue(apply_async_mock.called)
        self.assertTrue(ready_mock.called)
        self.assertTrue(self.analysis_manager_taskset_result_mock.called)
        self.assertTrue(set_galaxy_workflow_task_group_id_mock.called)
        self.assertTrue(retry_mock.called)
        self.assertEqual(retry_mock.call_count, 2)

    @mock.patch.object(celery.result.TaskSetResult, "ready",
                       return_value=True)
    @mock.patch.object(celery.result.TaskSetResult, "successful",
                       return_value=False)
    @mock.patch.object(Analysis, "send_email")
    @mock.patch.object(Analysis, "galaxy_cleanup")
    def test__run_galaxy_workflow_failure(
            self,
            galaxy_cleanup_mock,
            send_email_mock,
            successful_mock,
            ready_mock
    ):
        self.create_tool(ToolDefinition.WORKFLOW)

        analysis_status = AnalysisStatus.objects.get(
            analysis=self.tool.analysis
        )
        analysis_status.set_galaxy_workflow_task_group_id(str(uuid.uuid4()))

        _run_galaxy_workflow(self.tool.analysis.uuid)

        analysis_status = AnalysisStatus.objects.get(
            analysis=self.tool.analysis
        )

        self.assertEqual(
            analysis_status.analysis.status,
            Analysis.FAILURE_STATUS
        )
        self.assertEqual(
            analysis_status.galaxy_history_state,
            AnalysisStatus.ERROR
        )

        self.assertTrue(ready_mock.called)
        self.assertTrue(successful_mock.called)
        self.assertTrue(self.analysis_manager_taskset_result_mock.called)
        self.assertEqual(
            self.analysis_manager_taskset_result_mock.call_count, 2)
        self.assertTrue(send_email_mock.called)
        self.assertTrue(galaxy_cleanup_mock.called)

    def test_galaxy_cleanup_methods_are_called_on_analysis_failure(self):
        settings.REFINERY_GALAXY_ANALYSIS_CLEANUP = "always"

        self.create_tool(ToolDefinition.WORKFLOW)

        self.tool.update_galaxy_data(
            self.tool.GALAXY_IMPORT_HISTORY_DICT,
            {"id": self.GALAXY_ID_MOCK}
        )

        self.tool.analysis.workflow_galaxy_id = self.GALAXY_ID_MOCK
        self.tool.analysis.history_id = self.GALAXY_ID_MOCK
        self.tool.analysis.library_id = self.GALAXY_ID_MOCK
        self.tool.analysis.save()

        self.tool.analysis.cancel()

        self.assertEqual(self.tool.analysis.status, Analysis.FAILURE_STATUS)
        self.assertTrue(self.tool.analysis.canceled)

        self.assertFalse(self.delete_workflow_mock.called)
        self.assertTrue(self.delete_history_mock.called)
        self.assertTrue(self.delete_library_mock.called)

        self.assertEqual(self.delete_history_mock.call_count, 2)

    @mock.patch.object(WorkflowClient, "invoke_workflow",
                       side_effect=bioblend.ConnectionError("Bad connection"))
    def test_galaxy_cleanup_methods_are_called_on_bioblend_exception(
            self, invoke_workflow_mock):
        settings.REFINERY_GALAXY_ANALYSIS_CLEANUP = "always"

        self.create_tool(
            ToolDefinition.WORKFLOW,
            annotation_file_name="LIST:PAIR.json"
        )
        self.tool.update_galaxy_data(
            self.tool.GALAXY_IMPORT_HISTORY_DICT,
            {"id": self.GALAXY_ID_MOCK}
        )
        self.tool.update_galaxy_data(
            self.tool.COLLECTION_INFO,
            {"id": "coffee"}
        )

        self.tool.analysis.workflow_galaxy_id = self.GALAXY_ID_MOCK
        self.tool.analysis.history_id = self.GALAXY_ID_MOCK
        self.tool.analysis.library_id = self.GALAXY_ID_MOCK
        self.tool.analysis.save()

        self.tool.invoke_workflow()

        self.assertEqual(self.tool.analysis.status, Analysis.FAILURE_STATUS)
        self.assertFalse(self.delete_workflow_mock.called)

        self.assertTrue(self.delete_history_mock.called)
        self.assertTrue(self.delete_library_mock.called)
        self.assertEqual(self.delete_history_mock.call_count, 2)
        self.assertTrue(invoke_workflow_mock.called)
        self.assertTrue(self.tool_data_mock.called)

    def test_workflow_tool_analysis_name(self):
        self.create_tool(ToolDefinition.WORKFLOW)
        tool_name, timestamp, username = self.tool.analysis.name.split("-")

        self.assertEqual(tool_name.strip(), self.tool.get_tool_name())
        self.assertEqual(username.strip(),
                         self.tool.get_owner_username().title())
        self.assertRegexpMatches(
            timestamp,
            r'\d{4}\/\d{2}\/\d{1,2}\s\d{1,2}:\d{2}:\d{2}'
        )


class VisualizationToolLaunchTests(ToolManagerTestBase,  # TODO: Cypress
                                   SeleniumTestBaseGeneric):
    def setUp(self):
        # super() will only ever resolve a single class type for a given method
        ToolManagerTestBase.setUp(self)
        SeleniumTestBaseGeneric.setUp(self)

        self.sample_igv_file = urljoin(
            self.live_server_url,
            "/tool_manager/test_data/sample.seg"
        )

    def tearDown(self):
        # super() will only ever resolve a single class type for a given method
        ToolManagerTestBase.tearDown(self)
        SeleniumTestBaseGeneric.tearDown(self)

        # Explicitly call delete() to purge any containers we spun up
        Tool.objects.all().delete()

    def test_transaction_rollback_bad_dataset_uuid(self):
        self.create_vis_tool_definition()

        self.post_data = {
            "dataset_uuid": self.dataset.uuid,
            "tool_definition_uuid": self.td.uuid,
            Tool.FILE_RELATIONSHIPS: str(["www.example.com/cool_file.txt"])
        }

        self.dataset.delete()

        self.post_request = self.factory.post(
            self.tools_url_root,
            data=self.post_data,
            format="json"
        )
        force_authenticate(self.post_request, self.user)
        self.post_response = self.tools_view(self.post_request)
        self.assertEqual(type(self.post_response), HttpResponseBadRequest)
        self.assertEqual(Tool.objects.count(), 0)
        self.assertIn("DataSet matching query does not exist.",
                      self.post_response.content)

    def _start_visualization(
            self, json_name, file_relationships,
            assertions=None, count=1
    ):
        with open(
            "{}/visualizations/{}".format(TEST_DATA_PATH, json_name)
        ) as f:
            tool_annotation = [json.loads(f.read())]

        with mock.patch(
            self.mock_vis_annotations_reference,
            return_value=tool_annotation
        ) as mocked_method:
            if count == 1:
                call_command("generate_tool_definitions", visualizations=True)
                self.assertTrue(mocked_method.called)

            self.assertEqual(ToolDefinition.objects.count(), 1)
            self.td = ToolDefinition.objects.all()[0]

            # Create mock ToolLaunchConfiguration
            tool_launch_configuration = {
                "dataset_uuid": self.dataset.uuid,
                "tool_definition_uuid": self.td.uuid,
                Tool.FILE_RELATIONSHIPS: "[{}]".format(
                    self.make_node(source=self.sample_igv_file)
                ),
                ToolDefinition.PARAMETERS: {
                    self.mock_parameter.uuid: self.mock_parameter.default_value
                }
            }
            visualization_tool = create_tool(
                tool_launch_configuration,
                self.user
            )
            with mock.patch(
                "data_set_manager.utils.search_solr",
                return_value=self.create_solr_mock_response(
                    visualization_tool
                )
            ):
                visualization_tool.launch()

            tools = VisualizationTool.objects.filter(
                tool_definition__uuid=self.td.uuid
            )
            if count:
                self.assertEqual(len(tools), count)
            last_tool = tools.last()
            self.assertEqual(last_tool.get_owner(), self.user)
            self.assertEqual(
                last_tool.get_tool_type(),
                ToolDefinition.VISUALIZATION
            )

            if assertions:
                assertions(last_tool)

    def test_IGV(self):
        def assertions(tool):
            # Check to see if IGV shows what we want
            igv_url = urljoin(
                self.live_server_url,
                tool.get_relative_container_url()
            )

            self.browser.get(igv_url)
            time.sleep(15)

            wait_until_class_visible(self.browser, "igv-track-label", MAX_WAIT)
            self.assertIn(
                "sample.seg",
                self.browser.find_elements_by_class_name(
                    "igv-track-label"
                )[0].text
            )

        self._start_visualization(
            'igv.json',
            self.sample_igv_file,
            assertions
        )

    def test_HiGlass(self):
        self._start_visualization(
            'higlass.json',
            "https://s3.amazonaws.com/pkerp/public/"
            "dixon2012-h1hesc-hindiii-allreps-filtered."
            "1000kb.multires.cool"
            # TODO: Add selenium-based test once higlass relative paths fixed
        )

    def test_docker_cleanup(self):
        wait_time = 1
        settings.DJANGO_DOCKER_ENGINE_SECONDS_INACTIVE = wait_time

        def assertions(tool):
            client = DockerClientWrapper(
                settings.DJANGO_DOCKER_ENGINE_DATA_DIR
            )
            client.lookup_container_url(tool.container_name)

            time.sleep(wait_time * 2)
            django_docker_cleanup()
            time.sleep(wait_time * 2)

            with self.assertRaises(NotFound):
                client.lookup_container_url(tool.container_name)

        self._start_visualization(
            'hello_world.json',
            "https://www.example.com/file.txt",
            assertions
        )

    def test_max_containers(self):
        for i in xrange(settings.DJANGO_DOCKER_ENGINE_MAX_CONTAINERS):
            self._start_visualization(
                'hello_world.json',
                "https://www.example.com/file.txt",
                count=i+1
            )

        with self.assertRaises(VisualizationToolError) as context:
            self._start_visualization(
                'hello_world.json',
                "https://www.example.com/file.txt"
            )
        self.assertIn("Max containers", context.exception.message)

    def test__get_launch_parameters(self):
        def assertions(tool):
            self.assertEqual(
                tool._get_launch_parameters(),
                tool.get_tool_launch_config()[ToolDefinition.PARAMETERS]
            )

        self._start_visualization(
            'igv.json',
            self.sample_igv_file,
            assertions
        )


class ToolLaunchConfigurationTests(ToolManagerTestBase):
    def setUp(self):
        super(ToolLaunchConfigurationTests, self).setUp()

        with open(
            "{}/visualizations/higlass.json".format(TEST_DATA_PATH)
        ) as f:
            tool_annotation = [json.loads(f.read())]

        with mock.patch(
            self.mock_vis_annotations_reference, return_value=tool_annotation
        ) as mocked_method:
            call_command("generate_tool_definitions", visualizations=True)

            self.assertTrue(mocked_method.called)
            self.assertEqual(ToolDefinition.objects.count(), 1)
            self.td = ToolDefinition.objects.all()[0]

    def test_invalid_TLC_bad_json(self):
        tool_launch_configuration = "This isn't valid JSON"
        with self.assertRaises(RuntimeError) as context:
            validate_tool_launch_configuration(tool_launch_configuration)
        self.assertIn(
            "Tool launch configuration is not properly configured",
            context.exception.message
        )

    def test_invalid_TLC_schema(self):
        tool_launch_configuration = {
            "valid": "JSON",
        }
        with self.assertRaises(RuntimeError) as context:
            validate_tool_launch_configuration(tool_launch_configuration)
        self.assertIn(
            "Tool launch configuration is not properly configured",
            context.exception.message
        )

    def test_invalid_TLC_non_pythonic_file_relationships(self):
        tool_launch_configuration = {
            "dataset_uuid": self.dataset.uuid,
            "tool_definition_uuid": self.td.uuid,
            Tool.FILE_RELATIONSHIPS: "!!{}!!".format(
                str(["www.example.com/cool_file.txt"])
            )
        }
        with self.assertRaises(RuntimeError) as context:
            create_tool(tool_launch_configuration, self.user)
        self.assertIn(
            "ToolLaunchConfiguration's `file_relationships` could not be "
            "evaluated as a Pythonic Data Structure",
            context.exception.message
        )

    def test_invalid_TLC_non_LIST_PAIR_file_relationships(self):
        tool_launch_configuration = {
            "dataset_uuid": self.dataset.uuid,
            "tool_definition_uuid": self.td.uuid,
            Tool.FILE_RELATIONSHIPS: str(
                [
                    (
                        {"Dicts aren't": "LIST/PAIR-like"},
                        {"Dicts aren't": "LIST/PAIR-like"}
                    ),
                    (
                        {"Dicts aren't": "LIST/PAIR-like"},
                        {"Dicts aren't": "LIST/PAIR-like"}
                    )
                ]
            )
        }
        with self.assertRaises(RuntimeError) as context:
            create_tool(tool_launch_configuration, self.user)
        self.assertIn(
            '{"Dicts aren\'t": \'LIST/PAIR-like\'}',
            context.exception.message
        )

    def test_invalid_TLC_non_file_relationships_unbalanced(self):
        tool_launch_configuration = {
            "dataset_uuid": self.dataset.uuid,
            "tool_definition_uuid": self.td.uuid,
            Tool.FILE_RELATIONSHIPS: str(
                [
                    ("a", "b"),
                    ["c", "d"]
                ]
            )
        }
        with self.assertRaises(RuntimeError) as context:
            create_tool(tool_launch_configuration, self.user)
        self.assertIn(
            "LIST/PAIR structure is not balanced",
            context.exception.message
        )

    def test_invalid_TLC_bad_tooldefinition_uuid(self):
        tool_launch_configuration = {
            "tool_definition_uuid": "This is an invalid ToolDef UUID",
            Tool.FILE_RELATIONSHIPS: str(["www.example.com/cool_file.txt"])
        }
        with self.assertRaises(RuntimeError) as context:
            validate_tool_launch_configuration(tool_launch_configuration)
        self.assertIn(
            "Tool launch configuration is not properly configured",
            context.exception.message
        )

    def test_valid_tool_launch_config_LIST(self):
        tool_launch_configuration = {
            "dataset_uuid": self.dataset.uuid,
            "tool_definition_uuid": self.td.uuid,
            Tool.FILE_RELATIONSHIPS: str(
                ["coffee"]
            )
        }
        validate_tool_launch_configuration(tool_launch_configuration)

    def test_valid_tool_launch_config_LIST_PAIR(self):
        tool_launch_configuration = {
            "dataset_uuid": self.dataset.uuid,
            "tool_definition_uuid": self.td.uuid,
            Tool.FILE_RELATIONSHIPS: str(
                [
                    ("coffee", "coffee")
                ]
            )
        }
        validate_tool_launch_configuration(tool_launch_configuration)

    def test_valid_tool_launch_config_LIST_LIST_PAIR(self):
        tool_launch_configuration = {
            "dataset_uuid": self.dataset.uuid,
            "tool_definition_uuid": self.td.uuid,
            Tool.FILE_RELATIONSHIPS: str(
                [
                    [
                        ("coffee", "coffee"),
                        ("coffee", "coffee"),
                        ("coffee", "coffee"),
                        ("coffee", "coffee")
                    ]
                ]
            )
        }
        validate_tool_launch_configuration(tool_launch_configuration)

    def test_valid_tool_launch_config_PAIR(self):
        tool_launch_configuration = {
            "dataset_uuid": self.dataset.uuid,
            "tool_definition_uuid": self.td.uuid,
            Tool.FILE_RELATIONSHIPS: str(
                ("coffee", "coffee")
            )
        }
        validate_tool_launch_configuration(tool_launch_configuration)

    def test_valid_tool_launch_config_PAIR_LIST(self):
        tool_launch_configuration = {
            "dataset_uuid": self.dataset.uuid,
            "tool_definition_uuid": self.td.uuid,
            Tool.FILE_RELATIONSHIPS: str(
                (["coffee", "coffee"], ["coffee", "coffee"])
            )
        }
        validate_tool_launch_configuration(tool_launch_configuration)


class ToolManagerUtilitiesTests(ToolManagerTestBase):
    def test_file_type_validation_error(self):
        bad_filetype = "COFFEE"
        error_message = "FileType `{}` does not exist".format(bad_filetype)

        file_type_validation_error = FileTypeValidationError(
            bad_filetype,
            error_message
        )
        self.assertIn(bad_filetype, file_type_validation_error.message)
        self.assertIn(error_message, file_type_validation_error.message)
        self.assertIn(
            str([f.name for f in FileType.objects.all()]),
            file_type_validation_error.message
        )

    def test_get_visualization_annotations_list(self):
        settings.VISUALIZATION_ANNOTATION_BASE_PATH = os.path.abspath(
            os.getcwd()
        )
        tool_definition_name = "dummy.json"
        tool_definition = {
            "is_tool_definition": True
        }
        tool_definition_path = os.path.join(
            settings.VISUALIZATION_ANNOTATION_BASE_PATH,
            tool_definition_name
        )
        with open(tool_definition_path, "w") as f:
            f.write(json.dumps(tool_definition))

        visualization_annotations = get_visualization_annotations_list()
        self.assertEqual(
            visualization_annotations,
            [
                {
                    "is_tool_definition": True
                }
            ]
        )
        os.remove(tool_definition_name)

    @mock.patch(
        "bioblend.galaxy.workflows.WorkflowClient.export_workflow_json",
        return_value="workflow_graph"
    )
    @mock.patch(
        "bioblend.galaxy.workflows.WorkflowClient.show_workflow",
        return_value={"graph": None}
    )
    def test_get_workflows(self, show_workflow_mock, exported_workflow_mock):
        with mock.patch.object(
            bioblend.galaxy.workflows.WorkflowClient,
            "get_workflows",
            return_value=[{"id": self.GALAXY_ID_MOCK}]
        ) as bioblend_get_workflows_mock:
            workflows = get_workflows()
        self.assertEqual(
            workflows,
            {
                self.workflow_engine.uuid: [
                    {
                        "graph": "workflow_graph"
                    }
                ]
            }
        )

        self.assertTrue(bioblend_get_workflows_mock.called)
        self.assertTrue(show_workflow_mock.called)
        self.assertTrue(exported_workflow_mock.called)

    def test_get_workflows_with_connection_error(self):
        with mock.patch.object(
            bioblend.galaxy.workflows.WorkflowClient,
            "get_workflows",
            side_effect=bioblend.ConnectionError("Bad Connection")
        ):
            with self.assertRaises(RuntimeError) as context:
                get_workflows()
            self.assertIn(
                "Unable to retrieve workflows from '{}'".format(
                    self.workflow_engine.instance.base_url
                ),
                context.exception.message
            )<|MERGE_RESOLUTION|>--- conflicted
+++ resolved
@@ -65,17 +65,11 @@
 from tool_manager.tasks import django_docker_cleanup
 
 from .models import (FileRelationship, GalaxyParameter, InputFile, Parameter,
-<<<<<<< HEAD
-                     Tool, ToolDefinition, VisualizationTool, WorkflowTool)
+                     Tool, ToolDefinition, VisualizationTool,
+                     VisualizationToolError, WorkflowTool)
 from .utils import (FileTypeValidationError, create_tool,
                     create_tool_definition, get_visualization_annotations_list,
                     get_workflows, validate_tool_annotation,
-=======
-                     Tool, ToolDefinition, VisualizationTool,
-                     VisualizationToolError, WorkflowTool)
-from .utils import (create_tool, create_tool_definition,
-                    validate_tool_annotation,
->>>>>>> 17abc949
                     validate_tool_launch_configuration,
                     validate_workflow_step_annotation)
 from .views import ToolDefinitionsViewSet, ToolsViewSet
@@ -1488,13 +1482,9 @@
                         "name": node.name,
                         "type": node.type,
                         "file_uuid": node.file_uuid,
-<<<<<<< HEAD
-                        "organism_Characteristics_generic_s": "Mus musculus"
-=======
                         "organism_Characteristics_generic_s": "Mus musculus",
                         "filename_Characteristics_generic_s":
                             node.get_file_store_item().source
->>>>>>> 17abc949
                     }
                 } for node in self.tool._get_input_nodes()
             }
