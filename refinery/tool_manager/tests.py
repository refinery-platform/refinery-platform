import io
import ast
import json
import logging
<<<<<<< HEAD
from urllib.parse import urljoin
=======
>>>>>>> 21f16a1d
import uuid
from urlparse import urljoin

import bioblend
import celery
import mock
from bioblend.galaxy.dataset_collections import (CollectionElement,
                                                 HistoryDatasetElement)
from bioblend.galaxy.histories import HistoryClient
from bioblend.galaxy.jobs import JobsClient
from bioblend.galaxy.libraries import LibraryClient
from bioblend.galaxy.workflows import WorkflowClient
from django.conf import settings
from django.contrib.auth.models import User
from django.core.management import call_command
from django.http import HttpResponseBadRequest
from django.test import TestCase, override_settings
from django_docker_engine.docker_utils import DockerClientWrapper
<<<<<<< HEAD
from guardian.shortcuts import assign_perm, remove_perm
import mock
from rest_framework.test import (APIRequestFactory, APITestCase,
                                 force_authenticate)
from .test_data.galaxy_mocks import (galaxy_dataset_provenance_0,
                                    galaxy_dataset_provenance_1,
                                    galaxy_datasets_list,
                                    galaxy_datasets_list_same_output_names,
                                    galaxy_history_contents,
                                    galaxy_history_contents_same_names,
                                    galaxy_job_a, galaxy_job_b,
                                    galaxy_tool_data, galaxy_workflow_dict,
                                    galaxy_workflow_dict_collection,
                                    galaxy_workflow_invocation,
                                    galaxy_workflow_invocation_data,
                                    history_dataset_dict, history_dict,
                                    library_dataset_dict, library_dict)
=======
from guardian.shortcuts import assign_perm
from rest_framework.test import (APIRequestFactory, force_authenticate)
>>>>>>> 21f16a1d

import constants
from analysis_manager.models import AnalysisStatus
from analysis_manager.tasks import (_galaxy_file_import,
                                    _get_galaxy_download_task_ids,
                                    _get_workflow_tool,
                                    _invoke_galaxy_workflow,
                                    _refinery_file_import,
                                    _run_galaxy_file_import,
                                    _run_galaxy_workflow, run_analysis)
from core.models import (INPUT_CONNECTION, OUTPUT_CONNECTION, Analysis,
                         AnalysisNodeConnection, AnalysisResult, ExtendedGroup,
                         Event, Project, WorkflowEngine)
from data_set_manager.models import Assay, Attribute, Node
from data_set_manager.utils import _create_solr_params_from_node_uuids
from factory_boy.django_model_factories import (AnnotatedNodeFactory,
                                                AttributeFactory,
                                                GalaxyInstanceFactory,
                                                NodeFactory, ParameterFactory,
                                                ToolFactory)
from factory_boy.utils import create_dataset_with_necessary_models, \
    create_tool_with_necessary_models
from file_store.models import FileStoreItem
from test_data.galaxy_mocks import (galaxy_dataset_provenance_0,
                                    galaxy_dataset_provenance_1,
                                    galaxy_datasets_list,
                                    galaxy_datasets_list_same_output_names,
                                    galaxy_history_contents,
                                    galaxy_history_contents_same_names,
                                    galaxy_job_a, galaxy_job_b,
                                    galaxy_tool_data, galaxy_workflow_dict,
                                    galaxy_workflow_dict_collection,
                                    galaxy_workflow_invocation,
                                    galaxy_workflow_invocation_data,
                                    history_dataset_dict, history_dict,
                                    library_dataset_dict, library_dict)
from tool_manager.management.commands.load_tools import \
    Command as LoadToolsCommand
from .models import (GalaxyParameter, Parameter,
                     Tool, ToolDefinition, VisualizationTool,
                     VisualizationToolError, WorkflowTool)
from .utils import (create_tool,
                    create_tool_definition)
from .views import ToolDefinitionsViewSet, ToolsViewSet

logger = logging.getLogger(__name__)
TEST_DATA_PATH = "tool_manager/test_data"


class ToolManagerMocks(TestCase):
    def setUp(self):
        # Galaxy Dataset mocks
        self.galaxy_datasets_list_mock = mock.patch.object(
            HistoryClient, "show_matching_datasets",
            return_value=galaxy_datasets_list
        )
        self.galaxy_datasets_list_same_names_mock = mock.patch.object(
            HistoryClient, "show_matching_datasets",
            return_value=galaxy_datasets_list_same_output_names
        )

        # Galaxy History mocks
        self.history_upload_mock = mock.patch.object(
            HistoryClient, "upload_dataset_from_library",
            return_value=history_dataset_dict
        ).start()
        self.delete_history_mock = mock.patch.object(
            HistoryClient, "delete_history"
        ).start()
        self.show_dataset_provenance_mock = mock.patch.object(
            HistoryClient, "show_dataset_provenance"
        ).start()
        self.show_history_mock = mock.patch.object(
            HistoryClient, "show_history",
            return_value=galaxy_history_contents
        ).start()
        self.show_dataset_mock = mock.patch.object(
            HistoryClient, "show_dataset",
        ).start()

        # Galaxy Job mocks
        self.show_job_mock = mock.patch.object(
            JobsClient, "show_job"
        ).start()

        # Galaxy Library mocks
        self.create_library_mock = mock.patch.object(
            LibraryClient,
            "create_library",
            return_value=library_dict
        ).start()
        self.delete_library_mock = mock.patch.object(
            LibraryClient, "delete_library"
        ).start()
        self.library_upload_mock = mock.patch.object(
            LibraryClient, "upload_file_from_url",
            return_value=library_dataset_dict
        ).start()

        # Galaxy Workflow mocks
        self.delete_workflow_mock = mock.patch.object(
            WorkflowClient, "delete_workflow"
        ).start()
        self.invoke_workflow_mock = mock.patch.object(
            WorkflowClient, "invoke_workflow",
            return_value=galaxy_workflow_invocation_data
        ).start()
        self.galaxy_workflow_show_invocation_mock = mock.patch.object(
            WorkflowClient, "show_invocation",
            return_value=galaxy_workflow_invocation
        ).start()

        # analysis_manager mocks
        self.analysis_manager_taskset_result_mock = mock.patch(
            "analysis_manager.tasks.get_taskset_result",
            return_value=celery.result.TaskSetResult(str(uuid.uuid4()))
        ).start()

        # tool_manager mocks
        self.get_taskset_result_mock = mock.patch(
            "tool_manager.models.get_taskset_result",
            return_value=celery.result.TaskSetResult(str(uuid.uuid4()))
        ).start()
        self.create_history_mock = mock.patch.object(
            WorkflowTool, "create_galaxy_history", return_value=history_dict
        ).start()
        self.tool_data_mock = mock.patch.object(
            WorkflowTool, "_get_tool_data",
            return_value=galaxy_tool_data
        ).start()
        self.get_workflow_dict_mock = mock.patch.object(
                WorkflowTool, "_get_workflow_dict",
                return_value=galaxy_workflow_dict
        ).start()
        self.has_dataset_collection_input_mock_true = mock.patch.object(
            WorkflowTool, "_has_dataset_collection_input", return_value=True
        )
        self.has_dataset_collection_input_mock_false = mock.patch.object(
            WorkflowTool, "_has_dataset_collection_input", return_value=False
        )

    def tearDown(self):
        mock.patch.stopall()


class ToolManagerTestBase(ToolManagerMocks):
    # Some members in assertions are truncated if they are too long, but we
    # want to see them in their entirety
    maxDiff = None
    FAKE_DATASET_HISTORY_ID = "0dd7fa018f646963"
    GALAXY_ID_MOCK = "6fc9fbb81c497f69"

    def setUp(self):
        super(ToolManagerTestBase, self).setUp()

        self.public_group = ExtendedGroup.objects.public_group()
        self.galaxy_instance = GalaxyInstanceFactory()
        self.workflow_engine = WorkflowEngine.objects.create(
            instance=self.galaxy_instance
        )
        self.workflow_engine.set_manager_group(self.public_group.manager_group)

        self.dataset = create_dataset_with_necessary_models(create_nodes=False)

        self.study = self.dataset.get_latest_study()
        self.assay = Assay.objects.get(study=self.study)

        self.create_mock_file_relationships()

        test_file = io.StringIO()
        test_file.write('Coffee is really great.\n')
        self.file_store_item = FileStoreItem.objects.create(
            source='http://www.example.com/test_file.txt'
        )

        self.node = Node.objects.create(name="Node {}".format(uuid.uuid4()),
                                        assay=self.assay, study=self.study,
                                        file_item=self.file_store_item)

        self.mock_get_workflows_reference = (
            'tool_manager.management.commands.load_tools.get_workflows'
        )

        self.username = 'coffee_lover'
        self.password = 'coffeecoffee'
        self.user = User.objects.create_user(self.username, '', self.password)
        self.user.save()
        self.user2 = User.objects.create_user('coffee_enjoyer', '',
                                              'coffeecoffee')
        self.user2.save()

        self.project = Project.objects.create(name='Catch-All Project',
                                              is_catch_all=True)
        self.project.set_owner(self.user)
        self.user.profile.catch_all_project = self.project
        self.user.profile.save()

        self.factory = APIRequestFactory()
        self.tools_view = ToolsViewSet.as_view(
            {
                'get': 'list',
                'post': 'create',
                'delete': 'destroy'
            }
        )
        self.tool_defs_view = ToolDefinitionsViewSet.as_view(
            {
                'get': 'list',
                'post': 'create'
            }
        )
        self.tool_relaunch_view = ToolsViewSet.as_view({"get": "relaunch"})
        self.tool_container_input_data_view = ToolsViewSet.as_view(
            {"get": "container_input_data"}
        )
        self.tools_url_root = '/api/v2/tools/'
        self.tool_defs_url_root = '/api/v2/tool_definitions/'

        self.mock_parameter = ParameterFactory(
            name="Test Param", description="Test Param Description",
            value_type=Parameter.STRING, default_value="Coffee"
        )
        self.BAD_WORKFLOW_OUTPUTS = {WorkflowTool.WORKFLOW_OUTPUTS: []}
        self.GOOD_WORKFLOW_OUTPUTS = {WorkflowTool.WORKFLOW_OUTPUTS: [True]}

    @mock.patch("django_docker_engine.docker_utils.DockerClientWrapper.pull")
    def load_visualizations(
        self,
        docker_pull_mock,
        visualizations=["{}/visualizations/igv.json".format(TEST_DATA_PATH)]
    ):
        call_command("load_tools", "--visualizations",
                     " ".join(visualizations))
        return visualizations

    def tearDown(self):
        # Trigger the pre_delete signal so that datafiles are purged
        FileStoreItem.objects.all().delete()
        # Remove any running containers
        DockerClientWrapper().purge_inactive(0)
        super(ToolManagerTestBase, self).tearDown()

    def create_solr_mock_response(self, nodes):
        node_uuids = [n.uuid for n in nodes]
        solr_params = _create_solr_params_from_node_uuids(node_uuids)
        solr_params['json']['fields'] = solr_params['json']['filter']
        solr_params['json'] = json.dumps(solr_params['json'])
        return json.dumps(
            {
                "responseHeader": {
                    "status": 0,
                    "QTime": 36,
                    "params": solr_params
                },
                "response": {
                    "numFound": len(node_uuids),
                    "start": 0,
                    "docs": [
                        {
                            "uuid": node.uuid,
                            "name": node.name,
                            "type": node.type,
                            "file_uuid": node.file_item.uuid,
                            "organism_Characteristics_generic_s":
                                "Mus musculus",
                            "filename_Characteristics_generic_s":
                                node.file_item.source
                        } for node in nodes
                    ]
                }
            }
        )

    @override_settings(CELERY_ALWAYS_EAGER=True)
    def create_tool(self,
                    tool_type,
                    create_unique_name=False,
                    file_relationships=None,
                    annotation_file_name=None,
                    start_vis_container=False,
                    user_has_dataset_read_meta_access=True,
                    display_name=None):

        if user_has_dataset_read_meta_access:
            assign_perm('core.read_meta_dataset', self.user, self.dataset)

        if tool_type == ToolDefinition.WORKFLOW:
            self.create_workflow_tool_definition(
                create_unique_name=create_unique_name,
                annotation_file_name=annotation_file_name
            )
            launch_parameters = {
                str(galaxy_param.uuid): galaxy_param.default_value
                for galaxy_param in GalaxyParameter.objects.all()
            }

        elif tool_type == ToolDefinition.VISUALIZATION:
            self.create_vis_tool_definition(
                create_unique_name=create_unique_name,
                annotation_file_name=annotation_file_name
            )
            launch_parameters = {
                str(self.mock_parameter.uuid): "Edited Value"
            }
        else:
            raise RuntimeError("Please provide a valid tool_type")

        self.post_data = {
            "dataset_uuid": self.dataset.uuid,
            "tool_definition_uuid": self.td.uuid,
            ToolDefinition.PARAMETERS: launch_parameters
        }

        if display_name is not None:
            self.post_data["display_name"] = display_name

        if file_relationships is None:
            self.post_data[Tool.FILE_RELATIONSHIPS] = "[{}]".format(
                self.node.uuid
            )
        else:
            self.post_data[Tool.FILE_RELATIONSHIPS] = file_relationships

        self.post_request = self.factory.post(self.tools_url_root,
                                              data=self.post_data,
                                              format='json')
        force_authenticate(self.post_request, self.user)

        # Mock the spinning up of containers
        run_container_mock = mock.patch(
            "django_docker_engine.docker_utils.DockerClientRunWrapper.run"
        )

        if tool_type == ToolDefinition.VISUALIZATION:
            with mock.patch("tool_manager.models.get_solr_response_json"):
                if not start_vis_container:
                    run_container_mock.start()
                self.post_response = self.tools_view(self.post_request)
                if self.post_response.status_code != 200:
                    return  # No Tool was created

            self.tool = VisualizationTool.objects.get(
                tool_definition__uuid=self.td.uuid
            )

        # Mock the run_analysis task
        elif tool_type == ToolDefinition.WORKFLOW:
            with mock.patch.object(
                run_analysis, 'apply_async', side_effect=None
            ):
                self.post_response = self.tools_view(self.post_request)
                assert self.post_response.status_code == 200, \
                    self.post_response.content

            self.tool = WorkflowTool.objects.get(
                tool_definition__uuid=self.td.uuid
            )
            self._update_galaxy_file_mapping()
            self.tool.update_galaxy_data(
                self.tool.GALAXY_WORKFLOW_INVOCATION_DATA,
                {"id": self.GALAXY_ID_MOCK}
            )

        self._make_tools_get_request()
        self.tool_json = self.get_response.data[0]
        self.delete_request = self.factory.delete(
                urljoin(self.tools_url_root, self.tool_json['uuid'])
        )
        force_authenticate(self.delete_request, self.user)
        self.delete_response = self.tools_view(self.delete_request)
        self.put_request = self.factory.put(self.tools_url_root,
                                            data=self.tool_json,
                                            format='json')
        force_authenticate(self.put_request, self.user)
        self.put_response = self.tools_view(self.put_request)
        self.options_request = self.factory.options(self.tools_url_root,
                                                    data=self.tool_json,
                                                    format='json')
        force_authenticate(self.options_request, self.user)
        self.options_response = self.tools_view(self.options_request)

        return self.tool

    def create_vis_tool_definition(self, annotation_file_name=None,
                                   create_unique_name=False):
        if annotation_file_name:
            self.tool_annotation = "{}/visualizations/{}".format(
                TEST_DATA_PATH,
                annotation_file_name
            )
        else:
            self.tool_annotation = "{}/visualizations/igv.json".format(
                TEST_DATA_PATH
            )
        with open(self.tool_annotation) as f:
            self.tool_annotation_dict = json.loads(f.read())

        if create_unique_name:
            self.tool_annotation_dict["name"] = (
                self.tool_annotation_dict["name"] + str(uuid.uuid4())
            )

        # Don't pull down images in tests
        with mock.patch(
            "django_docker_engine.docker_utils.DockerClientWrapper.pull",
            return_value=None
        ) as pull_mock:
            self.td = create_tool_definition(self.tool_annotation_dict)
            self.assertTrue(pull_mock.called)

    def create_workflow_tool_definition(self, annotation_file_name=None,
                                        create_unique_name=False):
        if annotation_file_name:
            self.tool_annotation = "{}/workflows/{}".format(
                TEST_DATA_PATH,
                annotation_file_name
            )
        else:
            self.tool_annotation = "{}/workflows/LIST.json".format(
                TEST_DATA_PATH
            )

        with open(self.tool_annotation) as f:
            self.tool_annotation_data = json.loads(f.read())
            self.tool_annotation_data["workflow_engine_uuid"] = (
                self.workflow_engine.uuid
            )
            if create_unique_name:
                self.tool_annotation_data["name"] = (
                    self.tool_annotation_data["name"] + str(uuid.uuid4())
                )
            self.td = create_tool_definition(self.tool_annotation_data)

    def create_mock_file_relationships(self):
        self.LIST_BASIC = "[{}]".format(self.make_node())
        self.LIST = "[{}, {}, {}, {}]".format(
            *[self.make_node() for i in range(0, 4)]
        )
        self.LIST_LIST = "[[{}, {}], [{}, {}]]".format(
            *[self.make_node() for i in range(0, 4)]
        )
        self.LIST_PAIR = "[({}, {}), ({}, {})]".format(
            *[self.make_node() for i in range(0, 4)]
        )
        self.PAIR = "({}, {})".format(*[self.make_node() for i in range(0, 2)])
        self.LIST_LIST_PAIR = "[[({}, {}), ({}, {})]]".format(
            *[self.make_node() for i in range(0, 4)]
        )
        self.PAIR_LIST = "([{}, {}], [{}, {}])".format(
            *[self.make_node() for i in range(0, 4)]
        )

    def make_node(self, source="http://www.example.com/test_file.txt"):
        test_file = io.StringIO()
        test_file.write('Coffee is really great.\n')
        self.file_store_item = FileStoreItem.objects.create(source=source)

        node = NodeFactory(name="Node {}".format(uuid.uuid4()),
                           assay=self.assay, study=self.study,
                           type=Node.RAW_DATA_FILE,
                           file_item=self.file_store_item)
        attribute = AttributeFactory(node=node, type=Attribute.CHARACTERISTICS,
                                     subtype='coffee', value='coffee')
        AnnotatedNodeFactory(node_id=node.id, attribute_id=attribute.id,
                             study=self.study, assay=self.assay,
                             node_uuid=node.uuid,
                             node_file_uuid=node.file_item.uuid,
                             node_type=node.type, node_name=node.name,
                             attribute_type=attribute.type,
                             attribute_subtype=attribute.subtype,
                             attribute_value=attribute.value)
        return node.uuid

    def _update_galaxy_file_mapping(self):
        """
        Helper method to update a WorkflowTool's
        galaxy_to_refinery_mapping_list as it would be if we were
        interacting with an actual Galaxy instance
        """
        galaxy_to_refinery_mapping_list = []
        for node in self.tool._get_input_nodes():
            galaxy_to_refinery_mapping_list.append(
                {
                    WorkflowTool.GALAXY_DATASET_HISTORY_ID:
                        self.FAKE_DATASET_HISTORY_ID,
                    Tool.REFINERY_FILE_UUID: node.file_item.uuid,
                }
            )

        with mock.patch.object(
                celery.result.TaskSetResult, 'join',
                return_value=galaxy_to_refinery_mapping_list
        ) as join_mock:
            self.tool.update_file_relationships_with_galaxy_history_data()
        self.assertTrue(join_mock.called)
        self.assertTrue(self.get_taskset_result_mock.called)

        self.collection_description = (
            self.tool._create_collection_description()
        )

    def test_create_valid_tool(self):
        with self.assertRaises(RuntimeError):
            self.create_tool("Coffee is not a valid tool type")

    def _make_tools_get_request(self, user=None, tool_type=None):
        request_params = {"data_set_uuid": self.dataset.uuid}
        if tool_type:
            request_params = dict(tool_type=tool_type, **request_params)

        self.get_request = self.factory.get(
            self.tools_url_root,
            data=request_params
        )
        force_authenticate(
            self.get_request,
            self.user if not user else user
        )
        self.get_response = self.tools_view(self.get_request)


<<<<<<< HEAD
class ToolDefinitionAPITests(ToolManagerTestBase, APITestCase):
    def setUp(self):
        super(ToolDefinitionAPITests, self).setUp()

        # Make some sample data
        with open(
            "{}/visualizations/hello_world.json".format(TEST_DATA_PATH)
        ) as f:
            tool_annotation = json.loads(f.read())
            create_tool_definition(tool_annotation)
        with open("{}/workflows/LIST.json".format(TEST_DATA_PATH)) as f:
            tool_annotation = json.loads(f.read())
            tool_annotation["workflow_engine_uuid"] = self.workflow_engine.uuid
            create_tool_definition(tool_annotation)
        with open("{}/workflows/LIST:PAIR.json".format(TEST_DATA_PATH)) as f:
            tool_annotation = json.loads(f.read())
            tool_annotation["workflow_engine_uuid"] = self.workflow_engine.uuid
            create_tool_definition(tool_annotation)
        with open(
            "{}/workflows/LIST:LIST:PAIR.json".format(TEST_DATA_PATH)
        ) as f:
            tool_annotation = json.loads(f.read())
            tool_annotation["workflow_engine_uuid"] = self.workflow_engine.uuid
            create_tool_definition(tool_annotation)

        self.dataset = create_dataset_with_necessary_models()
        self.dataset.set_owner(self.user)

        self.public_dataset = create_dataset_with_necessary_models()
        self.public_dataset.share(self.public_group)

        # Make reusable requests & responses
        self.get_request = self.factory.get(
            "{}?data_set_uuid={}".format(
                self.tool_defs_url_root,
                self.dataset.uuid
            )
        )
        force_authenticate(self.get_request, self.user)
        self.get_response = self.tool_defs_view(self.get_request)

        self.tool_json = self.get_response.data[0]

        self.delete_request = self.factory.delete(
            urljoin(self.tool_defs_url_root, self.tool_json['uuid']))
        self.delete_response = self.tool_defs_view(self.delete_request)
        self.put_request = self.factory.put(
            self.tool_defs_url_root,
            data=self.tool_json,
            format="json"
        )
        self.put_response = self.tool_defs_view(self.put_request)
        self.post_request = self.factory.post(
            self.tool_defs_url_root,
            data=self.tool_json,
            format="json"
        )
        self.post_response = self.tool_defs_view(self.post_request)
        self.options_request = self.factory.options(
            self.tool_defs_url_root,
            data=self.tool_json,
            format="json"
        )
        self.options_response = self.tool_defs_view(self.options_request)

    def test_tool_definitions_exist(self):
        self.assertEqual(ToolDefinition.objects.count(), 4)
        self.assertEqual(
            ToolDefinition.objects.filter(
                tool_type=ToolDefinition.WORKFLOW
            ).count(),
            3
        )
        self.assertEqual(
            ToolDefinition.objects.filter(
                tool_type=ToolDefinition.VISUALIZATION
            ).count(),
            1
        )

    def test_unallowed_http_verbs(self):
        self.assertEqual(
            self.put_response.data['detail'], 'Method "PUT" not allowed.')
        self.assertEqual(
            self.post_response.data['detail'], 'Method "POST" not allowed.')
        self.assertEqual(
            self.options_response.data['detail'], 'Method "OPTIONS" not '
                                                  'allowed.')
        self.assertEqual(
            self.delete_response.data['detail'], 'Method "DELETE" not '
                                                 'allowed.')

    def test_request_without_any_params_returns_all(self):
        get_request = self.factory.get(self.tool_defs_url_root)
        force_authenticate(get_request, self.user)
        get_response = self.tool_defs_view(get_request)
        serialized_data = ToolDefinitionSerializer(
            ToolDefinition.objects.all(), many=True
        ).data
        self.assertEqual(get_response.status_code, 200)
        self.assertEqual(get_response.data, serialized_data)

    def test_request_without_data_set_uuid_returns_all(self):
        serialized_data = ToolDefinitionSerializer(
            ToolDefinition.objects.all(), many=True
        ).data
        self.assertEqual(self.get_response.status_code, 200)
        self.assertEqual(self.get_response.data, serialized_data)

    def test_for_proper_parameters_in_response(self):
        """ToolDefinitions for Workflows will have an extra field on their
         parameter objects
        """
        for tool_definition in self.get_response.data:
            for parameter in tool_definition[ToolDefinition.PARAMETERS]:
                if tool_definition["tool_type"] == ToolDefinition.WORKFLOW:
                    self.assertIn("galaxy_workflow_step", list(parameter.keys()))
                elif (tool_definition["tool_type"] ==
                      ToolDefinition.VISUALIZATION):
                    self.assertNotIn("galaxy_workflow_step", list(parameter.keys()))

    def test_request_from_owned_dataset_shows_all_tool_defs(self):
        self.assertNotEqual(len(self.get_response.data), 0)
        for tool_definition in self.get_response.data:
            tool_definition = ToolDefinition.objects.get(
                uuid=tool_definition["uuid"]
            )
            self.assertIn(tool_definition, ToolDefinition.objects.all())

    def test_request_from_public_dataset_shows_vis_tools_only(self):
        get_request = self.factory.get(
            "{}?data_set_uuid={}".format(
                self.tool_defs_url_root,
                self.public_dataset.uuid
            )
        )
        force_authenticate(get_request, self.user)
        get_response = self.tool_defs_view(get_request)
        self.assertNotEqual(len(get_response.data), 0)
        for tool_definition in get_response.data:
            self.assertIn(
                ToolDefinition.objects.get(
                    uuid=tool_definition["uuid"]
                ),
                ToolDefinition.objects.filter(
                    tool_type=ToolDefinition.VISUALIZATION
                )
            )

    def test_missing_dataset_in_get_yields_bad_request(self):
        dataset_uuid = str(uuid.uuid4())

        get_request = self.factory.get(
            "{}?data_set_uuid={}".format(
                self.tool_defs_url_root,
                dataset_uuid
            )
        )
        force_authenticate(get_request, self.user)
        get_response = self.tool_defs_view(get_request)
        self.assertEqual(get_response.status_code, 400)
        self.assertIn("Couldn't fetch DataSet", get_response.content)


class ToolDefinitionGenerationTests(ToolManagerTestBase):
    def setUp(self):
        super(ToolDefinitionGenerationTests, self).setUp()
        raw_input_reference = "__builtin__.raw_input"
        self.raw_input_yes_mock = mock.patch(
            raw_input_reference,
            return_value="y"
        )
        self.raw_input_no_mock = mock.patch(
            raw_input_reference,
            side_effect=["coffee", "n"]
        )
        with open(
            "{}/workflows/galaxy_workflows_valid.json".format(TEST_DATA_PATH)
        ) as f:
            self.valid_workflows = json.loads(f.read())

        with open(
            "{}/workflows/galaxy_workflows_invalid.json".format(TEST_DATA_PATH)
        ) as f:
            self.invalid_workflows = json.loads(f.read())

        self.mock_parameter.delete()

        self.fake_workflow = {
            "name": "Fake WF",
            "graph": {"steps": {}}
        }

    def test_tool_definition_model_str(self):
        self.load_visualizations()
        td = ToolDefinition.objects.all()[0]
        self.assertEqual(
            td.__str__(),
            "VISUALIZATION: Test LIST Visualization IGV {}".format(
                td.uuid
            )
        )

    def test_workflow_improperly_annotated(self):
        with open(
                "{}/workflows/annotation_invalid.json".format(TEST_DATA_PATH)
        ) as f:
            workflow_annotation = json.loads(f.read())
            self.assertRaises(
                RuntimeError,
                validate_tool_annotation,
                workflow_annotation
            )
            self.assertEqual(ToolDefinition.objects.count(), 0)

    def test_workflow_with_bad_nesting(self):
        with open(
            "{}/workflows/annotation_bad_nesting.json".format(TEST_DATA_PATH)
        ) as f:
            workflow_annotation = json.loads(f.read())
            self.assertRaises(
                RuntimeError,
                validate_tool_annotation,
                workflow_annotation
            )
            self.assertEqual(ToolDefinition.objects.count(), 0)

    def test_workflow_with_good_parameters_validation(self):
        with open(
            "{}/workflows/annotation_valid_parameters.json".format(
                TEST_DATA_PATH
            )
        ) as f:
            workflow_annotation = json.loads(f.read())
            self.assertIsNone(
                validate_tool_annotation(workflow_annotation)
            )

    def test_list_visualization_tool_def_validation(self):
        with open(
            "{}/visualizations/hello_world.json".format(TEST_DATA_PATH)
        ) as f:
            visualization_annotation = json.loads(f.read())
            self.assertIsNone(
                validate_tool_annotation(visualization_annotation)
            )

    def test_list_visualization_tool_def_generation(self):
        self.create_vis_tool_definition()

        self.assertEqual(ToolDefinition.objects.count(), 1)

        self.assertEqual(self.td.parameters.count(), 1)
        self.assertEqual(
            self.td.file_relationship.file_relationship.count(),
            0
        )
        self.assertEqual(self.td.file_relationship.input_files.count(), 1)

    def test_list_workflow_tool_def_validation(self):
        with open("{}/workflows/LIST.json".format(TEST_DATA_PATH)) as f:
            workflow_annotation = json.loads(f.read())
            self.assertIsNone(
                validate_tool_annotation(workflow_annotation)
            )

    def test_list_workflow_tool_def_generation(self):
        self.create_workflow_tool_definition()

        self.assertEqual(ToolDefinition.objects.count(), 1)

        self.assertEqual(self.td.parameters.count(), 7)
        self.assertEqual(
            self.td.file_relationship.file_relationship.count(),
            0
        )
        self.assertEqual(self.td.file_relationship.input_files.count(), 1)
        self.assertIsNotNone(self.td.workflow)

    def test_list_pair_workflow_tool_def_validation(self):
        with open("{}/workflows/LIST:PAIR.json".format(TEST_DATA_PATH)) as f:
            workflow_annotation = json.loads(f.read())
            self.assertIsNone(validate_tool_annotation(workflow_annotation))

    def test_list_pair_workflow_tool_def_generation(self):
        self.create_workflow_tool_definition(
            annotation_file_name="LIST:PAIR.json"
        )

        self.assertEqual(ToolDefinition.objects.count(), 1)
        self.assertEqual(self.td.parameters.count(), 6)
        self.assertEqual(
            self.td.file_relationship.file_relationship.count(),
            1
        )
        second_nested_file_relationship = \
            self.td.file_relationship.file_relationship.all()[0]
        self.assertEqual(
            second_nested_file_relationship.file_relationship.count(),
            0
        )
        self.assertEqual(
            second_nested_file_relationship.input_files.count(),
            2
        )
        self.assertIsNotNone(self.td.workflow)

    def test_list_list_pair_workflow_tool_def_validation(self):
        with open(
            "{}/workflows/LIST:LIST:PAIR.json".format(TEST_DATA_PATH)
        ) as f:
            workflow_annotation = json.loads(f.read())
            self.assertIsNone(
                validate_tool_annotation(workflow_annotation)
            )

    def test_list_list_pair_workflow_tool_def_generation(self):
        self.create_workflow_tool_definition(
            annotation_file_name="LIST:LIST:PAIR.json"
        )
        self.assertEqual(ToolDefinition.objects.count(), 1)
        self.assertEqual(self.td.parameters.count(), 3)
        self.assertEqual(
            self.td.file_relationship.file_relationship.count(),
            1
        )
        second_nested_file_relationship = \
            self.td.file_relationship.file_relationship.all()[0]
        self.assertEqual(
            second_nested_file_relationship.file_relationship.count(),
            1
        )
        third_nested_file_relationship = \
            second_nested_file_relationship.file_relationship.all()[0]
        self.assertEqual(
            third_nested_file_relationship.file_relationship.count(),
            0
        )
        self.assertEqual(
            third_nested_file_relationship.input_files.count(),
            2
        )
        self.assertIsNotNone(self.td.workflow)

    def test_list_pair_list_workflow_tool_def_validation(self):
        with open(
                "{}/workflows/LIST:PAIR:LIST.json".format(TEST_DATA_PATH)
        ) as f:
            workflow_annotation = json.loads(f.read())
            self.assertIsNone(
                validate_tool_annotation(workflow_annotation)
            )

    def test_list_pair_list_workflow_tool_def_generation(self):
        self.create_workflow_tool_definition(
            annotation_file_name="LIST:PAIR:LIST.json"
        )

        self.assertEqual(ToolDefinition.objects.count(), 1)
        self.assertEqual(self.td.parameters.count(), 3)
        self.assertEqual(
            self.td.file_relationship.file_relationship.count(),
            1
        )
        self.assertEqual(
            self.td.file_relationship.value_type,
            FileRelationship.LIST
        )
        second_nested_file_relationship = \
            self.td.file_relationship.file_relationship.all()[0]
        self.assertEqual(
            second_nested_file_relationship.value_type,
            FileRelationship.PAIR
        )
        self.assertEqual(
            second_nested_file_relationship.file_relationship.count(), 1)
        third_nested_file_relationship = \
            second_nested_file_relationship.file_relationship.all()[0]
        self.assertEqual(
            third_nested_file_relationship.value_type,
            FileRelationship.LIST
        )
        self.assertEqual(
            third_nested_file_relationship.file_relationship.count(),
            0
        )
        self.assertEqual(
            third_nested_file_relationship.input_files.count(),
            1
        )
        self.assertIsNotNone(self.td.workflow)

    def test_list_workflow_related_object_deletion(self):
        self.create_workflow_tool_definition()
        self.td.delete()

        self.assertEqual(ToolDefinition.objects.count(), 0)
        self.assertEqual(FileRelationship.objects.count(), 0)
        self.assertEqual(GalaxyParameter.objects.count(), 0)
        self.assertEqual(Parameter.objects.count(), 0)
        self.assertEqual(InputFile.objects.count(), 0)

    def test_list_pair_workflow_related_object_deletion(self):
        self.create_workflow_tool_definition(
            annotation_file_name="LIST:PAIR.json"
        )
        self.td.delete()

        self.assertEqual(ToolDefinition.objects.count(), 0)
        self.assertEqual(FileRelationship.objects.count(), 0)
        self.assertEqual(GalaxyParameter.objects.count(), 0)
        self.assertEqual(Parameter.objects.count(), 0)
        self.assertEqual(InputFile.objects.count(), 0)

    def test_list_list_pair_workflow_related_object_deletion(self):
        self.create_workflow_tool_definition(
            annotation_file_name="LIST:LIST:PAIR.json"
        )
        self.td.delete()

        self.assertEqual(ToolDefinition.objects.count(), 0)
        self.assertEqual(FileRelationship.objects.count(), 0)
        self.assertEqual(GalaxyParameter.objects.count(), 0)
        self.assertEqual(Parameter.objects.count(), 0)
        self.assertEqual(InputFile.objects.count(), 0)

    def test_list_pair_list_workflow_related_object_deletion(self):
        self.create_workflow_tool_definition(
            annotation_file_name="LIST:PAIR:LIST.json"
        )
        self.td.delete()

        self.assertEqual(ToolDefinition.objects.count(), 0)
        self.assertEqual(FileRelationship.objects.count(), 0)
        self.assertEqual(GalaxyParameter.objects.count(), 0)
        self.assertEqual(Parameter.objects.count(), 0)
        self.assertEqual(InputFile.objects.count(), 0)

    def test_deletion_of_a_respective_tooldefinitions_objects_only(self):
        with open(
            "{}/workflows/LIST:LIST:PAIR.json".format(TEST_DATA_PATH)
        ) as f:
            workflow_annotation = json.loads(f.read())
            workflow_annotation[
                "workflow_engine_uuid"
            ] = self.workflow_engine.uuid
            create_tool_definition(workflow_annotation)

            td1 = ToolDefinition.objects.get(name=workflow_annotation["name"])
        with open("{}/workflows/LIST:PAIR.json".format(TEST_DATA_PATH)) as f:
            workflow_annotation = json.loads(f.read())
            workflow_annotation[
                "workflow_engine_uuid"
            ] = self.workflow_engine.uuid
            create_tool_definition(workflow_annotation)

            td2 = ToolDefinition.objects.get(name=workflow_annotation["name"])
        with open("{}/workflows/LIST.json".format(TEST_DATA_PATH)) as f:
            workflow_annotation = json.loads(f.read())
            workflow_annotation[
                "workflow_engine_uuid"
            ] = self.workflow_engine.uuid
            create_tool_definition(workflow_annotation)

            td3 = ToolDefinition.objects.get(name=workflow_annotation["name"])

        td1.delete()

        self.assertEqual(ToolDefinition.objects.count(), 2)
        self.assertEqual(FileRelationship.objects.count(), 3)
        self.assertEqual(GalaxyParameter.objects.count(), 13)
        self.assertEqual(Parameter.objects.count(), 13)
        self.assertEqual(InputFile.objects.count(), 3)

        td2.delete()

        self.assertEqual(ToolDefinition.objects.count(), 1)
        self.assertEqual(FileRelationship.objects.count(), 1)
        self.assertEqual(GalaxyParameter.objects.count(), 7)
        self.assertEqual(Parameter.objects.count(), 7)
        self.assertEqual(InputFile.objects.count(), 1)

        td3.delete()

        self.assertEqual(ToolDefinition.objects.count(), 0)
        self.assertEqual(FileRelationship.objects.count(), 0)
        self.assertEqual(GalaxyParameter.objects.count(), 0)
        self.assertEqual(Parameter.objects.count(), 0)
        self.assertEqual(InputFile.objects.count(), 0)

    def test_valid_workflow_step_annotations_a(self):
        with open(
            "{}/workflows/step_annotation_valid_a.json".format(TEST_DATA_PATH)
        ) as f:
            workflow_step_annotation = json.loads(f.read())
            self.assertIsNone(
                validate_workflow_step_annotation(
                    workflow_step_annotation
                )
            )

    def test_valid_workflow_step_annotations_b(self):
        with open(
            "{}/workflows/step_annotation_valid_b.json".format(TEST_DATA_PATH)
        ) as f:
            workflow_step_annotation = json.loads(f.read())
            self.assertIsNone(
                validate_workflow_step_annotation(
                    workflow_step_annotation
                )
            )

    def test_valid_workflow_step_annotations_c(self):
        with open(
            "{}/workflows/step_annotation_valid_c.json".format(TEST_DATA_PATH)
        ) as f:
            workflow_step_annotation = json.loads(f.read())
            self.assertIsNone(
                validate_workflow_step_annotation(workflow_step_annotation)
            )

    def test_invalid_workflow_step_annotation_b(self):
        with open(
            "{}/workflows/step_annotation_invalid_b.json".format(
                TEST_DATA_PATH
            )
        ) as f:
            workflow_step_annotation = json.loads(f.read())
            self.assertRaises(
                RuntimeError,
                validate_workflow_step_annotation,
                workflow_step_annotation
            )

    def test_invalid_workflow_step_annotation_c(self):
        with open(
            "{}/workflows/step_annotation_invalid_c.json".format(
                TEST_DATA_PATH
            )
        ) as f:
            workflow_step_annotation = json.loads(f.read())
            self.assertRaises(
                RuntimeError,
                validate_workflow_step_annotation,
                workflow_step_annotation
            )

    def test_load_tools_management_command(self):
        with mock.patch(
            self.mock_get_workflows_reference,
            side_effect=[
                {self.workflow_engine.uuid: self.invalid_workflows},
                {self.workflow_engine.uuid: self.valid_workflows}
            ]
        ) as get_wf_mock:
            self.assertRaises(
                CommandError,
                call_command,
                "load_tools",
                "--workflows"
            )

            self.assertEqual(ToolDefinition.objects.count(), 0)
            self.load_visualizations()

            self.assertEqual(get_wf_mock.call_count, 1)
            self.assertEqual(ToolDefinition.objects.count(), 1)
            self.assertEqual(FileRelationship.objects.count(), 1)
            self.assertEqual(GalaxyParameter.objects.count(), 0)
            self.assertEqual(Parameter.objects.count(), 1)
            self.assertEqual(InputFile.objects.count(), 1)

    def test_load_tools_overwrites_visualizations_if_forced(
            self
    ):
        self.raw_input_yes_mock.start()
        visualizations = self.load_visualizations()
        original_ids = [t.id for t in ToolDefinition.objects.all()]

        # Create new VisualizationToolDefinition with --force
        call_command("load_tools", "--visualizations",
                     " ".join(visualizations), "--force")
        new_ids = [t.id for t in ToolDefinition.objects.all()]

        # Assert that the new visualization tool definitions id's were
        # incremented
        self.assertEqual(new_ids, [_id + 1 for _id in original_ids])

    def test_load_tools_overwrites_workflows_if_forced(
            self
    ):
        self.raw_input_yes_mock.start()
        with mock.patch(
            self.mock_get_workflows_reference,
            return_value={self.workflow_engine.uuid: self.valid_workflows}
        ) as get_wf_mock:
            # Create WorkflowToolDefinition
            call_command("load_tools", "--workflows")
            original_ids = [t.id for t in ToolDefinition.objects.all()]

            # Create new WorkflowToolDefinition with --force
            call_command("load_tools", "--workflows", "--force")
            new_ids = [t.id for t in ToolDefinition.objects.all()]

            # Assert that the new workflow tool definitions id's were
            # incremented
            for original_id in original_ids:
                self.assertIn(original_id + 3, new_ids)
            self.assertEqual(get_wf_mock.call_count, 2)

    def test_load_tools_with_force_allows_user_dismissal(
            self
    ):
        self.raw_input_no_mock.start()
        with mock.patch(
                self.mock_get_workflows_reference,
                return_value={self.workflow_engine.uuid: self.valid_workflows}
        ):
            with self.assertRaises(SystemExit):
                # Create WorkflowToolDefinition
                call_command("load_tools", "--workflows", "--force")

        self.assertEqual(ToolDefinition.objects.count(), 0)

    def test_load_tools_command_error_if_get_workflows_fails(
            self
    ):
        with mock.patch(
            self.mock_get_workflows_reference,
            side_effect=RuntimeError
        ):
            with self.assertRaises(CommandError):
                call_command("load_tools", "--workflows")

    def test_load_tools_multiple_times_skips_without_deletion(
            self
    ):
        with mock.patch(
            self.mock_get_workflows_reference,
            return_value={self.workflow_engine.uuid: self.valid_workflows}
        ):
            call_command("load_tools", "--workflows")
            tool_definitions_a = [t for t in ToolDefinition.objects.all()]

            call_command("load_tools", "--workflows")
            tool_definitions_b = [t for t in ToolDefinition.objects.all()]

        self.assertEqual(tool_definitions_a, tool_definitions_b)

    @mock.patch.object(
        LoadToolsCommand,
        "_get_available_visualization_tool_registry_names"
    )
    def test_load_tools_error_message_yields_vis_registry_info(
            self,
            get_available_vis_tool_names_mock
    ):
        fake_registry_tool_names = "a, b, c, d"
        fake_vis_tool_name = "coffee"
        get_available_vis_tool_names_mock.return_value = (
            fake_registry_tool_names
        )

        with self.settings(
                REFINERY_VISUALIZATION_REGISTRY="http://www.example.com"
        ):
            with self.assertRaises(CommandError) as context:
                self.load_visualizations(visualizations=[fake_vis_tool_name])
                self.assertTrue(get_available_vis_tool_names_mock.called)
            self.assertIn(
                "Available Visualization Tools from the Registry ({}) are: {}"
                .format(
                    settings.REFINERY_VISUALIZATION_REGISTRY,
                    fake_registry_tool_names
                ),
                context.exception.message
            )

    def test_load_tools_command_error_if_branch_and_workflows_specified(self):
        with self.assertRaises(CommandError):
            call_command("load_tools", "--workflows",
                         branch="fake-branch-name")

    @mock.patch.object(LoadToolsCommand, "_load_visualization_definitions")
    def test_load_tools_command_registry_branch_specified(
            self, load_vis_mock
    ):
        visualization_tool_registry_branch = "fake-branch-name"
        command = LoadToolsCommand()
        command.handle(
            workflows=False,
            visualizations=["test-vis-tool-name"],
            branch=visualization_tool_registry_branch,
            force=False
        )
        self.assertEqual(command.visualization_registry_branch,
                         visualization_tool_registry_branch)
        self.assertTrue(load_vis_mock.called)

    def test_workflow_pair_too_many_inputs(self):
        with open(
            "{}/workflows/PAIR_too_many_inputs.json".format(TEST_DATA_PATH)
        ) as f:
            workflow_annotation = json.loads(f.read())
            self.assertRaises(
                RuntimeError,
                validate_tool_annotation,
                workflow_annotation
            )
            self.assertEqual(ToolDefinition.objects.count(), 0)

    def test_workflow_pair_not_enough_inputs(self):
        with open(
            "{}/workflows/PAIR_not_enough_inputs.json".format(TEST_DATA_PATH)
        ) as f:
            workflow_annotation = json.loads(f.read())
            self.assertRaises(
                RuntimeError,
                validate_tool_annotation,
                workflow_annotation
            )
            self.assertEqual(ToolDefinition.objects.count(), 0)

    def test_workflow_list_not_enough_inputs(self):
        with open(
            "{}/workflows/LIST_not_enough_inputs.json".format(TEST_DATA_PATH)
        ) as f:
            workflow_annotation = json.loads(f.read())
            self.assertRaises(
                RuntimeError,
                validate_tool_annotation,
                workflow_annotation
            )
            self.assertEqual(ToolDefinition.objects.count(), 0)

    def test_visualization_annotation_extra_dirs_valid(self):
        with open(
            "{}/visualizations/LIST_visualization_good_extra_directories.json"
            .format(TEST_DATA_PATH)
        ) as f:
            visualization_annotation = json.loads(f.read())
            create_tool_definition(visualization_annotation)
            self.assertEqual(ToolDefinition.objects.count(), 1)

    def test_visualization_annotation_extra_dirs_invalid(self):
        with open("{}/visualizations/"
                  "LIST_visualization_bad_extra_directories_structure.json"
                  .format(TEST_DATA_PATH)) as f:
            visualization_annotation = json.loads(f.read())
            self.assertRaises(
                RuntimeError,
                validate_tool_annotation,
                visualization_annotation
            )
            self.assertEqual(ToolDefinition.objects.count(), 0)

    def test_visualization_annotation_extra_dirs_missing(self):
        with open("{}/visualizations/"
                  "LIST_visualization_missing_extra_directories.json"
                  .format(TEST_DATA_PATH)) as f:
            visualization_annotation = json.loads(f.read())
            self.assertRaises(
                RuntimeError,
                validate_tool_annotation,
                visualization_annotation
            )
            self.assertEqual(ToolDefinition.objects.count(), 0)

    def _assert_visualization_tool_def_exception_contents(
        self,
        exception,
        tool_annotation_name,
        messages
    ):
        assert type(messages) == list
        visualizations = [
            "{}/visualizations/{}.json".format(
                TEST_DATA_PATH,
                tool_annotation_name
            )
        ]
        with self.assertRaises(exception) as context:
            call_command("load_tools", "--visualizations",
                         " ".join(visualizations))
        [self.assertIn(message, context.exception.message)
         for message in messages]

    def test_visualization_generation_with_no_image_version_yields_error(self):
        self._assert_visualization_tool_def_exception_contents(
            CommandError,
            "no_docker_image_version",
            ["no specified version"]
        )

    def test_tool_def_generation_with_bad_filetype_yields_error(self):
        self._assert_visualization_tool_def_exception_contents(
            CommandError,
            "bad_filetype",
            [
                "BAD FILETYPE",
                str([filetype.name for filetype in FileType.objects.all()])
            ]
        )

    def test_known_galaxy_one_off_asterisking_error_is_handled(self):
        self.fake_workflow["graph"]["steps"] = {
            "0": self.BAD_WORKFLOW_OUTPUTS,
            "1": self.GOOD_WORKFLOW_OUTPUTS
        }
        workflow_exhibiting_one_off_asterisking_error = self.fake_workflow

        with self.assertRaises(CommandError) as context:
            LoadToolsCommand()._has_workflow_outputs(
                workflow_exhibiting_one_off_asterisking_error
            )
        self.assertIn("asterisked `workflow_outputs`",
                      context.exception.message)

    def test__has_workflow_outputs_bad_workflow_outputs(self):
        self.fake_workflow["graph"]["steps"] = {
            "0": self.GOOD_WORKFLOW_OUTPUTS,
            "1": self.BAD_WORKFLOW_OUTPUTS
        }
        workflow_without_outputs_defined = self.fake_workflow

        self.assertFalse(
            LoadToolsCommand()._has_workflow_outputs(
                workflow_without_outputs_defined
            )
        )

    def test__has_workflow_outputs_good_workflow_outputs(self):
        self.fake_workflow["graph"]["steps"] = {
            "0": self.GOOD_WORKFLOW_OUTPUTS,
            "1": self.GOOD_WORKFLOW_OUTPUTS
        }
        workflow_with_outputs_defined = self.fake_workflow
        LoadToolsCommand()._has_workflow_outputs(
            workflow_with_outputs_defined
        )

    @mock.patch.object(
        LoadToolsCommand,
        "_has_workflow_outputs",
        return_value=False
    )
    def test_generate_workflows_without_outputs_raises_exception(
            self,
            _are_workflow_outputs_present_mock
    ):
        with mock.patch(
            self.mock_get_workflows_reference,
            return_value={self.workflow_engine.uuid: self.valid_workflows}
        ):
            with self.assertRaises(CommandError) as context:
                LoadToolsCommand()._generate_workflows()
        self.assertIn("does not have `workflow_outputs`",
                      context.exception.message)
        self.assertTrue(_are_workflow_outputs_present_mock.called)

    def test_workflow_description_is_set_from_tool_definition_annotation(self):
        self.create_workflow_tool_definition()
        self.assertEqual(self.td.description, self.td.workflow.description)


class ToolDefinitionTests(ToolManagerTestBase):
    def setUp(self):
        super(ToolDefinitionTests, self).setUp()
        self.mock_parameter.delete()

    def test_get_annotation(self):
        self.create_vis_tool_definition(annotation_file_name="igv.json")
        self.assertEqual(self.td.get_annotation(),
                         self.tool_annotation_dict["annotation"])

    def test_get_extra_directories_vis_tool_def(self):
        self.create_vis_tool_definition()
        self.assertEqual(
            self.td.get_extra_directories(),
            ["/refinery-data"]
        )

    def test_get_extra_directories_workflow_tool_def(self):
        self.create_workflow_tool_definition()
        with self.assertRaises(NotImplementedError):
            self.td.get_extra_directories()

    def test_related_workflow_inactive_after_deletion(self):
        self.create_workflow_tool_definition()
        self.assertTrue(self.td.workflow.is_active)
        self.td.delete()
        self.assertFalse(
            Workflow.objects.all()[0].is_active
        )

    def test_get_parameters(self):
        self.create_vis_tool_definition(annotation_file_name="igv.json")
        tool_parameters = [p for p in self.td.get_parameters()]
        all_parameters = [p for p in Parameter.objects.all()]
        self.assertEqual(tool_parameters, all_parameters)


=======
>>>>>>> 21f16a1d
class ToolTests(ToolManagerTestBase):
    def test_tool_model_str(self):
        self.create_tool(ToolDefinition.VISUALIZATION)

        tool = Tool.objects.get(
            tool_definition__uuid=self.td.uuid
        )
        self.assertEqual(
            tool.__str__(),
            "Tool: Test LIST Visualization IGV"
        )

    def test_tool_container_removed_on_deletion(self):
        self.create_tool(ToolDefinition.VISUALIZATION)
        with mock.patch(
            "django_docker_engine.docker_utils.DockerClientWrapper"
            ".purge_by_label"
        ) as purge_mock:
            Tool.objects.get(tool_definition__uuid=self.td.uuid).delete()
            self.assertTrue(purge_mock.called)

    def test_node_uuids_get_populated_with_urls(self):
        vis_tool = self.create_tool(
            ToolDefinition.VISUALIZATION,
            file_relationships=self.LIST
        )
        file_relationships = vis_tool.get_file_relationships_urls()

        for url in file_relationships:
            self.assertIn("test_file.txt", url)

    def test_get_file_relationships_urls(self):
        self.create_tool(ToolDefinition.WORKFLOW)
        self.assertEqual(
            self.tool.get_file_relationships_urls(),
            ['http://www.example.com/test_file.txt']
        )

    def test_update_galaxy_data(self):
        self.create_tool(ToolDefinition.WORKFLOW)
        self.tool.update_galaxy_data("test", "data")
        self.tool.update_galaxy_data("more", "data")
        self.assertEqual(
            self.tool.get_galaxy_dict(),
            {
                WorkflowTool.FILE_RELATIONSHIPS_GALAXY: (
                    str(
                        self.tool.get_galaxy_file_relationships()
                    ).replace("'", '"')
                ),
                WorkflowTool.GALAXY_TO_REFINERY_MAPPING_LIST: [
                    {
                        self.tool.GALAXY_DATASET_HISTORY_ID:
                            self.FAKE_DATASET_HISTORY_ID,
                        self.tool.REFINERY_FILE_UUID: self.node.file_item.uuid,
                        WorkflowTool.ANALYSIS_GROUP: 0
                    }
                ],
                WorkflowTool.GALAXY_WORKFLOW_INVOCATION_DATA: {
                    "id": self.GALAXY_ID_MOCK
                },
                "test": "data",
                "more": "data"
            }
        )

    def test_creating_vis_tool_doesnt_set_tool_launch_config_galaxy_data(self):
        self.create_tool(ToolDefinition.VISUALIZATION)
        with self.assertRaises(KeyError):
            self.tool.get_tool_launch_config()[WorkflowTool.GALAXY_DATA]

    def test_set_analysis_bad_uuid(self):
        self.create_tool(ToolDefinition.WORKFLOW)
        with self.assertRaises(RuntimeError):
            self.tool.set_analysis(str(uuid.uuid4()))

    def test_tool_launch_method_raises_error_when_not_overridden(self):
        self.create_workflow_tool_definition()
        tool = ToolFactory(
            dataset=self.dataset,
            tool_definition=self.td
        )
        with self.assertRaises(NotImplementedError) as context:
            tool.launch()

        self.assertEqual(context.exception.message, tool.LAUNCH_WARNING)

    def test__get_owner_info_as_dict(self):
        self.create_tool(ToolDefinition.VISUALIZATION)
        self._make_tools_get_request()

        self.assertEqual(
            self.get_response.data[0]["owner"],
            {
                "username": self.user.username,
                "full_name": "{} {}".format(self.user.first_name,
                                            self.user.last_name),
                "user_profile_uuid": str(self.user.profile.uuid)
            }
        )

    def test_relaunch_url(self):
        self.create_tool(ToolDefinition.VISUALIZATION)
        self.assertEqual(self.tool.relaunch_url,
                         "/api/v2/tools/{}/relaunch/".format(self.tool.uuid))

    def test_get_relative_container_url(self):
        self.create_tool(ToolDefinition.VISUALIZATION)
        self.assertEqual(
            self.tool.get_relative_container_url(),
            "/{}/{}".format(settings.DJANGO_DOCKER_ENGINE_BASE_URL,
                            self.tool.container_name)
        )

    def test_is_workflow(self):
        self.create_tool(ToolDefinition.WORKFLOW)
        self.assertTrue(self.tool.is_workflow())
        self.assertFalse(self.tool.is_visualization())

    def test_is_visualization(self):
        self.create_tool(ToolDefinition.VISUALIZATION)
        self.assertTrue(self.tool.is_visualization())
        self.assertFalse(self.tool.is_workflow())

    def test_visualization_is_running(self):
        self.create_tool(
            ToolDefinition.VISUALIZATION,
            start_vis_container=True
        )
        self.assertTrue(self.tool.is_running())
        DockerClientWrapper().purge_inactive(0)
        self.assertFalse(self.tool.is_running())

    def test_workflow_is_running(self):
        self.create_tool(ToolDefinition.WORKFLOW)
        self.tool.analysis.set_status(Analysis.RUNNING_STATUS)
        self.assertTrue(self.tool.is_running())
        self.tool.analysis.set_status(Analysis.SUCCESS_STATUS)
        self.assertFalse(self.tool.is_running())

    def test_terminate_file_import_tasks(self):
        with mock.patch(
            "file_store.models.FileStoreItem.terminate_file_import_task"
        ) as terminate_mock:
            self.create_tool(ToolDefinition.WORKFLOW)
            self.tool.analysis.terminate_file_import_tasks()
            self.assertEqual(terminate_mock.call_count, 1)

    def test_tool_launch_has_reasonable_default_display_name(self):
        self.create_tool(tool_type=ToolDefinition.VISUALIZATION)
        self.assertEqual(
            self.tool.display_name,
            " ".join([self.tool.name, self.tool.formatted_creation_date,
                      self.user.username])
        )


class VisualizationToolTests(ToolManagerTestBase):
    def setUp(self):
        super(VisualizationToolTests, self).setUp()
        self.visualization_tool = self.create_tool(
            ToolDefinition.VISUALIZATION,
            file_relationships=self.LIST
        )

        self.search_solr_mock = mock.patch(
            "data_set_manager.utils.search_solr",
            return_value=self.create_solr_mock_response(
                self.visualization_tool._get_input_nodes()
            )
        ).start()

    def _create_detailed_nodes_dict(self, nodes):
        return {
            node.uuid: {
                'file_url': self.node.file_item.get_datafile_url(),
                VisualizationTool.NODE_SOLR_INFO: {
                    'uuid': node.uuid,
                    'name': node.name,
                    'type': node.type,
                    'file_uuid': node.file_item.uuid,
                    'organism_Characteristics_generic_s': 'Mus musculus',
                    'filename_Characteristics_generic_s': node.file_item.source
                }
            } for node in nodes
        }

    def test_get_detailed_input_nodes_dict(self):
        input_nodes_meta_info = self.tool._get_detailed_nodes_dict(
            self.tool.get_input_node_uuids()
        )
        self.assertEqual(
            input_nodes_meta_info,
            self._create_detailed_nodes_dict(self.tool._get_input_nodes())
        )
        self.assertTrue(self.search_solr_mock.called)

    def test_get_detailed_input_nodes_dict_all_dataset_nodes(self):
        self.search_solr_mock.return_value = self.create_solr_mock_response(
            self.tool.dataset.get_nodes()
        )
        all_dataset_nodes_meta_info = self.tool._get_detailed_nodes_dict(
            self.tool.dataset.get_node_uuids()
        )
        self.assertEqual(
            all_dataset_nodes_meta_info,
            self._create_detailed_nodes_dict(self.tool.dataset.get_nodes())
        )
        self.assertTrue(self.search_solr_mock.called)

    def test_get_container_input_dict(self):
        tool_input_dict = self.tool.get_container_input_dict()
        file_relationships = self.tool.get_file_relationships_urls()

        self.assertEqual(
            tool_input_dict,
            {
                VisualizationTool.API_PREFIX:
                    self.tool.get_relative_container_url() + "/",
                Tool.FILE_RELATIONSHIPS: file_relationships,
                VisualizationTool.INPUT_NODE_INFORMATION:
                    self.tool._get_detailed_nodes_dict(
                        self.tool.get_input_node_uuids()
                    ),
                VisualizationTool.ALL_NODE_INFORMATION:
                    self.tool._get_detailed_nodes_dict(
                        self.tool.dataset.get_node_uuids()
                    ),
                ToolDefinition.PARAMETERS:
                    self.tool._get_visualization_parameters(),
                ToolDefinition.EXTRA_DIRECTORIES:
                    self.tool.tool_definition.get_extra_directories()
            }
        )
        self.assertTrue(self.search_solr_mock.called)

    def test__get_visualization_parameters(self):
        parameter = self.visualization_tool.tool_definition.get_parameters()[0]
        self.assertEqual(
            self.visualization_tool._get_visualization_parameters(),
            [
                {
                    "description": parameter.description,
                    "default_value": parameter.default_value,
                    "uuid": str(parameter.uuid),
                    "name": parameter.name,
                    "value": parameter.default_value,
                    "value_type": parameter.value_type
                }
            ]
        )

    def test__get_edited_parameter_value(self):
        edited_parameter_value = (
                self.visualization_tool._get_edited_parameter_value(
                    self.mock_parameter
                )
        )
        self.assertEqual(edited_parameter_value, "Edited Value")

        parameter = ParameterFactory(
            name="Test Param",
            description="Test Param Description",
            value_type=Parameter.STRING,
            default_value="Coffee"
        )
        non_edited_parameter_value = (
            self.visualization_tool._get_edited_parameter_value(parameter)
        )
        self.assertEqual(non_edited_parameter_value, parameter.default_value)


class WorkflowToolTests(ToolManagerTestBase):
    def setUp(self):
        super(WorkflowToolTests, self).setUp()
        self.show_dataset_provenance_side_effect = [
            galaxy_dataset_provenance_0, galaxy_dataset_provenance_0,
            galaxy_dataset_provenance_1, galaxy_dataset_provenance_1
        ]
        self.show_job_side_effect = [galaxy_job_a, galaxy_job_a,
                                     galaxy_job_b, galaxy_job_b]

    def _assert_analysis_node_connection_outputs_validity(self):
        input_connection = AnalysisNodeConnection.objects.filter(
            analysis=self.tool.analysis,
            direction=INPUT_CONNECTION
        )[0]
        assay = input_connection.node.assay
        study = input_connection.node.study
        output_connections = AnalysisNodeConnection.objects.filter(
            analysis=self.tool.analysis,
            direction=OUTPUT_CONNECTION
        )
        self.assertGreater(output_connections.count(), 0)
        for output_connection in output_connections:
            self.assertEqual(output_connection.node.study, study)
            self.assertEqual(output_connection.node.assay, assay)
            self.assertEqual(output_connection.node.name,
                             output_connection.name)
            self.assertEqual(output_connection.node.analysis_uuid,
                             self.tool.analysis.uuid)
            self.assertEqual(output_connection.node.subanalysis,
                             output_connection.subanalysis)
            self.assertEqual(output_connection.node.workflow_output,
                             output_connection.name)

    def test_list_dataset_collection_description_creation(self):
        self.create_tool(
            ToolDefinition.WORKFLOW,
            file_relationships=self.LIST_BASIC
        )
        self.assertEqual(
            self.collection_description.type,
            WorkflowTool.LIST
        )
        self.assertEqual(
            len(self.collection_description.elements),
            1
        )
        for element in self.collection_description.elements:
            self.assertEqual(
                type(element),
                HistoryDatasetElement
            )

    def test_list_pair_dataset_collection_description_creation(self):
        self.create_tool(
            ToolDefinition.WORKFLOW,
            file_relationships=self.LIST_PAIR
        )
        self.assertEqual(
            self.collection_description.type,
            "{}:{}".format(WorkflowTool.LIST, WorkflowTool.PAIRED)
        )
        self.assertEqual(
            len(self.collection_description.elements),
            2
        )
        for element in self.collection_description.elements:
            self.assertEqual(type(element), CollectionElement)
            self.assertEqual(element.type, WorkflowTool.PAIRED)
            self.assertEqual(len(element.elements), 2)

            for el in element.elements:
                self.assertEqual(type(el), HistoryDatasetElement)

            self.assertEqual(
                element.elements[0].to_dict()["name"],
                WorkflowTool.FORWARD
            )
            self.assertEqual(
                element.elements[1].to_dict()["name"],
                WorkflowTool.REVERSE
            )

    def test_paired_dataset_collection_creation(self):
        self.create_tool(
            ToolDefinition.WORKFLOW,
            file_relationships=self.PAIR
        )
        self.assertEqual(
            self.collection_description.type,
            WorkflowTool.PAIRED
        )
        self.assertEqual(len(self.collection_description.elements), 2)

        for element in self.collection_description.elements:
            self.assertEqual(type(element), HistoryDatasetElement)

        self.assertEqual(
            self.collection_description.elements[0].to_dict()["name"],
            WorkflowTool.FORWARD
        )
        self.assertEqual(
            self.collection_description.elements[1].to_dict()["name"],
            WorkflowTool.REVERSE
        )

    def test_paired_list_dataset_collection_description_creation(self):
        self.create_tool(
            ToolDefinition.WORKFLOW,
            file_relationships=self.PAIR_LIST
        )
        self.assertEqual(
            self.collection_description.type,
            "{}:{}".format(WorkflowTool.PAIRED, WorkflowTool.LIST)
        )

        self.assertEqual(len(self.collection_description.elements), 2)
        for element in self.collection_description.elements:
            self.assertEqual(type(element), CollectionElement)
            self.assertEqual(element.type, WorkflowTool.LIST)
            for el in element.elements:
                self.assertEqual(type(el), HistoryDatasetElement)

    def test_list_list_paired_dataset_collection_creation(self):
        self.create_tool(
            ToolDefinition.WORKFLOW,
            file_relationships=self.LIST_LIST_PAIR
        )
        self.assertEqual(
            self.collection_description.type,
            "{}:{}:{}".format(
                WorkflowTool.LIST,
                WorkflowTool.LIST,
                WorkflowTool.PAIRED
            )
        )

        self.assertEqual(len(self.collection_description.elements), 1)
        for element in self.collection_description.elements:
            self.assertEqual(type(element), CollectionElement)
            self.assertEqual(element.type, WorkflowTool.LIST)
            self.assertEqual(len(element.elements), 2)
            for el in element.elements:
                self.assertEqual(el.type, WorkflowTool.PAIRED)
                self.assertEqual(len(element.elements), 2)

                for thing in el.elements:
                    self.assertEqual(type(thing), HistoryDatasetElement)

                self.assertEqual(
                    el.elements[0].to_dict()["name"],
                    WorkflowTool.FORWARD
                )
                self.assertEqual(
                    el.elements[1].to_dict()["name"],
                    WorkflowTool.REVERSE
                )

    def test_galaxy_collection_type_pair(self):
        self.create_tool(
            ToolDefinition.WORKFLOW,
            file_relationships=self.PAIR
        )
        self.assertEqual(
            self.tool.galaxy_collection_type,
            WorkflowTool.PAIRED
        )

    def test_galaxy_collection_type_list_pair(self):
        self.create_tool(
            ToolDefinition.WORKFLOW,
            file_relationships=self.LIST_PAIR
        )
        self.assertEqual(
            self.tool.galaxy_collection_type,
            "{}:{}".format(
                WorkflowTool.LIST,
                WorkflowTool.PAIRED
            )
        )

    def test_galaxy_collection_type_pair_list(self):
        self.create_tool(
            ToolDefinition.WORKFLOW,
            file_relationships=self.PAIR_LIST
        )
        self.assertEqual(
            self.tool.galaxy_collection_type,
            "{}:{}".format(
                WorkflowTool.PAIRED,
                WorkflowTool.LIST
            )
        )

    def test_galaxy_collection_type_list_list_pair(self):
        self.create_tool(
            ToolDefinition.WORKFLOW,
            file_relationships=self.LIST_LIST_PAIR
        )
        self.assertEqual(
            self.tool.galaxy_collection_type,
            "{}:{}:{}".format(
                WorkflowTool.LIST,
                WorkflowTool.LIST,
                WorkflowTool.PAIRED
            )
        )

    def test_galaxy_collection_type_list(self):
        self.create_tool(
            ToolDefinition.WORKFLOW
        )
        self.assertEqual(
            self.tool.galaxy_collection_type,
            WorkflowTool.LIST
        )

    def test_galaxy_history_id(self):
        self.create_tool(ToolDefinition.WORKFLOW)
        self.tool.update_galaxy_data(WorkflowTool.GALAXY_IMPORT_HISTORY_DICT,
                                     {'id': 'COFFEE'})
        self.assertEqual(self.tool.galaxy_import_history_id, 'COFFEE')

    def test_analysis_node_connections_are_created_for_all_input_nodes(self):
        self.has_dataset_collection_input_mock_true.start()
        self.create_tool(ToolDefinition.WORKFLOW,
                         file_relationships=self.LIST_LIST_PAIR)
        tool_nodes = self.tool._get_input_nodes()
        analysis_node_connections = [
            AnalysisNodeConnection.objects.get(node=node,
                                               analysis=self.tool.analysis)
            for node in tool_nodes
        ]
        self.assertEqual(len(analysis_node_connections), len(tool_nodes))
        for analysis_node_connection in analysis_node_connections:
            self.assertEqual(analysis_node_connection.direction,
                             INPUT_CONNECTION)
            self.assertEqual(analysis_node_connection.filename,
                             WorkflowTool.INPUT_DATASET_COLLECTION)
            self.assertEqual(analysis_node_connection.step, 0)
            self.assertEqual(
                analysis_node_connection.name,
                analysis_node_connection.node.file_item.datafile.name
            )

    def test_galaxy_parameter_dict_creation(self):
        self.create_tool(ToolDefinition.WORKFLOW,
                         annotation_file_name='LIST:PAIR.json')
        parameters_dict = self.tool._create_workflow_parameters_dict()

        self.assertEqual(parameters_dict[1]["Integer Param"], 1337)
        self.assertEqual(parameters_dict[7]["Float Param"], 1.234)
        self.assertEqual(parameters_dict[1]["String Param"], "Coffee is great")
        self.assertEqual(parameters_dict[2]["Boolean Param"], True)
        self.assertEqual(parameters_dict[4]["Attribute Param"], "Species")
        self.assertEqual(parameters_dict[5]["File Param"],
                         "/media/file_store/file.cool")

        self.assertTrue(self.tool_data_mock.called)

    def test_galaxy_parameter_dict_creation_no_objects_raises_exception(self):
        self.create_tool(ToolDefinition.WORKFLOW,
                         annotation_file_name='LIST:PAIR.json')
        GalaxyParameter.objects.all().delete()
        with self.assertRaises(GalaxyParameter.DoesNotExist):
            self.tool._create_workflow_parameters_dict()

    def test_get_input_file_uuid_list_returns_proper_information(self):
        self.create_tool(ToolDefinition.WORKFLOW,
                         file_relationships=self.LIST_LIST_PAIR)

        self.assertEqual(
            len(self.tool.get_input_file_uuid_list()),
            4
        )

        for file_store_item_uuid in self.tool.get_input_file_uuid_list():
            FileStoreItem.objects.get(uuid=file_store_item_uuid)

    def test_galaxy_workflow_history_id(self):
        self.create_tool(ToolDefinition.WORKFLOW)
        self.assertEqual(
            self.tool.galaxy_workflow_history_id,
            self.tool.analysis.history_id
        )

    def test__create_workflow_inputs_dict(self):
        self.create_tool(ToolDefinition.WORKFLOW)
        self.tool.update_galaxy_data(
            self.tool.COLLECTION_INFO,
            {
                "id": "coffee"
            }
        )
        self.assertEqual(
            self.tool._create_workflow_inputs_dict(),
            {
                '0': {
                    'id': 'coffee',
                    'src': self.tool.HISTORY_DATASET_COLLECTION_ASSOCIATION
                }
            }
        )

    def test__get_galaxy_dataset_filename(self):
        self.create_tool(ToolDefinition.WORKFLOW)
        galaxy_datasets_list_mock = self.galaxy_datasets_list_mock.start()
        for galaxy_dataset in self.tool._get_galaxy_history_dataset_list():
            self.tool._get_galaxy_dataset_filename(galaxy_dataset)
        self.assertTrue(galaxy_datasets_list_mock.called)

    def test__get_galaxy_datasets_list(self):
        galaxy_datasets_list_mock = self.galaxy_datasets_list_mock.start()
        self.create_tool(ToolDefinition.WORKFLOW)
        for dataset in self.tool._get_galaxy_history_dataset_list():
            self.assertIn(dataset, galaxy_datasets_list)
        self.assertTrue(galaxy_datasets_list_mock.called)

    def test__get_exposed_galaxy_datasets(self):
        galaxy_datasets_list_mock = self.galaxy_datasets_list_mock.start()
        self.show_job_mock.side_effect = self.show_job_side_effect
        self.create_tool(ToolDefinition.WORKFLOW)
        all_galaxy_datasets = self.tool._get_galaxy_history_dataset_list()
        datasets_marked_as_output = self.tool._get_exposed_galaxy_datasets()
        self.assertEqual(len(datasets_marked_as_output), 2)
        self.assertTrue(
            all(
                dataset in all_galaxy_datasets for dataset in
                datasets_marked_as_output
            )
        )
        self.assertTrue(galaxy_datasets_list_mock.called)

    def test__get_workflow_step(self):
        galaxy_datasets_list_mock = self.galaxy_datasets_list_mock.start()
        self.create_tool(ToolDefinition.WORKFLOW)
        for galaxy_dataset in self.tool._get_galaxy_history_dataset_list():
            step = self.tool._get_workflow_step(galaxy_dataset)
            self.assertIn(step, [1, 2])
        self.assertTrue(self.galaxy_workflow_show_invocation_mock.called)
        self.assertTrue(galaxy_datasets_list_mock.called)

    def test__get_galaxy_download_tasks(self):
        task_id_list = self._get_galaxy_download_task_ids_wrapper()

        self.assertEqual(AnalysisResult.objects.count(), 2)
        self.assertEqual(
            AnalysisResult.objects.count(),
            self.tool.analysis.results.all().count()
        )
        self.assertEqual(len(task_id_list), 2)
        for task_id in task_id_list:
            self.assertRegex(str(task_id), constants.UUID_RE)

        self.assertEqual(self.show_dataset_provenance_mock.call_count, 8)

    def test_create_analysis_node_connections(self):
        galaxy_datasets_list_mock = self.galaxy_datasets_list_mock.start()
        self.show_dataset_provenance_mock.side_effect = (
            self.show_dataset_provenance_side_effect * 3
        )
        self.show_job_mock.side_effect = self.show_job_side_effect * 3
        self.create_tool(ToolDefinition.WORKFLOW,
                         file_relationships=self.LIST_BASIC)
        self.tool.create_analysis_output_node_connections()
        self.assertEqual(AnalysisNodeConnection.objects.count(), 3)
        self.assertEqual(
            AnalysisNodeConnection.objects.filter(
                direction=INPUT_CONNECTION
            ).count(),
            1
        )
        output_node_connections = AnalysisNodeConnection.objects.filter(
            direction=OUTPUT_CONNECTION
        )

        self.assertEqual(len(output_node_connections), 2)
        for index, output_connection in enumerate(output_node_connections):
            self.assertEqual(output_connection.analysis, self.tool.analysis)
            self.assertEqual(output_connection.direction, OUTPUT_CONNECTION)
            self.assertEqual(
                output_connection.name,
                galaxy_datasets_list[index]["name"]
            )
            self.assertEqual(output_connection.subanalysis, 0)
            self.assertEqual(
                output_connection.filename,
                self.tool._get_galaxy_dataset_filename(
                    galaxy_datasets_list[index]
                )
            )
            self.assertEqual(
                output_connection.filetype,
                galaxy_datasets_list[index]["file_ext"]
            )
        self.assertTrue(output_node_connections[0].is_refinery_file)
        self.assertTrue(output_node_connections[1].is_refinery_file)
        self.assertTrue(self.galaxy_workflow_show_invocation_mock.called)
        self.assertTrue(galaxy_datasets_list_mock.called)
        self.assertEqual(self.show_dataset_provenance_mock.call_count, 8)

    def test_creating__workflow_tool_sets_tool_launch_config_galaxy_data(self):
        self.create_tool(ToolDefinition.WORKFLOW)
        self.assertEqual(
            self.tool.get_galaxy_dict()[
                WorkflowTool.FILE_RELATIONSHIPS_GALAXY
            ],
            str(
                self.tool.get_galaxy_file_relationships()
            ).replace("'", '"')
        )
        self.assertEqual(
            self.tool.get_galaxy_dict()[
                WorkflowTool.GALAXY_TO_REFINERY_MAPPING_LIST],
            [
                {
                    self.tool.GALAXY_DATASET_HISTORY_ID:
                        self.FAKE_DATASET_HISTORY_ID,
                    self.tool.REFINERY_FILE_UUID: self.node.file_item.uuid,
                    WorkflowTool.ANALYSIS_GROUP: 0
                }
            ]
        )

    @mock.patch.object(WorkflowTool, "_get_tool_data")
    def test_get_tool_launch_config(self, tool_data_mock):
        self.create_tool(ToolDefinition.WORKFLOW)
        parameters_dict = self.tool._create_workflow_parameters_dict()
        parameters_dict_with_uuids = {}
        for key in list(parameters_dict.keys()):
            for k in list(parameters_dict[key].keys()):
                parameters_dict_with_uuids[
                    str(GalaxyParameter.objects.get(name=k).uuid)
                ] = str(parameters_dict[key][k])

        self.assertEqual(
            self.tool.get_tool_launch_config(),
            {
                self.tool.FILE_UUID_LIST: [self.node.file_item.uuid],
                "dataset_uuid": self.dataset.uuid,
                "tool_definition_uuid": self.td.uuid,
                Tool.FILE_RELATIONSHIPS: "[{}]".format(self.node.uuid),
                self.tool.FILE_RELATIONSHIPS_URLS:
                    "['http://www.example.com/test_file.txt']",
                ToolDefinition.PARAMETERS: parameters_dict_with_uuids,
                WorkflowTool.GALAXY_DATA: {
                    WorkflowTool.FILE_RELATIONSHIPS_GALAXY: (
                        str(
                            self.tool.get_galaxy_file_relationships()
                        ).replace("'", '"')
                    ),
                    WorkflowTool.GALAXY_TO_REFINERY_MAPPING_LIST: [
                        {
                            self.tool.GALAXY_DATASET_HISTORY_ID:
                                self.FAKE_DATASET_HISTORY_ID,
                            self.tool.REFINERY_FILE_UUID:
                                self.node.file_item.uuid,
                            WorkflowTool.ANALYSIS_GROUP: 0
                        }
                    ],
                    WorkflowTool.GALAXY_WORKFLOW_INVOCATION_DATA: {
                        "id": self.GALAXY_ID_MOCK
                    },
                }
            }
        )
        self.assertTrue(tool_data_mock.called)

    def test__has_dataset_collection_input_true(self):
        self.create_tool(ToolDefinition.WORKFLOW)
        with mock.patch.object(
            WorkflowTool, "_get_workflow_dict",
            return_value=galaxy_workflow_dict_collection
        ) as get_workflow_dict_mock:
            self.assertTrue(self.tool._has_dataset_collection_input())
            self.assertTrue(get_workflow_dict_mock.called)

    def test__has_dataset_collection_input_false(self):
        self.create_tool(ToolDefinition.WORKFLOW)
        self.assertFalse(self.tool._has_dataset_collection_input())

    def test_analysis_group_numbers_list_dsc_collection_workflow(self):
        has_dataset_collection_input_mock = (
            self.has_dataset_collection_input_mock_true.start()
        )
        self.create_tool(
            ToolDefinition.WORKFLOW,
            file_relationships=self.LIST
        )
        self.assertTrue(has_dataset_collection_input_mock.called)
        self.assertEqual(
            [0, 0, 0, 0],
            [item[WorkflowTool.ANALYSIS_GROUP] for item in
             self.tool._get_galaxy_file_mapping_list()]
        )

    def test_analysis_group_numbers_list_dsc_non_collection_workflow(self):
        has_dataset_collection_input_mock = (
            self.has_dataset_collection_input_mock_false.start()
        )
        self.create_tool(
            ToolDefinition.WORKFLOW,
            file_relationships=self.LIST
        )
        self.assertTrue(has_dataset_collection_input_mock.called)
        self.assertEqual(
            [0, 1, 2, 3],
            [item[WorkflowTool.ANALYSIS_GROUP] for item in
             self.tool._get_galaxy_file_mapping_list()]
        )

    def test_analysis_group_numbers_pair_dsc_collection_workflow(self):
        has_dataset_collection_input_mock = (
            self.has_dataset_collection_input_mock_true.start()
        )
        self.create_tool(
            ToolDefinition.WORKFLOW,
            file_relationships=self.PAIR
        )
        self.assertTrue(has_dataset_collection_input_mock.called)
        self.assertEqual(
            [0, 0],
            [item[WorkflowTool.ANALYSIS_GROUP] for item in
             self.tool._get_galaxy_file_mapping_list()]
        )

    def test_analysis_group_numbers_pair_dsc_non_collection_workflow(self):
        has_dataset_collection_input_mock = (
            self.has_dataset_collection_input_mock_false.start()
        )
        self.create_tool(
            ToolDefinition.WORKFLOW,
            file_relationships=self.PAIR
        )
        self.assertTrue(has_dataset_collection_input_mock.called)
        self.assertEqual(
            [0, 0],
            [item[WorkflowTool.ANALYSIS_GROUP] for item in
             self.tool._get_galaxy_file_mapping_list()]
        )

    def test_analysis_group_numbers_list_pair_dsc_collection_workflow(self):
        has_dataset_collection_input_mock = (
            self.has_dataset_collection_input_mock_true.start()
        )
        self.create_tool(
            ToolDefinition.WORKFLOW,
            file_relationships=self.LIST_PAIR
        )
        self.assertTrue(has_dataset_collection_input_mock.called)
        self.assertEqual(
            [0, 0, 1, 1],
            [item[WorkflowTool.ANALYSIS_GROUP] for item in
             self.tool._get_galaxy_file_mapping_list()]
        )

    def test_analysis_group_numbers_list_pair_non_dsc_collection_workflow(
            self):
        has_dataset_collection_input_mock = (
            self.has_dataset_collection_input_mock_false.start()
        )

        self.create_tool(
            ToolDefinition.WORKFLOW,
            file_relationships=self.LIST_PAIR
        )
        self.assertTrue(has_dataset_collection_input_mock.called)
        self.assertEqual(
            [0, 0, 1, 1],
            [item[WorkflowTool.ANALYSIS_GROUP] for item in
             self.tool._get_galaxy_file_mapping_list()]
        )

    def test_analysis_group_numbers_list_list_dsc_collection_workflow(self):
        has_dataset_collection_input_mock = (
            self.has_dataset_collection_input_mock_true.start()
        )
        self.create_tool(
            ToolDefinition.WORKFLOW,
            file_relationships=self.LIST_LIST
        )
        self.assertTrue(has_dataset_collection_input_mock.called)
        self.assertEqual(
            [0, 0, 1, 1],
            [item[WorkflowTool.ANALYSIS_GROUP] for item in
             self.tool._get_galaxy_file_mapping_list()]
        )

    def test_analysis_group_numbers_list_list_non_dsc_collection_workflow(
            self):
        has_dataset_collection_input_mock = (
            self.has_dataset_collection_input_mock_false.start()
        )
        self.create_tool(
            ToolDefinition.WORKFLOW,
            file_relationships=self.LIST_LIST
        )
        self.assertTrue(has_dataset_collection_input_mock.called)
        self.assertEqual(
            [0, 1, 2, 3],
            [item[WorkflowTool.ANALYSIS_GROUP] for item in
             self.tool._get_galaxy_file_mapping_list()]
        )

    def test__get_analysis_group_number(self):
        self.show_dataset_provenance_mock.side_effect = (
            self.show_dataset_provenance_side_effect * 3
        )
        self.show_job_mock.side_effect = self.show_job_side_effect
        self.galaxy_datasets_list_mock.start()
        self.create_tool(ToolDefinition.WORKFLOW)
        self.node.save()

        self.assertEqual(
            self.tool._get_analysis_group_number(
                self.tool._get_galaxy_history_dataset_list()[0]
            ), 0
        )
        self.assertEqual(self.show_dataset_provenance_mock.call_count, 4)

    def test_create_analysis_input_node_connections_dsc_input(self):
        self.has_dataset_collection_input_mock_true.start()
        self.create_tool(ToolDefinition.WORKFLOW,
                         file_relationships=self.LIST)
        tool_nodes = self.tool._get_input_nodes()
        analysis_node_connections = AnalysisNodeConnection.objects.filter(
            direction=INPUT_CONNECTION
        )
        self.assertEqual(len(analysis_node_connections), len(tool_nodes))

        for index, node in enumerate(tool_nodes):
            self.assertEqual(analysis_node_connections[index].analysis,
                             self.tool.analysis)
            self.assertEqual(analysis_node_connections[index].node, node)
            self.assertEqual(analysis_node_connections[index].direction,
                             INPUT_CONNECTION)
            self.assertEqual(analysis_node_connections[index].name,
                             node.file_item.datafile.name)
            self.assertEqual(analysis_node_connections[index].step, 0)
            self.assertEqual(analysis_node_connections[index].filename,
                             WorkflowTool.INPUT_DATASET_COLLECTION)
            self.assertFalse(analysis_node_connections[index].is_refinery_file)

    def test_create_analysis_input_node_connections_non_dsc_input(self):
        self.has_dataset_collection_input_mock_false.start()
        self.create_tool(ToolDefinition.WORKFLOW,
                         file_relationships=self.LIST)
        tool_nodes = self.tool._get_input_nodes()
        analysis_node_connections = AnalysisNodeConnection.objects.filter(
            direction=INPUT_CONNECTION
        )
        self.assertEqual(len(analysis_node_connections), len(tool_nodes))

        for index, node in enumerate(tool_nodes):
            self.assertEqual(analysis_node_connections[index].analysis,
                             self.tool.analysis)
            self.assertEqual(analysis_node_connections[index].node, node)
            self.assertEqual(analysis_node_connections[index].direction,
                             INPUT_CONNECTION)
            self.assertEqual(analysis_node_connections[index].name,
                             node.file_item.datafile.name)
            self.assertEqual(analysis_node_connections[index].step, 0)
            self.assertEqual(analysis_node_connections[index].filename,
                             WorkflowTool.INPUT_DATASET)
            self.assertFalse(analysis_node_connections[index].is_refinery_file)

    def _create_analysis_node_connections_wrapper(self):
        self.show_job_mock.side_effect = self.show_job_side_effect * 3
        self.tool.create_analysis_output_node_connections()

    def _get_galaxy_download_list_wrapper(self,
                                          datasets_have_same_names=False):
        self.show_job_mock.side_effect = [galaxy_job_a, galaxy_job_a,
                                          galaxy_job_b, galaxy_job_b,
                                          galaxy_job_a, galaxy_job_a]
        if datasets_have_same_names:
            self.show_dataset_mock.side_effect = (
                galaxy_datasets_list_same_output_names
            )
        else:
            self.show_dataset_mock.side_effect = galaxy_datasets_list

        return self.tool.get_galaxy_dataset_download_list()

    def _get_galaxy_download_task_ids_wrapper(
        self,
        datasets_have_same_names=False,
        tool_is_data_set_collection_based=False
    ):
        if datasets_have_same_names:
            self.galaxy_datasets_list_same_names_mock.start()
            self.show_history_mock.return_value = (
                galaxy_history_contents_same_names
            )
        else:
            self.galaxy_datasets_list_mock.start()

        if tool_is_data_set_collection_based:
            mock.patch.object(
                WorkflowTool, "_get_workflow_dict",
                return_value=galaxy_workflow_dict_collection
            ).start()
            self.has_dataset_collection_input_mock_true.start()
        else:
            self.has_dataset_collection_input_mock_false.start()

        self.create_tool(ToolDefinition.WORKFLOW)
        self.show_dataset_provenance_mock.side_effect = (
            self.show_dataset_provenance_side_effect * 3
        )

        self._create_analysis_node_connections_wrapper()
        download_list = self._get_galaxy_download_list_wrapper(
            datasets_have_same_names=datasets_have_same_names
        )

        mock.patch(
            "tool_manager.models.WorkflowTool."
            "create_analysis_output_node_connections"
        ).start()
        mock.patch(
            "tool_manager.models.WorkflowTool"
            ".get_galaxy_dataset_download_list",
            return_value=download_list
        ).start()

        return _get_galaxy_download_task_ids(self.tool.analysis)

    def _attach_derived_nodes_to_dataset_assertions(self):
        self._assert_analysis_node_connection_outputs_validity()
        self.assertEqual(self.show_dataset_provenance_mock.call_count, 8)

    def test_attach_derived_nodes_to_dataset_dsc(self):
        self._get_galaxy_download_task_ids_wrapper(
            tool_is_data_set_collection_based=True
        )
        self.tool.analysis.attach_derived_nodes_to_dataset()
        self._attach_derived_nodes_to_dataset_assertions()

    def test_attach_derived_nodes_to_dataset_non_dsc(self):
        self._get_galaxy_download_task_ids_wrapper()
        self.tool.analysis.attach_derived_nodes_to_dataset()
        self._attach_derived_nodes_to_dataset_assertions()

    def test_attach_derived_nodes_to_dataset_same_name_workflow_results(self):
        self._get_galaxy_download_task_ids_wrapper(
            datasets_have_same_names=True
        )
        self.tool.analysis.attach_derived_nodes_to_dataset()

        output_connections = AnalysisNodeConnection.objects.filter(
            analysis=self.tool.analysis,
            direction=OUTPUT_CONNECTION
        )
        self.assertGreater(output_connections.count(), 0)
        for output_connection in output_connections:
            output_connection_filename = "{}.{}".format(
                output_connection.name, output_connection.filetype
            )
            analysis_results = self.tool.analysis.results.filter(
                file_name=output_connection_filename
            )
            self.assertGreater(analysis_results.count(), 1)
        self._attach_derived_nodes_to_dataset_assertions()

    def test_attach_derived_nodes_to_dataset_proper_node_inheritance(self):
        self._get_galaxy_download_task_ids_wrapper()

        exposed_output_connections = AnalysisNodeConnection.objects.filter(
            analysis=self.tool.analysis,
            direction=OUTPUT_CONNECTION,
            is_refinery_file=True
        )
        self.assertEqual(exposed_output_connections.count(), 2)
        # Make sure output connections have no node before "attachment" step
        for output_connection in exposed_output_connections:
            self.assertIsNone(output_connection.node)

        self.tool.analysis.attach_derived_nodes_to_dataset()

        # Have to fetch again here since AnalysisNodeConnections have been
        # updated
        exposed_output_connections = AnalysisNodeConnection.objects.filter(
            analysis=self.tool.analysis,
            direction=OUTPUT_CONNECTION,
            is_refinery_file=True
        )
        self.assertEqual(exposed_output_connections.count(), 2)
        # Assert that AnalysisNodeConnection outputs now have nodes,
        # and that their nodes have parents
        for output_connection in exposed_output_connections:
            self.assertFalse(output_connection.node.is_orphan())

        self._assert_analysis_node_connection_outputs_validity()

    def test_galaxy_renamedatasetaction_handling(self):
        new_dataset_name = "COFFEE"
        workflow_step = 1
        workflow_dict = galaxy_workflow_dict
        workflow_dict["steps"][str(workflow_step)]["post_job_actions"] = {
            "RenameDatasetActionRefinery test tool LIST - N on data 4": {
                "action_arguments": {
                    "newname": new_dataset_name
                },
                "action_type": "RenameDatasetAction",
                "output_name": "Refinery test tool LIST - N on data 4"
            }
        }
        self.get_workflow_dict_mock.return_value = workflow_dict
        self.galaxy_datasets_list_mock.start()

        self.create_tool(ToolDefinition.WORKFLOW)
        galaxy_datasets = self.tool._get_galaxy_history_dataset_list()
        edited_galaxy_datasets = [
            galaxy_dataset for galaxy_dataset in galaxy_datasets if
            self.tool._get_workflow_step(galaxy_dataset) == workflow_step
        ]
        assert len(edited_galaxy_datasets) == 1

        # Assert that the Output file w/ a
        # RenamedDatasetAction in Galaxy was edited
        self.assertEqual(edited_galaxy_datasets[0]["name"], new_dataset_name)

    def test_create_galaxy_library_sets_analysis_library_id(self):
        self.create_tool(ToolDefinition.WORKFLOW)
        self.assertIsNone(self.tool.analysis.library_id)
        self.tool.create_galaxy_library()
        self.assertEqual(self.tool.analysis.library_id, library_dict["id"])

<<<<<<< HEAD
        for key in list(expected_response_fields.keys()):
            self.assertEqual(
                dict(self.get_response.data[0])[key],
                expected_response_fields[key]
            )

    def test_vis_tools_returned_are_from_a_single_dataset(self):
        vis_tools_to_create = 3
        for i in range(vis_tools_to_create):
            self.create_tool(ToolDefinition.VISUALIZATION,
                             create_unique_name=True)

        # Create another Vis Tool with a separate Dataset
        new_tool = self.create_tool(ToolDefinition.VISUALIZATION,
                                    create_unique_name=True,
                                    user_has_dataset_read_meta_access=False)
        new_dataset = create_dataset_with_necessary_models(create_nodes=False)
        new_tool.dataset = new_dataset
        new_tool.save()

        self._make_tools_get_request(self.user)
        self.assertEqual(len(self.get_response.data), vis_tools_to_create)
        self.assertNotIn(
            new_tool.uuid,
            [tool["uuid"] for tool in self.get_response.data]
        )

    def _create_workflow_and_vis_tools(self, number_to_create=2):
        for i in range(number_to_create):
            self.create_tool(ToolDefinition.VISUALIZATION,
                             create_unique_name=True)
            self.create_tool(ToolDefinition.WORKFLOW,
                             create_unique_name=True)

    def _assert_get_response_contains(self, tool_list):
=======
    def test_get_galaxy_dataset_download_list(self):
        self.galaxy_datasets_list_mock.start()
        self.show_job_mock.side_effect = [galaxy_job_a, galaxy_job_a,
                                          galaxy_job_b, galaxy_job_b,
                                          galaxy_job_a, galaxy_job_a]
        self.show_dataset_mock.side_effect = galaxy_datasets_list

        self.create_tool(ToolDefinition.WORKFLOW)
>>>>>>> 21f16a1d
        self.assertEqual(
            len(self.tool.get_galaxy_dataset_download_list()),
            2
        )

    def test__get_creating_job_output_name(self):
        self.show_job_mock.side_effect = [galaxy_job_a, galaxy_job_b]
        self.create_tool(ToolDefinition.WORKFLOW)

        creating_job_output_name_a = self.tool._get_creating_job_output_name(
            galaxy_datasets_list[0]
        )
        creating_job_output_name_b = self.tool._get_creating_job_output_name(
            galaxy_datasets_list[1]
        )
        self.assertIsNotNone(galaxy_job_a["outputs"].get(
                creating_job_output_name_a
            )
        )
        self.assertIsNotNone(galaxy_job_b["outputs"].get(
                creating_job_output_name_b
            )
        )

    def test__get_creating_job_output_name_reliance(self):
        self.show_job_mock.side_effect = [galaxy_job_a]
        self.create_tool(ToolDefinition.WORKFLOW)

        with self.assertRaises(AssertionError) as context:
            self.tool._get_creating_job_output_name(
                {
                    "uuid": str(uuid.uuid4()),
                    WorkflowTool.CREATING_JOB: ""
                 }
            )
        self.assertIn(
            "There should be one creating job output name",
            context.exception.message
        )

    def test_that_tool_analysis_has_proper_ownership(self):
        self.create_tool(ToolDefinition.WORKFLOW)
        self.assertEqual(
<<<<<<< HEAD
            b"A Tool already exists with a display_name of: '{}'".format(
                display_name
            ),
            self.post_response.content
        )

    def test_vis_tool_deletion(self):
        self.create_tool(ToolDefinition.VISUALIZATION)
        assign_perm('core.read_dataset', self.user, self.tool.dataset)
        delete_request = self.factory.delete(
            self.tool.get_relative_container_url()
        )
        delete_request.user = self.user
        delete_response = self.tools_view(delete_request, uuid=self.tool.uuid)
        self.assertEqual(delete_response.status_code, 200)
        with self.assertRaises(VisualizationTool.DoesNotExist):
            VisualizationTool.objects.get(uuid=self.tool.uuid)

    def test_vis_tool_deletion_no_tool_uuid(self):
        self.create_tool(ToolDefinition.VISUALIZATION)
        assign_perm('core.read_dataset', self.user, self.tool.dataset)
        delete_request = self.factory.delete(
            self.tool.get_relative_container_url()
        )
        delete_request.user = self.user
        delete_response = self.tools_view(delete_request)
        self.assertEqual(delete_response.status_code, 400)

    def test_vis_tool_deletion_disallows_non_owners(self):
        self.create_tool(ToolDefinition.VISUALIZATION)
        delete_request = self.factory.delete(
            self.tool.get_relative_container_url()
        )
        delete_response = self.tools_view(delete_request, uuid=self.tool.uuid)
        self.assertEqual(delete_response.status_code, 403)

    def test_vis_tool_deletion_no_tool_exists(self):
        self.create_tool(ToolDefinition.VISUALIZATION)
        delete_request = self.factory.delete(
            self.tool.get_relative_container_url()
        )
        self.tool.delete()
        delete_response = self.tools_view(delete_request, uuid=self.tool.uuid)
        self.assertEqual(delete_response.status_code, 404)

    @mock.patch.object(VisualizationTool, "delete", side_effect=RuntimeError)
    def test_vis_tool_deletion_rollback_on_failure(self, vis_delete_mock):
        self.create_tool(ToolDefinition.VISUALIZATION)
        assign_perm('core.read_dataset', self.user, self.tool.dataset)
        delete_request = self.factory.delete(
            self.tool.get_relative_container_url()
        )
        delete_request.user = self.user
        delete_response = self.tools_view(delete_request, uuid=self.tool.uuid)
        self.assertEqual(delete_response.status_code, 400)
        self.assertIsNotNone(
            VisualizationTool.objects.get(uuid=self.tool.uuid)
=======
            self.tool.get_owner(),
            self.tool.analysis.get_owner()
>>>>>>> 21f16a1d
        )


class WorkflowToolLaunchTests(ToolManagerTestBase):
    tasks_mock = "analysis_manager.tasks"

    def test_workflow_tool_launch_valid_workflow_object(self):
        self.create_tool(ToolDefinition.WORKFLOW)

        self.assertEqual(self.tool.get_owner(), self.user)
        self.assertTrue(self.tool.is_workflow())
        self.assertEqual(
            ast.literal_eval(self.tool.analysis.workflow_copy),
            galaxy_workflow_dict
        )
        self.assertEqual(
            self.tool.analysis.workflow_steps_num,
            len(list(galaxy_workflow_dict["steps"].keys()))
        )

    def test_many_tools_can_be_launched_from_same_dataset(self):
        self.dataset = create_dataset_with_necessary_models()
        tool_a = self.create_tool(ToolDefinition.VISUALIZATION)
        tool_b = self.create_tool(ToolDefinition.WORKFLOW)

        self.assertEqual(tool_a.dataset, tool_b.dataset)

    @mock.patch.object(Analysis, "galaxy_cleanup")
    def test__get_workflow_tool_no_analysis(self, galaxy_cleanup_mock):
        self.create_tool(ToolDefinition.WORKFLOW)

        analysis_uuid = self.tool.analysis.uuid
        self.tool.analysis.delete()

        with mock.patch.object(run_analysis, "update_state") as update_mock:
            _get_workflow_tool(analysis_uuid)
            self.assertTrue(update_mock.called)
        self.assertTrue(galaxy_cleanup_mock.called)

    def test__get_workflow_tool_with_analysis(self):
        self.create_tool(ToolDefinition.WORKFLOW)
        self.assertEqual(
            _get_workflow_tool(self.tool.analysis.uuid),
            self.tool
        )

    @mock.patch.object(celery.result.TaskSetResult, "successful",
                       return_value=True)
    @mock.patch.object(celery.result.TaskSetResult, "ready",
                       return_value=True)
    @mock.patch.object(run_analysis, "retry", side_effect=None)
    def test_get_refinery_import_task_signatures_gets_called_during_import(
            self, retry_mock, ready_mock, successful_mock
    ):
        self.create_tool(ToolDefinition.WORKFLOW)

        with mock.patch(
            "core.models.Analysis.get_refinery_import_task_signatures"
        ) as get_refinery_import_task_signatures_mock:
            _refinery_file_import(self.tool.analysis.uuid)
            self.assertTrue(get_refinery_import_task_signatures_mock.called)
        self.assertTrue(retry_mock.called)
        self.assertTrue(ready_mock.called)
        self.assertTrue(successful_mock.called)

    @mock.patch("{}._refinery_file_import".format(tasks_mock))
    @mock.patch("{}._run_galaxy_file_import".format(tasks_mock))
    @mock.patch("{}._run_galaxy_workflow".format(tasks_mock))
    @mock.patch("{}._check_galaxy_history_state".format(tasks_mock))
    @mock.patch("{}._galaxy_file_export".format(tasks_mock))
    @mock.patch("{}._attach_workflow_outputs".format(tasks_mock))
    def test_appropriate_methods_are_called_for_analysis_run(
            self,
            attach_workflow_outputs_mock,
            galaxy_file_export_mock,
            check_galaxy_history_state_mock,
            run_galaxy_workflow_mock,
            run_galaxy_file_import_mock,
            refinery_file_import_mock
    ):
        self.create_tool(ToolDefinition.WORKFLOW)
        run_analysis(self.tool.analysis.uuid)

        self.assertTrue(refinery_file_import_mock.called)
        self.assertTrue(run_galaxy_file_import_mock.called)
        self.assertTrue(run_galaxy_workflow_mock.called)
        self.assertTrue(check_galaxy_history_state_mock.called)
        self.assertTrue(galaxy_file_export_mock.called)
        self.assertTrue(attach_workflow_outputs_mock.called)

    def test__galaxy_file_import_ceases_to_set_file_relationships_galaxy(self):
        self.create_tool(ToolDefinition.WORKFLOW)

        with mock.patch.object(
            WorkflowTool, "update_file_relationships_with_galaxy_history_data"
        ) as update_file_relationships_galaxy_mock:
            _galaxy_file_import(
                self.tool.analysis.uuid,
                self.file_store_item.uuid,
                history_dict,
                library_dict
            )
        self.assertTrue(self.library_upload_mock.called)
        self.assertTrue(self.history_upload_mock.called)
        self.assertFalse(update_file_relationships_galaxy_mock.called)

    def test__galaxy_file_import_updates_galaxy_import_progress(
            self
    ):
        self.create_tool(ToolDefinition.WORKFLOW)

        _galaxy_file_import(
            self.tool.analysis.uuid,
            self.file_store_item.uuid,
            history_dict,
            library_dict
        )

        self.assertTrue(self.library_upload_mock.called)
        self.assertTrue(self.history_upload_mock.called)

        self.assertEqual(
            AnalysisStatus.objects.get(
                analysis=self.tool.analysis
            ).galaxy_import_progress,
            100
        )

    @mock.patch("tool_manager.models.WorkflowTool.create_dataset_collection")
    @mock.patch(
        "tool_manager.models.WorkflowTool._create_workflow_inputs_dict"
    )
    def test__invoke_galaxy_workflow(
            self,
            create_workflow_inputs_mock,
            create_dataset_collection_mock
    ):
        self.create_tool(ToolDefinition.WORKFLOW)
        _invoke_galaxy_workflow(self.tool.analysis.uuid)

        self.assertTrue(create_dataset_collection_mock.called)
        self.assertTrue(create_workflow_inputs_mock.called)
        self.assertTrue(self.invoke_workflow_mock.called)
        self.assertTrue(self.tool_data_mock.called)
        self.assertTrue(self.galaxy_workflow_show_invocation_mock.called)

        tool = WorkflowTool.objects.get(uuid=self.tool.uuid)

        self.assertEqual(
            tool.get_galaxy_dict()[
                WorkflowTool.GALAXY_WORKFLOW_INVOCATION_DATA],
            galaxy_workflow_invocation
        )

    @mock.patch("celery.task.sets.TaskSet.apply_async")
    @mock.patch.object(celery.result.TaskSetResult, "ready",
                       return_value=False)
    @mock.patch.object(AnalysisStatus, "set_galaxy_import_task_group_id")
    @mock.patch.object(run_analysis, "retry")
    def test__run_galaxy_file_import_no_galaxy_import_task_group_id(
        self,
        retry_mock,
        set_galaxy_import_task_group_id_mock,
        ready_mock,
        apply_async_mock
    ):
        self.create_tool(ToolDefinition.WORKFLOW)
        self.tool.update_galaxy_data(self.tool.GALAXY_IMPORT_HISTORY_DICT,
                                     history_dict)
        self.tool.update_galaxy_data(self.tool.GALAXY_LIBRARY_DICT,
                                     library_dict)

        _run_galaxy_file_import(self.tool.analysis.uuid)

        self.assertEqual(len(self.tool.get_galaxy_import_tasks()), 1)

        analysis_status = AnalysisStatus.objects.get(
            analysis=self.tool.analysis
        )
        self.assertEqual(analysis_status.galaxy_import_state,
                         AnalysisStatus.PROGRESS)
        self.assertEqual(
            self.tool.get_galaxy_dict()[
                self.tool.GALAXY_IMPORT_HISTORY_DICT
            ],
            history_dict
        )
        self.assertEqual(
            self.tool.get_galaxy_dict()[self.tool.GALAXY_LIBRARY_DICT],
            library_dict
        )

        self.assertTrue(apply_async_mock.called)
        self.assertTrue(ready_mock.called)
        self.assertTrue(self.analysis_manager_taskset_result_mock.called)
        self.assertTrue(set_galaxy_import_task_group_id_mock.called)
        self.assertTrue(retry_mock.called)
        self.assertEqual(retry_mock.call_count, 2)

    @mock.patch.object(celery.result.TaskSetResult, "ready",
                       return_value=True)
    @mock.patch.object(celery.result.TaskSetResult, "successful",
                       return_value=False)
    @mock.patch.object(Analysis, "send_email")
    @mock.patch.object(Analysis, "galaxy_cleanup")
    def test__run_galaxy_file_import_failure(
        self,
        galaxy_cleanup_mock,
        send_email_mock,
        successful_mock,
        ready_mock
    ):
        self.create_tool(ToolDefinition.WORKFLOW)

        analysis_status = AnalysisStatus.objects.get(
            analysis=self.tool.analysis
        )
        analysis_status.set_galaxy_import_task_group_id(str(uuid.uuid4()))

        _run_galaxy_file_import(self.tool.analysis.uuid)

        analysis_status = AnalysisStatus.objects.get(
            analysis=self.tool.analysis
        )

        self.assertEqual(
            analysis_status.analysis.status,
            Analysis.FAILURE_STATUS
        )
        self.assertEqual(
            analysis_status.galaxy_import_state,
            AnalysisStatus.ERROR
        )
        self.assertTrue(ready_mock.called)
        self.assertTrue(successful_mock.called)
        self.assertTrue(self.analysis_manager_taskset_result_mock.called)
        self.assertEqual(
            self.analysis_manager_taskset_result_mock.call_count, 2)
        self.assertTrue(send_email_mock.called)
        self.assertTrue(galaxy_cleanup_mock.called)

    @mock.patch.object(celery.result.TaskSetResult, "ready",
                       return_value=True)
    @mock.patch.object(celery.result.TaskSetResult, "successful",
                       return_value=True)
    def test__run_galaxy_file_import_success(
            self,
            successful_mock,
            ready_mock
    ):
        self.create_tool(ToolDefinition.WORKFLOW)
        analysis_status = AnalysisStatus.objects.get(
            analysis=self.tool.analysis
        )
        analysis_status.set_galaxy_import_task_group_id(str(uuid.uuid4()))
        _run_galaxy_file_import(self.tool.analysis.uuid)
        analysis_status = AnalysisStatus.objects.get(
            analysis=self.tool.analysis
        )
        self.assertEqual(
            analysis_status.galaxy_import_state,
            AnalysisStatus.OK
        )
        self.assertTrue(ready_mock.called)
        self.assertTrue(successful_mock.called)
        self.assertTrue(self.analysis_manager_taskset_result_mock.called)
        self.assertEqual(
            self.analysis_manager_taskset_result_mock.call_count,
            1
        )

    @mock.patch("celery.task.sets.TaskSet.apply_async")
    @mock.patch.object(celery.result.TaskSetResult, "ready",
                       return_value=False)
    @mock.patch.object(AnalysisStatus, "set_galaxy_workflow_task_group_id")
    @mock.patch.object(run_analysis, "retry")
    def test__run_galaxy_workflow_no_galaxy_workflow_task_group_id(
        self,
        retry_mock,
        set_galaxy_workflow_task_group_id_mock,
        ready_mock,
        apply_async_mock
    ):
        self.create_tool(ToolDefinition.WORKFLOW)
        with mock.patch(
            "tool_manager.models.WorkflowTool."
            "update_file_relationships_with_galaxy_history_data",
        ) as update_file_relationships_with_galaxy_history_data_mock:
            _run_galaxy_workflow(self.tool.analysis.uuid)

        self.assertTrue(
            update_file_relationships_with_galaxy_history_data_mock.called
        )
        analysis_status = AnalysisStatus.objects.get(
            analysis=self.tool.analysis
        )
        self.assertEqual(analysis_status.galaxy_history_state,
                         AnalysisStatus.PROGRESS)
        self.assertTrue(apply_async_mock.called)
        self.assertTrue(ready_mock.called)
        self.assertTrue(self.analysis_manager_taskset_result_mock.called)
        self.assertTrue(set_galaxy_workflow_task_group_id_mock.called)
        self.assertTrue(retry_mock.called)
        self.assertEqual(retry_mock.call_count, 2)

    @mock.patch.object(celery.result.TaskSetResult, "ready",
                       return_value=True)
    @mock.patch.object(celery.result.TaskSetResult, "successful",
                       return_value=False)
    @mock.patch.object(Analysis, "send_email")
    @mock.patch.object(Analysis, "galaxy_cleanup")
    def test__run_galaxy_workflow_failure(
            self,
            galaxy_cleanup_mock,
            send_email_mock,
            successful_mock,
            ready_mock
    ):
        self.create_tool(ToolDefinition.WORKFLOW)

        analysis_status = AnalysisStatus.objects.get(
            analysis=self.tool.analysis
        )
        analysis_status.set_galaxy_workflow_task_group_id(str(uuid.uuid4()))

        _run_galaxy_workflow(self.tool.analysis.uuid)

        analysis_status = AnalysisStatus.objects.get(
            analysis=self.tool.analysis
        )

        self.assertEqual(
            analysis_status.analysis.status,
            Analysis.FAILURE_STATUS
        )
        self.assertEqual(
            analysis_status.galaxy_history_state,
            AnalysisStatus.ERROR
        )

        self.assertTrue(ready_mock.called)
        self.assertTrue(successful_mock.called)
        self.assertTrue(self.analysis_manager_taskset_result_mock.called)
        self.assertEqual(
            self.analysis_manager_taskset_result_mock.call_count, 2)
        self.assertTrue(send_email_mock.called)
        self.assertTrue(galaxy_cleanup_mock.called)

    def galaxy_cleanup_assertions(self, delete_history_mock_call_count=2):
        self.assertFalse(self.delete_workflow_mock.called)
        self.assertTrue(self.delete_history_mock.called)
        self.assertTrue(self.delete_library_mock.called)

        self.assertEqual(
            self.delete_history_mock.call_count,
            delete_history_mock_call_count
        )

    def create_tool_with_analysis(self):
        self.create_tool(ToolDefinition.WORKFLOW)

        self.tool.update_galaxy_data(
            self.tool.GALAXY_IMPORT_HISTORY_DICT,
            {"id": self.GALAXY_ID_MOCK}
        )

        self.tool.analysis.workflow_galaxy_id = self.GALAXY_ID_MOCK
        self.tool.analysis.history_id = self.GALAXY_ID_MOCK
        self.tool.analysis.library_id = self.GALAXY_ID_MOCK
        self.tool.analysis.save()

    def test_galaxy_cleanup_methods_are_called_on_analysis_failure(self):
        settings.REFINERY_GALAXY_ANALYSIS_CLEANUP = "always"

        self.create_tool_with_analysis()
        self.tool.analysis.galaxy_cleanup()
        self.galaxy_cleanup_assertions()

    def test_galaxy_cleanup_is_always_called_for_cancelled_analyses(self):
        settings.REFINERY_GALAXY_ANALYSIS_CLEANUP = "invalid cleanup value"

        self.create_tool_with_analysis()
        self.tool.analysis.cancel()
        self.assertEqual(self.tool.analysis.status, Analysis.FAILURE_STATUS)
        self.assertTrue(self.tool.analysis.canceled)
        self.galaxy_cleanup_assertions()

    def test_galaxy_cleanup_is_always_called_for_deleted_analyses(self):
        settings.REFINERY_GALAXY_ANALYSIS_CLEANUP = "invalid cleanup value"

        self.create_tool_with_analysis()
        self.tool.analysis.delete()
        self.galaxy_cleanup_assertions()

    def test_analysis_deletion_works_for_tools_that_havent_reached_galaxy_yet(
            self
    ):
        settings.REFINERY_GALAXY_ANALYSIS_CLEANUP = "invalid cleanup value"
        self.create_tool_with_analysis()

        # Simulate a WorkflowTool that hasn't talked to Galaxy yet
        self.tool.analysis.history_id = None
        self.tool.analysis.library_id = None
        self.tool.analysis.save()

        with mock.patch.object(
                WorkflowTool,
                "get_galaxy_dict",
                return_value={}
        ):
            self.tool.analysis.delete()

        self.galaxy_cleanup_assertions(delete_history_mock_call_count=1)

        with self.assertRaises(WorkflowTool.DoesNotExist):
            WorkflowTool.objects.get(uuid=self.tool.uuid)
        with self.assertRaises(Analysis.DoesNotExist):
            Analysis.objects.get(uuid=self.tool.analysis.uuid)

    @mock.patch.object(WorkflowClient, "invoke_workflow",
                       side_effect=bioblend.ConnectionError("Bad connection"))
    def test_galaxy_cleanup_methods_are_called_on_bioblend_exception(
            self, invoke_workflow_mock):
        settings.REFINERY_GALAXY_ANALYSIS_CLEANUP = "always"

        self.create_tool(
            ToolDefinition.WORKFLOW,
            annotation_file_name="LIST:PAIR.json"
        )
        self.tool.update_galaxy_data(
            self.tool.GALAXY_IMPORT_HISTORY_DICT,
            {"id": self.GALAXY_ID_MOCK}
        )
        self.tool.update_galaxy_data(
            self.tool.COLLECTION_INFO,
            {"id": "coffee"}
        )

        self.tool.analysis.workflow_galaxy_id = self.GALAXY_ID_MOCK
        self.tool.analysis.history_id = self.GALAXY_ID_MOCK
        self.tool.analysis.library_id = self.GALAXY_ID_MOCK
        self.tool.analysis.save()

        self.tool.invoke_workflow()
        self.galaxy_cleanup_assertions()

        self.assertTrue(invoke_workflow_mock.called)
        self.assertTrue(self.tool_data_mock.called)

    def test_workflow_tool_analysis_name(self):
        self.create_tool(ToolDefinition.WORKFLOW)
        tool_name, timestamp, username = self.tool.analysis.name.split("-")

        self.assertEqual(tool_name.strip(), self.tool.get_tool_name())
        self.assertEqual(username.strip(),
                         self.tool.get_owner_username().title())
        self.assertRegex(
            timestamp,
            r'\d{4}\/\d{2}\/\d{1,2}\s\d{1,2}:\d{2}:\d{2}'
        )

    def test_workflow_tool_creation_with_custom_display_name(self):
        display_name = "Test Workflow Custom Name"
        self.create_tool(
            tool_type=ToolDefinition.WORKFLOW,
            display_name=display_name
        )
        self.assertEqual(self.tool.display_name, display_name)


class VisualizationToolLaunchTests(ToolManagerTestBase):
    def setUp(self):
        super(VisualizationToolLaunchTests, self).setUp()

        self.sample_igv_file_url = "http://www.example.com/sample.seg"

        mock.patch.object(
            LoadToolsCommand,
            "_get_available_visualization_tool_registry_names",
        ).start()

    def tearDown(self):
        super(VisualizationToolLaunchTests, self).tearDown()

        # Explicitly call delete() to purge any containers we spun up
        Tool.objects.all().delete()

    def test_transaction_rollback_bad_dataset_uuid(self):
        self.create_vis_tool_definition()

        self.post_data = {
            "dataset_uuid": str(uuid.uuid4()),
            "tool_definition_uuid": self.td.uuid,
            Tool.FILE_RELATIONSHIPS: str(["www.example.com/cool_file.txt"])
        }

        self.post_request = self.factory.post(
            self.tools_url_root,
            data=self.post_data,
            format="json"
        )
        force_authenticate(self.post_request, self.user)
        self.post_response = self.tools_view(self.post_request)
        self.assertEqual(type(self.post_response), HttpResponseBadRequest)
        self.assertEqual(Tool.objects.count(), 0)
        self.assertIn("DataSet matching query does not exist.",
                      self.post_response.content)

    @override_settings(CELERY_ALWAYS_EAGER=True)
    def _start_visualization(self, json_name, file_relationships,
                             assertions=None, count=1):
        self.load_visualizations()

        self.assertEqual(ToolDefinition.objects.count(), 1)
        self.td = ToolDefinition.objects.all()[0]

        # Create mock ToolLaunchConfiguration
        tool_launch_configuration = {
            'dataset_uuid': self.dataset.uuid,
            'tool_definition_uuid': self.td.uuid,
            Tool.FILE_RELATIONSHIPS: "[{}]".format(
                self.make_node(source=self.sample_igv_file_url)
            ),
            ToolDefinition.PARAMETERS: {
                str(self.mock_parameter.uuid):
                    self.mock_parameter.default_value
            }
        }
        visualization_tool = create_tool(tool_launch_configuration, self.user)
        with mock.patch('data_set_manager.utils.search_solr',
                        return_value=self.create_solr_mock_response(
                            visualization_tool._get_input_nodes()
                        )):
            visualization_tool.launch()

        tools = VisualizationTool.objects.filter(
            tool_definition__uuid=self.td.uuid
        )
        if count:
            self.assertEqual(len(tools), count)
        last_tool = tools.last()
        self.assertEqual(last_tool.get_owner(), self.user)
        self.assertTrue(last_tool.is_visualization())

        if assertions:
            assertions(last_tool)

    def test_IGV(self):
        self._start_visualization('igv.json', self.sample_igv_file_url)

    def test__get_launch_parameters(self):
        def assertions(tool):
            self.assertEqual(
                tool._get_launch_parameters(),
                tool.get_tool_launch_config()[ToolDefinition.PARAMETERS]
            )

        self._start_visualization(
            'igv.json',
            self.sample_igv_file_url,
            assertions
        )

    def test_input_node_limit(self):
        tool = self.create_tool(ToolDefinition.VISUALIZATION)
        tool_launch_config = self.tool.get_tool_launch_config()

        # Crete one more entry than what REFINERY_SOLR_DOC_LIMIT permits
        tool_launch_config[Tool.FILE_RELATIONSHIPS] = str(
            [uuid.uuid4()] * (constants.REFINERY_SOLR_DOC_LIMIT + 1)
        )
        tool.set_tool_launch_config(tool_launch_config)
        with self.assertRaises(VisualizationToolError) as context:
            tool.launch()

        self.assertIn(
            "Input Node limit of: {} reached".format(
                constants.REFINERY_SOLR_DOC_LIMIT
            ),
            context.exception.message
        )

    def test_visualization_tool_creation_with_custom_display_name(self):
        display_name = "Test Visualization Custom Name"
        self.create_tool(
            tool_type=ToolDefinition.VISUALIZATION,
            display_name=display_name
        )
        self.assertEqual(self.tool.display_name, display_name)


class ToolEventCreationTests(TestCase):
    def test_visualization_tool_creation_triggers_a_single_event(self):
        create_tool_with_necessary_models("VISUALIZATION")

        # A Tool needs a Dataset to be created. Assert that there is one Event
        # for DataSet creation and one for Tool creation
        self.assertEqual(Event.objects.count(), 2)
        self.assertIsNotNone(Event.objects.get(type=Event.CREATE))
        self.assertIsNotNone(
            Event.objects.get(sub_type=Event.VISUALIZATION_CREATION)
        )

    def test_visualization_tool_single_event_creation_after_two_saves(self):
        tool = create_tool_with_necessary_models("VISUALIZATION")
        tool.save()

        # A Tool needs a Dataset to be created. Assert that there is one Event
        # for DataSet creation and one for Tool creation
        self.assertEqual(Event.objects.count(), 2)
        self.assertIsNotNone(Event.objects.get(type=Event.CREATE))
        self.assertIsNotNone(
            Event.objects.get(sub_type=Event.VISUALIZATION_CREATION)
        )

    def test_workflow_tool_creation_triggers_a_single_event(self):
        create_tool_with_necessary_models("WORKFLOW")

        # A Tool needs a Dataset to be created. Assert that there is one Event
        # for DataSet creation and one for Tool creation
        self.assertEqual(Event.objects.count(), 2)
        self.assertIsNotNone(Event.objects.get(type=Event.CREATE))
        self.assertIsNotNone(
            Event.objects.get(sub_type=Event.ANALYSIS_CREATION)
        )

    def test_workflow_tool_single_event_creation_after_two_saves(self):
        tool = create_tool_with_necessary_models("WORKFLOW")
        tool.save()

        # A Tool needs a Dataset to be created. Assert that there is one Event
        # for DataSet creation and one for Tool creation
        self.assertEqual(Event.objects.count(), 2)
        self.assertIsNotNone(Event.objects.get(type=Event.CREATE))
        self.assertIsNotNone(
            Event.objects.get(sub_type=Event.ANALYSIS_CREATION)
        )<|MERGE_RESOLUTION|>--- conflicted
+++ resolved
@@ -2,12 +2,14 @@
 import ast
 import json
 import logging
-<<<<<<< HEAD
 from urllib.parse import urljoin
-=======
->>>>>>> 21f16a1d
 import uuid
-from urlparse import urljoin
+
+from django.conf import settings
+from django.contrib.auth.models import User
+from django.core.management import CommandError, call_command
+from django.http import HttpResponseBadRequest
+from django.test import TestCase, override_settings
 
 import bioblend
 import celery
@@ -24,7 +26,6 @@
 from django.http import HttpResponseBadRequest
 from django.test import TestCase, override_settings
 from django_docker_engine.docker_utils import DockerClientWrapper
-<<<<<<< HEAD
 from guardian.shortcuts import assign_perm, remove_perm
 import mock
 from rest_framework.test import (APIRequestFactory, APITestCase,
@@ -42,10 +43,8 @@
                                     galaxy_workflow_invocation_data,
                                     history_dataset_dict, history_dict,
                                     library_dataset_dict, library_dict)
-=======
 from guardian.shortcuts import assign_perm
 from rest_framework.test import (APIRequestFactory, force_authenticate)
->>>>>>> 21f16a1d
 
 import constants
 from analysis_manager.models import AnalysisStatus
@@ -567,911 +566,6 @@
         self.get_response = self.tools_view(self.get_request)
 
 
-<<<<<<< HEAD
-class ToolDefinitionAPITests(ToolManagerTestBase, APITestCase):
-    def setUp(self):
-        super(ToolDefinitionAPITests, self).setUp()
-
-        # Make some sample data
-        with open(
-            "{}/visualizations/hello_world.json".format(TEST_DATA_PATH)
-        ) as f:
-            tool_annotation = json.loads(f.read())
-            create_tool_definition(tool_annotation)
-        with open("{}/workflows/LIST.json".format(TEST_DATA_PATH)) as f:
-            tool_annotation = json.loads(f.read())
-            tool_annotation["workflow_engine_uuid"] = self.workflow_engine.uuid
-            create_tool_definition(tool_annotation)
-        with open("{}/workflows/LIST:PAIR.json".format(TEST_DATA_PATH)) as f:
-            tool_annotation = json.loads(f.read())
-            tool_annotation["workflow_engine_uuid"] = self.workflow_engine.uuid
-            create_tool_definition(tool_annotation)
-        with open(
-            "{}/workflows/LIST:LIST:PAIR.json".format(TEST_DATA_PATH)
-        ) as f:
-            tool_annotation = json.loads(f.read())
-            tool_annotation["workflow_engine_uuid"] = self.workflow_engine.uuid
-            create_tool_definition(tool_annotation)
-
-        self.dataset = create_dataset_with_necessary_models()
-        self.dataset.set_owner(self.user)
-
-        self.public_dataset = create_dataset_with_necessary_models()
-        self.public_dataset.share(self.public_group)
-
-        # Make reusable requests & responses
-        self.get_request = self.factory.get(
-            "{}?data_set_uuid={}".format(
-                self.tool_defs_url_root,
-                self.dataset.uuid
-            )
-        )
-        force_authenticate(self.get_request, self.user)
-        self.get_response = self.tool_defs_view(self.get_request)
-
-        self.tool_json = self.get_response.data[0]
-
-        self.delete_request = self.factory.delete(
-            urljoin(self.tool_defs_url_root, self.tool_json['uuid']))
-        self.delete_response = self.tool_defs_view(self.delete_request)
-        self.put_request = self.factory.put(
-            self.tool_defs_url_root,
-            data=self.tool_json,
-            format="json"
-        )
-        self.put_response = self.tool_defs_view(self.put_request)
-        self.post_request = self.factory.post(
-            self.tool_defs_url_root,
-            data=self.tool_json,
-            format="json"
-        )
-        self.post_response = self.tool_defs_view(self.post_request)
-        self.options_request = self.factory.options(
-            self.tool_defs_url_root,
-            data=self.tool_json,
-            format="json"
-        )
-        self.options_response = self.tool_defs_view(self.options_request)
-
-    def test_tool_definitions_exist(self):
-        self.assertEqual(ToolDefinition.objects.count(), 4)
-        self.assertEqual(
-            ToolDefinition.objects.filter(
-                tool_type=ToolDefinition.WORKFLOW
-            ).count(),
-            3
-        )
-        self.assertEqual(
-            ToolDefinition.objects.filter(
-                tool_type=ToolDefinition.VISUALIZATION
-            ).count(),
-            1
-        )
-
-    def test_unallowed_http_verbs(self):
-        self.assertEqual(
-            self.put_response.data['detail'], 'Method "PUT" not allowed.')
-        self.assertEqual(
-            self.post_response.data['detail'], 'Method "POST" not allowed.')
-        self.assertEqual(
-            self.options_response.data['detail'], 'Method "OPTIONS" not '
-                                                  'allowed.')
-        self.assertEqual(
-            self.delete_response.data['detail'], 'Method "DELETE" not '
-                                                 'allowed.')
-
-    def test_request_without_any_params_returns_all(self):
-        get_request = self.factory.get(self.tool_defs_url_root)
-        force_authenticate(get_request, self.user)
-        get_response = self.tool_defs_view(get_request)
-        serialized_data = ToolDefinitionSerializer(
-            ToolDefinition.objects.all(), many=True
-        ).data
-        self.assertEqual(get_response.status_code, 200)
-        self.assertEqual(get_response.data, serialized_data)
-
-    def test_request_without_data_set_uuid_returns_all(self):
-        serialized_data = ToolDefinitionSerializer(
-            ToolDefinition.objects.all(), many=True
-        ).data
-        self.assertEqual(self.get_response.status_code, 200)
-        self.assertEqual(self.get_response.data, serialized_data)
-
-    def test_for_proper_parameters_in_response(self):
-        """ToolDefinitions for Workflows will have an extra field on their
-         parameter objects
-        """
-        for tool_definition in self.get_response.data:
-            for parameter in tool_definition[ToolDefinition.PARAMETERS]:
-                if tool_definition["tool_type"] == ToolDefinition.WORKFLOW:
-                    self.assertIn("galaxy_workflow_step", list(parameter.keys()))
-                elif (tool_definition["tool_type"] ==
-                      ToolDefinition.VISUALIZATION):
-                    self.assertNotIn("galaxy_workflow_step", list(parameter.keys()))
-
-    def test_request_from_owned_dataset_shows_all_tool_defs(self):
-        self.assertNotEqual(len(self.get_response.data), 0)
-        for tool_definition in self.get_response.data:
-            tool_definition = ToolDefinition.objects.get(
-                uuid=tool_definition["uuid"]
-            )
-            self.assertIn(tool_definition, ToolDefinition.objects.all())
-
-    def test_request_from_public_dataset_shows_vis_tools_only(self):
-        get_request = self.factory.get(
-            "{}?data_set_uuid={}".format(
-                self.tool_defs_url_root,
-                self.public_dataset.uuid
-            )
-        )
-        force_authenticate(get_request, self.user)
-        get_response = self.tool_defs_view(get_request)
-        self.assertNotEqual(len(get_response.data), 0)
-        for tool_definition in get_response.data:
-            self.assertIn(
-                ToolDefinition.objects.get(
-                    uuid=tool_definition["uuid"]
-                ),
-                ToolDefinition.objects.filter(
-                    tool_type=ToolDefinition.VISUALIZATION
-                )
-            )
-
-    def test_missing_dataset_in_get_yields_bad_request(self):
-        dataset_uuid = str(uuid.uuid4())
-
-        get_request = self.factory.get(
-            "{}?data_set_uuid={}".format(
-                self.tool_defs_url_root,
-                dataset_uuid
-            )
-        )
-        force_authenticate(get_request, self.user)
-        get_response = self.tool_defs_view(get_request)
-        self.assertEqual(get_response.status_code, 400)
-        self.assertIn("Couldn't fetch DataSet", get_response.content)
-
-
-class ToolDefinitionGenerationTests(ToolManagerTestBase):
-    def setUp(self):
-        super(ToolDefinitionGenerationTests, self).setUp()
-        raw_input_reference = "__builtin__.raw_input"
-        self.raw_input_yes_mock = mock.patch(
-            raw_input_reference,
-            return_value="y"
-        )
-        self.raw_input_no_mock = mock.patch(
-            raw_input_reference,
-            side_effect=["coffee", "n"]
-        )
-        with open(
-            "{}/workflows/galaxy_workflows_valid.json".format(TEST_DATA_PATH)
-        ) as f:
-            self.valid_workflows = json.loads(f.read())
-
-        with open(
-            "{}/workflows/galaxy_workflows_invalid.json".format(TEST_DATA_PATH)
-        ) as f:
-            self.invalid_workflows = json.loads(f.read())
-
-        self.mock_parameter.delete()
-
-        self.fake_workflow = {
-            "name": "Fake WF",
-            "graph": {"steps": {}}
-        }
-
-    def test_tool_definition_model_str(self):
-        self.load_visualizations()
-        td = ToolDefinition.objects.all()[0]
-        self.assertEqual(
-            td.__str__(),
-            "VISUALIZATION: Test LIST Visualization IGV {}".format(
-                td.uuid
-            )
-        )
-
-    def test_workflow_improperly_annotated(self):
-        with open(
-                "{}/workflows/annotation_invalid.json".format(TEST_DATA_PATH)
-        ) as f:
-            workflow_annotation = json.loads(f.read())
-            self.assertRaises(
-                RuntimeError,
-                validate_tool_annotation,
-                workflow_annotation
-            )
-            self.assertEqual(ToolDefinition.objects.count(), 0)
-
-    def test_workflow_with_bad_nesting(self):
-        with open(
-            "{}/workflows/annotation_bad_nesting.json".format(TEST_DATA_PATH)
-        ) as f:
-            workflow_annotation = json.loads(f.read())
-            self.assertRaises(
-                RuntimeError,
-                validate_tool_annotation,
-                workflow_annotation
-            )
-            self.assertEqual(ToolDefinition.objects.count(), 0)
-
-    def test_workflow_with_good_parameters_validation(self):
-        with open(
-            "{}/workflows/annotation_valid_parameters.json".format(
-                TEST_DATA_PATH
-            )
-        ) as f:
-            workflow_annotation = json.loads(f.read())
-            self.assertIsNone(
-                validate_tool_annotation(workflow_annotation)
-            )
-
-    def test_list_visualization_tool_def_validation(self):
-        with open(
-            "{}/visualizations/hello_world.json".format(TEST_DATA_PATH)
-        ) as f:
-            visualization_annotation = json.loads(f.read())
-            self.assertIsNone(
-                validate_tool_annotation(visualization_annotation)
-            )
-
-    def test_list_visualization_tool_def_generation(self):
-        self.create_vis_tool_definition()
-
-        self.assertEqual(ToolDefinition.objects.count(), 1)
-
-        self.assertEqual(self.td.parameters.count(), 1)
-        self.assertEqual(
-            self.td.file_relationship.file_relationship.count(),
-            0
-        )
-        self.assertEqual(self.td.file_relationship.input_files.count(), 1)
-
-    def test_list_workflow_tool_def_validation(self):
-        with open("{}/workflows/LIST.json".format(TEST_DATA_PATH)) as f:
-            workflow_annotation = json.loads(f.read())
-            self.assertIsNone(
-                validate_tool_annotation(workflow_annotation)
-            )
-
-    def test_list_workflow_tool_def_generation(self):
-        self.create_workflow_tool_definition()
-
-        self.assertEqual(ToolDefinition.objects.count(), 1)
-
-        self.assertEqual(self.td.parameters.count(), 7)
-        self.assertEqual(
-            self.td.file_relationship.file_relationship.count(),
-            0
-        )
-        self.assertEqual(self.td.file_relationship.input_files.count(), 1)
-        self.assertIsNotNone(self.td.workflow)
-
-    def test_list_pair_workflow_tool_def_validation(self):
-        with open("{}/workflows/LIST:PAIR.json".format(TEST_DATA_PATH)) as f:
-            workflow_annotation = json.loads(f.read())
-            self.assertIsNone(validate_tool_annotation(workflow_annotation))
-
-    def test_list_pair_workflow_tool_def_generation(self):
-        self.create_workflow_tool_definition(
-            annotation_file_name="LIST:PAIR.json"
-        )
-
-        self.assertEqual(ToolDefinition.objects.count(), 1)
-        self.assertEqual(self.td.parameters.count(), 6)
-        self.assertEqual(
-            self.td.file_relationship.file_relationship.count(),
-            1
-        )
-        second_nested_file_relationship = \
-            self.td.file_relationship.file_relationship.all()[0]
-        self.assertEqual(
-            second_nested_file_relationship.file_relationship.count(),
-            0
-        )
-        self.assertEqual(
-            second_nested_file_relationship.input_files.count(),
-            2
-        )
-        self.assertIsNotNone(self.td.workflow)
-
-    def test_list_list_pair_workflow_tool_def_validation(self):
-        with open(
-            "{}/workflows/LIST:LIST:PAIR.json".format(TEST_DATA_PATH)
-        ) as f:
-            workflow_annotation = json.loads(f.read())
-            self.assertIsNone(
-                validate_tool_annotation(workflow_annotation)
-            )
-
-    def test_list_list_pair_workflow_tool_def_generation(self):
-        self.create_workflow_tool_definition(
-            annotation_file_name="LIST:LIST:PAIR.json"
-        )
-        self.assertEqual(ToolDefinition.objects.count(), 1)
-        self.assertEqual(self.td.parameters.count(), 3)
-        self.assertEqual(
-            self.td.file_relationship.file_relationship.count(),
-            1
-        )
-        second_nested_file_relationship = \
-            self.td.file_relationship.file_relationship.all()[0]
-        self.assertEqual(
-            second_nested_file_relationship.file_relationship.count(),
-            1
-        )
-        third_nested_file_relationship = \
-            second_nested_file_relationship.file_relationship.all()[0]
-        self.assertEqual(
-            third_nested_file_relationship.file_relationship.count(),
-            0
-        )
-        self.assertEqual(
-            third_nested_file_relationship.input_files.count(),
-            2
-        )
-        self.assertIsNotNone(self.td.workflow)
-
-    def test_list_pair_list_workflow_tool_def_validation(self):
-        with open(
-                "{}/workflows/LIST:PAIR:LIST.json".format(TEST_DATA_PATH)
-        ) as f:
-            workflow_annotation = json.loads(f.read())
-            self.assertIsNone(
-                validate_tool_annotation(workflow_annotation)
-            )
-
-    def test_list_pair_list_workflow_tool_def_generation(self):
-        self.create_workflow_tool_definition(
-            annotation_file_name="LIST:PAIR:LIST.json"
-        )
-
-        self.assertEqual(ToolDefinition.objects.count(), 1)
-        self.assertEqual(self.td.parameters.count(), 3)
-        self.assertEqual(
-            self.td.file_relationship.file_relationship.count(),
-            1
-        )
-        self.assertEqual(
-            self.td.file_relationship.value_type,
-            FileRelationship.LIST
-        )
-        second_nested_file_relationship = \
-            self.td.file_relationship.file_relationship.all()[0]
-        self.assertEqual(
-            second_nested_file_relationship.value_type,
-            FileRelationship.PAIR
-        )
-        self.assertEqual(
-            second_nested_file_relationship.file_relationship.count(), 1)
-        third_nested_file_relationship = \
-            second_nested_file_relationship.file_relationship.all()[0]
-        self.assertEqual(
-            third_nested_file_relationship.value_type,
-            FileRelationship.LIST
-        )
-        self.assertEqual(
-            third_nested_file_relationship.file_relationship.count(),
-            0
-        )
-        self.assertEqual(
-            third_nested_file_relationship.input_files.count(),
-            1
-        )
-        self.assertIsNotNone(self.td.workflow)
-
-    def test_list_workflow_related_object_deletion(self):
-        self.create_workflow_tool_definition()
-        self.td.delete()
-
-        self.assertEqual(ToolDefinition.objects.count(), 0)
-        self.assertEqual(FileRelationship.objects.count(), 0)
-        self.assertEqual(GalaxyParameter.objects.count(), 0)
-        self.assertEqual(Parameter.objects.count(), 0)
-        self.assertEqual(InputFile.objects.count(), 0)
-
-    def test_list_pair_workflow_related_object_deletion(self):
-        self.create_workflow_tool_definition(
-            annotation_file_name="LIST:PAIR.json"
-        )
-        self.td.delete()
-
-        self.assertEqual(ToolDefinition.objects.count(), 0)
-        self.assertEqual(FileRelationship.objects.count(), 0)
-        self.assertEqual(GalaxyParameter.objects.count(), 0)
-        self.assertEqual(Parameter.objects.count(), 0)
-        self.assertEqual(InputFile.objects.count(), 0)
-
-    def test_list_list_pair_workflow_related_object_deletion(self):
-        self.create_workflow_tool_definition(
-            annotation_file_name="LIST:LIST:PAIR.json"
-        )
-        self.td.delete()
-
-        self.assertEqual(ToolDefinition.objects.count(), 0)
-        self.assertEqual(FileRelationship.objects.count(), 0)
-        self.assertEqual(GalaxyParameter.objects.count(), 0)
-        self.assertEqual(Parameter.objects.count(), 0)
-        self.assertEqual(InputFile.objects.count(), 0)
-
-    def test_list_pair_list_workflow_related_object_deletion(self):
-        self.create_workflow_tool_definition(
-            annotation_file_name="LIST:PAIR:LIST.json"
-        )
-        self.td.delete()
-
-        self.assertEqual(ToolDefinition.objects.count(), 0)
-        self.assertEqual(FileRelationship.objects.count(), 0)
-        self.assertEqual(GalaxyParameter.objects.count(), 0)
-        self.assertEqual(Parameter.objects.count(), 0)
-        self.assertEqual(InputFile.objects.count(), 0)
-
-    def test_deletion_of_a_respective_tooldefinitions_objects_only(self):
-        with open(
-            "{}/workflows/LIST:LIST:PAIR.json".format(TEST_DATA_PATH)
-        ) as f:
-            workflow_annotation = json.loads(f.read())
-            workflow_annotation[
-                "workflow_engine_uuid"
-            ] = self.workflow_engine.uuid
-            create_tool_definition(workflow_annotation)
-
-            td1 = ToolDefinition.objects.get(name=workflow_annotation["name"])
-        with open("{}/workflows/LIST:PAIR.json".format(TEST_DATA_PATH)) as f:
-            workflow_annotation = json.loads(f.read())
-            workflow_annotation[
-                "workflow_engine_uuid"
-            ] = self.workflow_engine.uuid
-            create_tool_definition(workflow_annotation)
-
-            td2 = ToolDefinition.objects.get(name=workflow_annotation["name"])
-        with open("{}/workflows/LIST.json".format(TEST_DATA_PATH)) as f:
-            workflow_annotation = json.loads(f.read())
-            workflow_annotation[
-                "workflow_engine_uuid"
-            ] = self.workflow_engine.uuid
-            create_tool_definition(workflow_annotation)
-
-            td3 = ToolDefinition.objects.get(name=workflow_annotation["name"])
-
-        td1.delete()
-
-        self.assertEqual(ToolDefinition.objects.count(), 2)
-        self.assertEqual(FileRelationship.objects.count(), 3)
-        self.assertEqual(GalaxyParameter.objects.count(), 13)
-        self.assertEqual(Parameter.objects.count(), 13)
-        self.assertEqual(InputFile.objects.count(), 3)
-
-        td2.delete()
-
-        self.assertEqual(ToolDefinition.objects.count(), 1)
-        self.assertEqual(FileRelationship.objects.count(), 1)
-        self.assertEqual(GalaxyParameter.objects.count(), 7)
-        self.assertEqual(Parameter.objects.count(), 7)
-        self.assertEqual(InputFile.objects.count(), 1)
-
-        td3.delete()
-
-        self.assertEqual(ToolDefinition.objects.count(), 0)
-        self.assertEqual(FileRelationship.objects.count(), 0)
-        self.assertEqual(GalaxyParameter.objects.count(), 0)
-        self.assertEqual(Parameter.objects.count(), 0)
-        self.assertEqual(InputFile.objects.count(), 0)
-
-    def test_valid_workflow_step_annotations_a(self):
-        with open(
-            "{}/workflows/step_annotation_valid_a.json".format(TEST_DATA_PATH)
-        ) as f:
-            workflow_step_annotation = json.loads(f.read())
-            self.assertIsNone(
-                validate_workflow_step_annotation(
-                    workflow_step_annotation
-                )
-            )
-
-    def test_valid_workflow_step_annotations_b(self):
-        with open(
-            "{}/workflows/step_annotation_valid_b.json".format(TEST_DATA_PATH)
-        ) as f:
-            workflow_step_annotation = json.loads(f.read())
-            self.assertIsNone(
-                validate_workflow_step_annotation(
-                    workflow_step_annotation
-                )
-            )
-
-    def test_valid_workflow_step_annotations_c(self):
-        with open(
-            "{}/workflows/step_annotation_valid_c.json".format(TEST_DATA_PATH)
-        ) as f:
-            workflow_step_annotation = json.loads(f.read())
-            self.assertIsNone(
-                validate_workflow_step_annotation(workflow_step_annotation)
-            )
-
-    def test_invalid_workflow_step_annotation_b(self):
-        with open(
-            "{}/workflows/step_annotation_invalid_b.json".format(
-                TEST_DATA_PATH
-            )
-        ) as f:
-            workflow_step_annotation = json.loads(f.read())
-            self.assertRaises(
-                RuntimeError,
-                validate_workflow_step_annotation,
-                workflow_step_annotation
-            )
-
-    def test_invalid_workflow_step_annotation_c(self):
-        with open(
-            "{}/workflows/step_annotation_invalid_c.json".format(
-                TEST_DATA_PATH
-            )
-        ) as f:
-            workflow_step_annotation = json.loads(f.read())
-            self.assertRaises(
-                RuntimeError,
-                validate_workflow_step_annotation,
-                workflow_step_annotation
-            )
-
-    def test_load_tools_management_command(self):
-        with mock.patch(
-            self.mock_get_workflows_reference,
-            side_effect=[
-                {self.workflow_engine.uuid: self.invalid_workflows},
-                {self.workflow_engine.uuid: self.valid_workflows}
-            ]
-        ) as get_wf_mock:
-            self.assertRaises(
-                CommandError,
-                call_command,
-                "load_tools",
-                "--workflows"
-            )
-
-            self.assertEqual(ToolDefinition.objects.count(), 0)
-            self.load_visualizations()
-
-            self.assertEqual(get_wf_mock.call_count, 1)
-            self.assertEqual(ToolDefinition.objects.count(), 1)
-            self.assertEqual(FileRelationship.objects.count(), 1)
-            self.assertEqual(GalaxyParameter.objects.count(), 0)
-            self.assertEqual(Parameter.objects.count(), 1)
-            self.assertEqual(InputFile.objects.count(), 1)
-
-    def test_load_tools_overwrites_visualizations_if_forced(
-            self
-    ):
-        self.raw_input_yes_mock.start()
-        visualizations = self.load_visualizations()
-        original_ids = [t.id for t in ToolDefinition.objects.all()]
-
-        # Create new VisualizationToolDefinition with --force
-        call_command("load_tools", "--visualizations",
-                     " ".join(visualizations), "--force")
-        new_ids = [t.id for t in ToolDefinition.objects.all()]
-
-        # Assert that the new visualization tool definitions id's were
-        # incremented
-        self.assertEqual(new_ids, [_id + 1 for _id in original_ids])
-
-    def test_load_tools_overwrites_workflows_if_forced(
-            self
-    ):
-        self.raw_input_yes_mock.start()
-        with mock.patch(
-            self.mock_get_workflows_reference,
-            return_value={self.workflow_engine.uuid: self.valid_workflows}
-        ) as get_wf_mock:
-            # Create WorkflowToolDefinition
-            call_command("load_tools", "--workflows")
-            original_ids = [t.id for t in ToolDefinition.objects.all()]
-
-            # Create new WorkflowToolDefinition with --force
-            call_command("load_tools", "--workflows", "--force")
-            new_ids = [t.id for t in ToolDefinition.objects.all()]
-
-            # Assert that the new workflow tool definitions id's were
-            # incremented
-            for original_id in original_ids:
-                self.assertIn(original_id + 3, new_ids)
-            self.assertEqual(get_wf_mock.call_count, 2)
-
-    def test_load_tools_with_force_allows_user_dismissal(
-            self
-    ):
-        self.raw_input_no_mock.start()
-        with mock.patch(
-                self.mock_get_workflows_reference,
-                return_value={self.workflow_engine.uuid: self.valid_workflows}
-        ):
-            with self.assertRaises(SystemExit):
-                # Create WorkflowToolDefinition
-                call_command("load_tools", "--workflows", "--force")
-
-        self.assertEqual(ToolDefinition.objects.count(), 0)
-
-    def test_load_tools_command_error_if_get_workflows_fails(
-            self
-    ):
-        with mock.patch(
-            self.mock_get_workflows_reference,
-            side_effect=RuntimeError
-        ):
-            with self.assertRaises(CommandError):
-                call_command("load_tools", "--workflows")
-
-    def test_load_tools_multiple_times_skips_without_deletion(
-            self
-    ):
-        with mock.patch(
-            self.mock_get_workflows_reference,
-            return_value={self.workflow_engine.uuid: self.valid_workflows}
-        ):
-            call_command("load_tools", "--workflows")
-            tool_definitions_a = [t for t in ToolDefinition.objects.all()]
-
-            call_command("load_tools", "--workflows")
-            tool_definitions_b = [t for t in ToolDefinition.objects.all()]
-
-        self.assertEqual(tool_definitions_a, tool_definitions_b)
-
-    @mock.patch.object(
-        LoadToolsCommand,
-        "_get_available_visualization_tool_registry_names"
-    )
-    def test_load_tools_error_message_yields_vis_registry_info(
-            self,
-            get_available_vis_tool_names_mock
-    ):
-        fake_registry_tool_names = "a, b, c, d"
-        fake_vis_tool_name = "coffee"
-        get_available_vis_tool_names_mock.return_value = (
-            fake_registry_tool_names
-        )
-
-        with self.settings(
-                REFINERY_VISUALIZATION_REGISTRY="http://www.example.com"
-        ):
-            with self.assertRaises(CommandError) as context:
-                self.load_visualizations(visualizations=[fake_vis_tool_name])
-                self.assertTrue(get_available_vis_tool_names_mock.called)
-            self.assertIn(
-                "Available Visualization Tools from the Registry ({}) are: {}"
-                .format(
-                    settings.REFINERY_VISUALIZATION_REGISTRY,
-                    fake_registry_tool_names
-                ),
-                context.exception.message
-            )
-
-    def test_load_tools_command_error_if_branch_and_workflows_specified(self):
-        with self.assertRaises(CommandError):
-            call_command("load_tools", "--workflows",
-                         branch="fake-branch-name")
-
-    @mock.patch.object(LoadToolsCommand, "_load_visualization_definitions")
-    def test_load_tools_command_registry_branch_specified(
-            self, load_vis_mock
-    ):
-        visualization_tool_registry_branch = "fake-branch-name"
-        command = LoadToolsCommand()
-        command.handle(
-            workflows=False,
-            visualizations=["test-vis-tool-name"],
-            branch=visualization_tool_registry_branch,
-            force=False
-        )
-        self.assertEqual(command.visualization_registry_branch,
-                         visualization_tool_registry_branch)
-        self.assertTrue(load_vis_mock.called)
-
-    def test_workflow_pair_too_many_inputs(self):
-        with open(
-            "{}/workflows/PAIR_too_many_inputs.json".format(TEST_DATA_PATH)
-        ) as f:
-            workflow_annotation = json.loads(f.read())
-            self.assertRaises(
-                RuntimeError,
-                validate_tool_annotation,
-                workflow_annotation
-            )
-            self.assertEqual(ToolDefinition.objects.count(), 0)
-
-    def test_workflow_pair_not_enough_inputs(self):
-        with open(
-            "{}/workflows/PAIR_not_enough_inputs.json".format(TEST_DATA_PATH)
-        ) as f:
-            workflow_annotation = json.loads(f.read())
-            self.assertRaises(
-                RuntimeError,
-                validate_tool_annotation,
-                workflow_annotation
-            )
-            self.assertEqual(ToolDefinition.objects.count(), 0)
-
-    def test_workflow_list_not_enough_inputs(self):
-        with open(
-            "{}/workflows/LIST_not_enough_inputs.json".format(TEST_DATA_PATH)
-        ) as f:
-            workflow_annotation = json.loads(f.read())
-            self.assertRaises(
-                RuntimeError,
-                validate_tool_annotation,
-                workflow_annotation
-            )
-            self.assertEqual(ToolDefinition.objects.count(), 0)
-
-    def test_visualization_annotation_extra_dirs_valid(self):
-        with open(
-            "{}/visualizations/LIST_visualization_good_extra_directories.json"
-            .format(TEST_DATA_PATH)
-        ) as f:
-            visualization_annotation = json.loads(f.read())
-            create_tool_definition(visualization_annotation)
-            self.assertEqual(ToolDefinition.objects.count(), 1)
-
-    def test_visualization_annotation_extra_dirs_invalid(self):
-        with open("{}/visualizations/"
-                  "LIST_visualization_bad_extra_directories_structure.json"
-                  .format(TEST_DATA_PATH)) as f:
-            visualization_annotation = json.loads(f.read())
-            self.assertRaises(
-                RuntimeError,
-                validate_tool_annotation,
-                visualization_annotation
-            )
-            self.assertEqual(ToolDefinition.objects.count(), 0)
-
-    def test_visualization_annotation_extra_dirs_missing(self):
-        with open("{}/visualizations/"
-                  "LIST_visualization_missing_extra_directories.json"
-                  .format(TEST_DATA_PATH)) as f:
-            visualization_annotation = json.loads(f.read())
-            self.assertRaises(
-                RuntimeError,
-                validate_tool_annotation,
-                visualization_annotation
-            )
-            self.assertEqual(ToolDefinition.objects.count(), 0)
-
-    def _assert_visualization_tool_def_exception_contents(
-        self,
-        exception,
-        tool_annotation_name,
-        messages
-    ):
-        assert type(messages) == list
-        visualizations = [
-            "{}/visualizations/{}.json".format(
-                TEST_DATA_PATH,
-                tool_annotation_name
-            )
-        ]
-        with self.assertRaises(exception) as context:
-            call_command("load_tools", "--visualizations",
-                         " ".join(visualizations))
-        [self.assertIn(message, context.exception.message)
-         for message in messages]
-
-    def test_visualization_generation_with_no_image_version_yields_error(self):
-        self._assert_visualization_tool_def_exception_contents(
-            CommandError,
-            "no_docker_image_version",
-            ["no specified version"]
-        )
-
-    def test_tool_def_generation_with_bad_filetype_yields_error(self):
-        self._assert_visualization_tool_def_exception_contents(
-            CommandError,
-            "bad_filetype",
-            [
-                "BAD FILETYPE",
-                str([filetype.name for filetype in FileType.objects.all()])
-            ]
-        )
-
-    def test_known_galaxy_one_off_asterisking_error_is_handled(self):
-        self.fake_workflow["graph"]["steps"] = {
-            "0": self.BAD_WORKFLOW_OUTPUTS,
-            "1": self.GOOD_WORKFLOW_OUTPUTS
-        }
-        workflow_exhibiting_one_off_asterisking_error = self.fake_workflow
-
-        with self.assertRaises(CommandError) as context:
-            LoadToolsCommand()._has_workflow_outputs(
-                workflow_exhibiting_one_off_asterisking_error
-            )
-        self.assertIn("asterisked `workflow_outputs`",
-                      context.exception.message)
-
-    def test__has_workflow_outputs_bad_workflow_outputs(self):
-        self.fake_workflow["graph"]["steps"] = {
-            "0": self.GOOD_WORKFLOW_OUTPUTS,
-            "1": self.BAD_WORKFLOW_OUTPUTS
-        }
-        workflow_without_outputs_defined = self.fake_workflow
-
-        self.assertFalse(
-            LoadToolsCommand()._has_workflow_outputs(
-                workflow_without_outputs_defined
-            )
-        )
-
-    def test__has_workflow_outputs_good_workflow_outputs(self):
-        self.fake_workflow["graph"]["steps"] = {
-            "0": self.GOOD_WORKFLOW_OUTPUTS,
-            "1": self.GOOD_WORKFLOW_OUTPUTS
-        }
-        workflow_with_outputs_defined = self.fake_workflow
-        LoadToolsCommand()._has_workflow_outputs(
-            workflow_with_outputs_defined
-        )
-
-    @mock.patch.object(
-        LoadToolsCommand,
-        "_has_workflow_outputs",
-        return_value=False
-    )
-    def test_generate_workflows_without_outputs_raises_exception(
-            self,
-            _are_workflow_outputs_present_mock
-    ):
-        with mock.patch(
-            self.mock_get_workflows_reference,
-            return_value={self.workflow_engine.uuid: self.valid_workflows}
-        ):
-            with self.assertRaises(CommandError) as context:
-                LoadToolsCommand()._generate_workflows()
-        self.assertIn("does not have `workflow_outputs`",
-                      context.exception.message)
-        self.assertTrue(_are_workflow_outputs_present_mock.called)
-
-    def test_workflow_description_is_set_from_tool_definition_annotation(self):
-        self.create_workflow_tool_definition()
-        self.assertEqual(self.td.description, self.td.workflow.description)
-
-
-class ToolDefinitionTests(ToolManagerTestBase):
-    def setUp(self):
-        super(ToolDefinitionTests, self).setUp()
-        self.mock_parameter.delete()
-
-    def test_get_annotation(self):
-        self.create_vis_tool_definition(annotation_file_name="igv.json")
-        self.assertEqual(self.td.get_annotation(),
-                         self.tool_annotation_dict["annotation"])
-
-    def test_get_extra_directories_vis_tool_def(self):
-        self.create_vis_tool_definition()
-        self.assertEqual(
-            self.td.get_extra_directories(),
-            ["/refinery-data"]
-        )
-
-    def test_get_extra_directories_workflow_tool_def(self):
-        self.create_workflow_tool_definition()
-        with self.assertRaises(NotImplementedError):
-            self.td.get_extra_directories()
-
-    def test_related_workflow_inactive_after_deletion(self):
-        self.create_workflow_tool_definition()
-        self.assertTrue(self.td.workflow.is_active)
-        self.td.delete()
-        self.assertFalse(
-            Workflow.objects.all()[0].is_active
-        )
-
-    def test_get_parameters(self):
-        self.create_vis_tool_definition(annotation_file_name="igv.json")
-        tool_parameters = [p for p in self.td.get_parameters()]
-        all_parameters = [p for p in Parameter.objects.all()]
-        self.assertEqual(tool_parameters, all_parameters)
-
-
-=======
->>>>>>> 21f16a1d
 class ToolTests(ToolManagerTestBase):
     def test_tool_model_str(self):
         self.create_tool(ToolDefinition.VISUALIZATION)
@@ -2573,43 +1667,6 @@
         self.tool.create_galaxy_library()
         self.assertEqual(self.tool.analysis.library_id, library_dict["id"])
 
-<<<<<<< HEAD
-        for key in list(expected_response_fields.keys()):
-            self.assertEqual(
-                dict(self.get_response.data[0])[key],
-                expected_response_fields[key]
-            )
-
-    def test_vis_tools_returned_are_from_a_single_dataset(self):
-        vis_tools_to_create = 3
-        for i in range(vis_tools_to_create):
-            self.create_tool(ToolDefinition.VISUALIZATION,
-                             create_unique_name=True)
-
-        # Create another Vis Tool with a separate Dataset
-        new_tool = self.create_tool(ToolDefinition.VISUALIZATION,
-                                    create_unique_name=True,
-                                    user_has_dataset_read_meta_access=False)
-        new_dataset = create_dataset_with_necessary_models(create_nodes=False)
-        new_tool.dataset = new_dataset
-        new_tool.save()
-
-        self._make_tools_get_request(self.user)
-        self.assertEqual(len(self.get_response.data), vis_tools_to_create)
-        self.assertNotIn(
-            new_tool.uuid,
-            [tool["uuid"] for tool in self.get_response.data]
-        )
-
-    def _create_workflow_and_vis_tools(self, number_to_create=2):
-        for i in range(number_to_create):
-            self.create_tool(ToolDefinition.VISUALIZATION,
-                             create_unique_name=True)
-            self.create_tool(ToolDefinition.WORKFLOW,
-                             create_unique_name=True)
-
-    def _assert_get_response_contains(self, tool_list):
-=======
     def test_get_galaxy_dataset_download_list(self):
         self.galaxy_datasets_list_mock.start()
         self.show_job_mock.side_effect = [galaxy_job_a, galaxy_job_a,
@@ -2618,7 +1675,6 @@
         self.show_dataset_mock.side_effect = galaxy_datasets_list
 
         self.create_tool(ToolDefinition.WORKFLOW)
->>>>>>> 21f16a1d
         self.assertEqual(
             len(self.tool.get_galaxy_dataset_download_list()),
             2
@@ -2662,68 +1718,8 @@
     def test_that_tool_analysis_has_proper_ownership(self):
         self.create_tool(ToolDefinition.WORKFLOW)
         self.assertEqual(
-<<<<<<< HEAD
-            b"A Tool already exists with a display_name of: '{}'".format(
-                display_name
-            ),
-            self.post_response.content
-        )
-
-    def test_vis_tool_deletion(self):
-        self.create_tool(ToolDefinition.VISUALIZATION)
-        assign_perm('core.read_dataset', self.user, self.tool.dataset)
-        delete_request = self.factory.delete(
-            self.tool.get_relative_container_url()
-        )
-        delete_request.user = self.user
-        delete_response = self.tools_view(delete_request, uuid=self.tool.uuid)
-        self.assertEqual(delete_response.status_code, 200)
-        with self.assertRaises(VisualizationTool.DoesNotExist):
-            VisualizationTool.objects.get(uuid=self.tool.uuid)
-
-    def test_vis_tool_deletion_no_tool_uuid(self):
-        self.create_tool(ToolDefinition.VISUALIZATION)
-        assign_perm('core.read_dataset', self.user, self.tool.dataset)
-        delete_request = self.factory.delete(
-            self.tool.get_relative_container_url()
-        )
-        delete_request.user = self.user
-        delete_response = self.tools_view(delete_request)
-        self.assertEqual(delete_response.status_code, 400)
-
-    def test_vis_tool_deletion_disallows_non_owners(self):
-        self.create_tool(ToolDefinition.VISUALIZATION)
-        delete_request = self.factory.delete(
-            self.tool.get_relative_container_url()
-        )
-        delete_response = self.tools_view(delete_request, uuid=self.tool.uuid)
-        self.assertEqual(delete_response.status_code, 403)
-
-    def test_vis_tool_deletion_no_tool_exists(self):
-        self.create_tool(ToolDefinition.VISUALIZATION)
-        delete_request = self.factory.delete(
-            self.tool.get_relative_container_url()
-        )
-        self.tool.delete()
-        delete_response = self.tools_view(delete_request, uuid=self.tool.uuid)
-        self.assertEqual(delete_response.status_code, 404)
-
-    @mock.patch.object(VisualizationTool, "delete", side_effect=RuntimeError)
-    def test_vis_tool_deletion_rollback_on_failure(self, vis_delete_mock):
-        self.create_tool(ToolDefinition.VISUALIZATION)
-        assign_perm('core.read_dataset', self.user, self.tool.dataset)
-        delete_request = self.factory.delete(
-            self.tool.get_relative_container_url()
-        )
-        delete_request.user = self.user
-        delete_response = self.tools_view(delete_request, uuid=self.tool.uuid)
-        self.assertEqual(delete_response.status_code, 400)
-        self.assertIsNotNone(
-            VisualizationTool.objects.get(uuid=self.tool.uuid)
-=======
             self.tool.get_owner(),
             self.tool.analysis.get_owner()
->>>>>>> 21f16a1d
         )
 
 
