--- conflicted
+++ resolved
@@ -2707,15 +2707,10 @@
             self.mock_vis_annotations_reference,
             return_value=tool_annotation
         ) as mocked_method:
-<<<<<<< HEAD
             if count == 1:
                 call_command("generate_tool_definitions", visualizations=True)
                 self.assertTrue(mocked_method.called)
-=======
-            call_command("generate_tool_definitions", visualizations=True)
-
-            self.assertTrue(mocked_method.called)
->>>>>>> 8380f09c
+
             self.assertEqual(ToolDefinition.objects.count(), 1)
             self.td = ToolDefinition.objects.all()[0]
 
