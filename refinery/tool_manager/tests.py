--- conflicted
+++ resolved
@@ -2914,7 +2914,6 @@
                 expected_response_fields[key]
             )
 
-<<<<<<< HEAD
     def test_failing_relaunch_is_handled(self):
             self._relaunch_tool_wrapper(fail_intentionally_on_relaunch=True)
             self.assertEqual(self.get_response.status_code, 500)
@@ -2923,7 +2922,7 @@
                 self.get_response.content
             )
             self.assertFalse(self.tool.is_running())
-=======
+
     def test_vis_tools_returned_are_from_a_single_dataset(self):
         vis_tools_to_create = 3
         for i in xrange(vis_tools_to_create):
@@ -2976,7 +2975,6 @@
         self._create_workflow_and_vis_tools()
         self._make_tools_get_request(tool_type="coffee")
         self.assertEqual(self.get_response.data, [])
->>>>>>> 896d06b5
 
 
 class WorkflowToolLaunchTests(ToolManagerTestBase):
