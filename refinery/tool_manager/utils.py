import glob
import json
import logging
import os
import uuid

from django.conf import settings
from django.contrib import admin
from django.db import transaction
from django.utils import timezone

from bioblend.galaxy.client import ConnectionError
from django_docker_engine.docker_utils import DockerClientWrapper
from jsonschema import RefResolver, ValidationError, validate

from analysis_manager.utils import fetch_objects_required_for_analysis
from core.models import DataSet, Workflow, WorkflowEngine
from core.utils import get_aware_local_time
from factory_boy.django_model_factories import (AnalysisFactory,
                                                FileRelationshipFactory,
                                                GalaxyParameterFactory,
                                                InputFileFactory,
                                                ParameterFactory,
                                                ToolDefinitionFactory,
                                                VisualizationToolFactory,
                                                WorkflowFactory,
                                                WorkflowToolFactory)
from file_store.models import FileType

from .models import Tool, ToolDefinition, WorkflowTool

logger = logging.getLogger(__name__)
ANNOTATION_ERROR_MESSAGE = (
    "Tool not properly annotated. Please read: http://bit.ly/2nalk6w for "
    "examples and more information on how to properly annotate your tools."
)
# Allow JSON Schema to find the JSON pointers we define in our schemas
JSON_SCHEMA_FILE_RESOLVER = RefResolver(
    "file://{}/".format(
        os.path.join(settings.BASE_DIR, "refinery/tool_manager/schemas")
    ),
    None
)


class AdminFieldPopulator(admin.ModelAdmin):
    """
    Wrapper around ModelAdmin that exposes all of a Model's fields in admin ui
    """

    def __init__(self, model, admin_site):
        super(AdminFieldPopulator, self).__init__(model, admin_site)
        self.list_display = [field.name for field in model._meta.fields]


class FileTypeValidationError(RuntimeError):
    """
    Custom exception class that accepts a `filetype` and `error` upon
    instantiation and builds a relevant error message
    """

    def __init__(self, filetype, error):
        error_message = (
            "Couldn't properly fetch FileType: {}.\n"
            "Valid FileTypes are {}.\n"
            "{}".format(
                filetype,
                [f.name for f in FileType.objects.all()],
                error
            )
        )

        super(FileTypeValidationError, self).__init__(error_message)


def create_and_associate_parameters(tool_definition, parameters):
    for parameter in parameters:
        if tool_definition.tool_type == ToolDefinition.WORKFLOW:
            tool_definition.parameters.add(
                GalaxyParameterFactory(
                    name=parameter["name"],
                    description=parameter["description"],
                    value_type=parameter["value_type"],
                    default_value=parameter["default_value"],
                    galaxy_workflow_step=parameter["galaxy_workflow_step"]
                )
            )
        if tool_definition.tool_type == ToolDefinition.VISUALIZATION:
            tool_definition.parameters.add(
                ParameterFactory(
                    name=parameter["name"],
                    description=parameter["description"],
                    value_type=parameter["value_type"],
                    default_value=parameter["default_value"],
                )
            )


@transaction.atomic
def create_tool_definition(annotation_data):
    """
    :param annotation_data: dict of data that represents a ToolDefinition
    :returns: The created ToolDefinition object

    NOTE: Since we are within a `transaction` we aren't handling the
    usual `DoesNotExist` & `MultipleObjectsReturned` exceptions because
    we want them to propagate up the stack
    """
    tool_type = annotation_data["tool_type"]
    annotation = annotation_data["annotation"]
    common_tool_definition_params = {
        "name": annotation_data["name"],
        "description": annotation["description"],
        "tool_type": tool_type,
        "file_relationship": create_file_relationship_nesting(annotation),
    }

    if tool_type == ToolDefinition.WORKFLOW:
        workflow_engine = WorkflowEngine.objects.get(
            uuid=annotation_data["workflow_engine_uuid"]
        )
        workflow = WorkflowFactory(
            uuid=str(uuid.uuid4()),
            name=annotation_data["name"],
            summary="Workflow for: {}".format(annotation_data["name"]),
            internal_id=annotation_data["galaxy_workflow_id"],
            workflow_engine=workflow_engine,
            is_active=True,
            type=Workflow.ANALYSIS_TYPE,
            graph=json.dumps(annotation_data["graph"])
        )
        workflow.set_manager_group(workflow_engine.get_manager_group())
        workflow.share(workflow_engine.get_manager_group().get_managed_group())

        tool_definition = ToolDefinitionFactory(
            workflow=workflow,
            **common_tool_definition_params
        )
    elif tool_type == ToolDefinition.VISUALIZATION:
        tool_definition = ToolDefinitionFactory(
            image_name=annotation["image_name"],
            container_input_path=annotation["container_input_path"],
            **common_tool_definition_params
        )

        # If we've successfully created the ToolDefinition lets
        #  pull down its docker image
        try:
            image_name, version = tool_definition.image_name.split(":")
        except ValueError:
            raise RuntimeError(
                "Tool's Docker image: `{}` has no specified version".format(
                    tool_definition.image_name
                )
            )
        else:
            logger.debug(
                "Pulling Docker image: %s", tool_definition.image_name
            )
            DockerClientWrapper().pull(image_name, version=version)

    tool_definition.annotation = json.dumps(annotation)
    tool_definition.save()

    create_and_associate_parameters(
        tool_definition,
        annotation[ToolDefinition.PARAMETERS]
    )

    return tool_definition


@transaction.atomic
def create_tool(tool_launch_configuration, user_instance):
    """
    :param tool_launch_configuration: dict of data that represents a Tool
    :param user_instance: User object that made the request to create said Tool
    :returns: The created Tool object
    """
    # NOTE: that the usual exceptions for the get() aren't handled because
    # we're in the scope of an atomic transaction
    tool_definition = ToolDefinition.objects.get(
        uuid=tool_launch_configuration["tool_definition_uuid"]
    )
    dataset = DataSet.objects.get(
        uuid=tool_launch_configuration["dataset_uuid"]
    )

    tool_type = tool_definition.tool_type
    tool_name = "{}-launch".format(tool_definition.name)

    common_tool_params = {
        "name": tool_name,
        "tool_definition": tool_definition,
        Tool.TOOL_LAUNCH_CONFIGURATION: json.dumps(tool_launch_configuration),
        "dataset": dataset
    }

    if tool_type == ToolDefinition.WORKFLOW:
        tool_launch_configuration[WorkflowTool.GALAXY_DATA] = {
            WorkflowTool.FILE_RELATIONSHIPS_GALAXY:
                tool_launch_configuration[Tool.FILE_RELATIONSHIPS],
            WorkflowTool.GALAXY_TO_REFINERY_MAPPING_LIST: []
        }
        common_tool_params[Tool.TOOL_LAUNCH_CONFIGURATION] = json.dumps(
            tool_launch_configuration
        )
        tool = WorkflowToolFactory(**common_tool_params)

    if tool_type == ToolDefinition.VISUALIZATION:
        tool = VisualizationToolFactory(**common_tool_params)

        # Create a unique container name that adheres to docker's specs
        tool.container_name = "{}-{}".format(
            tool.name.replace(" ", ""),
            tool.uuid
        )

    tool.set_owner(user_instance)
    tool.update_file_relationships_with_urls()

    try:
        nesting = tool.get_file_relationships_urls()
    except (SyntaxError, ValueError) as e:
        raise RuntimeError(
            "ToolLaunchConfiguration's `file_relationships` could not be "
            "evaluated as a Pythonic Data Structure: {}".format(e)
        )
    else:
        parse_file_relationship_nesting(nesting)

    tool.save()
    return tool


def create_tool_analysis(validated_analysis_config):
    """
    Create an Analysis instance from a validated analysis config with
    Tool information
    :param validated_analysis_config: a dict including the necessary
    information to create an Analysis that has been validated prior by
    `analysis_manager.utils.validate_analysis_config`
    :return: an Analysis instance
    :raises: RuntimeError
    """
    common_analysis_objects = (
        fetch_objects_required_for_analysis(validated_analysis_config)
    )
    current_workflow = common_analysis_objects["current_workflow"]
    data_set = common_analysis_objects["data_set"]
    user = common_analysis_objects["user"]

    try:
        tool = WorkflowTool.objects.get(
            uuid=validated_analysis_config["toolUuid"]
        )
    except (WorkflowTool.DoesNotExist,
            WorkflowTool.MultipleObjectsReturned) as e:
        raise RuntimeError("Couldn't fetch Tool from UUID: {}".format(e))

    analysis = AnalysisFactory(
        uuid=str(uuid.uuid4()),
        summary="Galaxy workflow execution for: {}".format(tool.name),
<<<<<<< HEAD
        name="{} {} - {}".format(
=======
        name="{} - {} - {}".format(
>>>>>>> 6898610a
            tool.get_tool_name(),
            get_aware_local_time().strftime("%Y/%m/%d %H:%M:%S"),
            tool.get_owner_username().title()
        ),
        project=user.profile.catch_all_project,
        data_set=data_set,
        workflow=current_workflow,
        time_start=timezone.now()
    )
    analysis.set_owner(user)
    return analysis


@transaction.atomic
def create_file_relationship_nesting(workflow_annotation,
                                     file_relationships=None):
    """
    :param workflow_annotation: dict to act recursively upon to build
    the proper FileRelationship structure

    :param file_relationships: Used to construct a populated list of
    fileRelationship objects upon recursive calls to
    create_file_relationship_nesting.
    Is necessary due to the fact that we cannot properly create the M2M
    relations between FileRelationships until we have created the
    "bottom-most" one.

    :return: The top-most FileRelationship object
    """

    # This if statement may seem unnecessary at first, but it is indeed needed.
    # One may think: "why not just have `file_relationships=[]` in the
    # method signature?" But this [utilizing mutable arguments] is a
    # common Python "gotcha". Especially in the context of recursive methods.
    # It's illustrated well here: http://bit.ly/21b5Axg
    if not file_relationships:
        file_relationships = []

    # If the file_relationship has a populated nested file_relationship,
    # create a FileRelationship object, and recursively call
    # create_file_relationship_nesting() with said nested dict
    if (isinstance(workflow_annotation["file_relationship"], dict) and
            workflow_annotation["file_relationship"]):
        file_relationship = FileRelationshipFactory(
            name=workflow_annotation["file_relationship"]["name"],
            value_type=workflow_annotation["file_relationship"]["value_type"]
        )

        # Add FileRelationship obj to array that we'll pass to
        # subsequent recursive calls. This is where we will
        # temporarily store our FileRelationship objs until we reach
        # the bottom-most nesting.
        file_relationships.append(file_relationship)

        # NOTE: Recursive functions need to return themselves,
        # otherwise Python returns `None`
        return create_file_relationship_nesting(
            workflow_annotation["file_relationship"],
            file_relationships=file_relationships
        )
    else:
        # If we reach here, we have reached the bottom-most nested
        # file_relationship. Since we want to act upon the bottom-most
        # file_relationship's input_files, we can safely grab the
        # last element from our `file_relationships` due to Python's nature of
        # ordering lists.
        bottom_file_relationship = file_relationships[-1]

        # Fetch, create, and associate InputFiles with the
        # bottom-most file_relationship
        if workflow_annotation["input_files"]:
            for input_file in workflow_annotation["input_files"]:
                input_file_instance = InputFileFactory(
                    name=input_file["name"],
                    description=input_file["description"]
                )
                allowed_filetypes = input_file["allowed_filetypes"]
                for allowed_filetype in allowed_filetypes:
                    try:
                        filetype_instance = FileType.objects.get(
                            name=allowed_filetype["name"]
                        )
                    except(FileType.DoesNotExist,
                           FileType.MultipleObjectsReturned) as e:
                        raise FileTypeValidationError(
                            allowed_filetype["name"], e
                        )
                    else:
                        input_file_instance.allowed_filetypes.add(
                            filetype_instance
                        )
                        bottom_file_relationship.input_files.add(
                            input_file_instance
                        )

        # Iterate through stored FileRelationship objects and
        # associate children w/ parents
        for index, file_relationship in enumerate(file_relationships):
            # Return the top-most FileRelationship if we reach
            # the last element in the list
            if index == len(file_relationships) - 1:
                return file_relationships[0]

            # Add FileRelationship's children using Django's M2M add()
            file_relationship.file_relationship.add(
                file_relationships[index + 1]
            )


def get_visualization_annotations_list():
    """
    Generate a list of available visualization annotations from all currently
    available JSON representations of Vis Tools underneath the
    Refinery VISUALIZATION_ANNOTATION_BASE_PATH
    :return: list of visualization dicts
    """
    visualization_annotations = []
    for annotation_file in glob.glob(
        "{}/*.json".format(settings.VISUALIZATION_ANNOTATION_BASE_PATH)
    ):
        with open(annotation_file) as f:
            visualization_annotations.append(json.loads(f.read()))

    return visualization_annotations


def get_workflows():
    """
    Generate a dict mapping available WorkflowEngine UUIDs to a list
    of their available workflows.
    :return: dict with keys == WorkflowEngine.uuid's and values == list of
    workflows available to said engine
    """
    workflow_dict = {}
    workflow_engines = WorkflowEngine.objects.all()

    logger.debug("%s workflow engines found.", workflow_engines.count())

    for workflow_engine in workflow_engines:
        # Set keys of `workflow_data` to WorkflowEngine UUIDs to denote
        # where workflows came from.
        workflow_dict[workflow_engine.uuid] = []

        logger.debug(
            "Fetching workflows from workflow engine %s",
            workflow_engine.name
        )
        galaxy_connection = workflow_engine.instance.galaxy_connection()
        try:
            workflows = galaxy_connection.workflows.get_workflows()
        except ConnectionError as e:
            raise RuntimeError(
                "Unable to retrieve workflows from '{}' {}".format(
                    workflow_engine.instance.base_url, e
                )
            )
        else:
            for workflow in workflows:
                workflow_data = galaxy_connection.workflows.show_workflow(
                    workflow["id"]
                )
                workflow_data["graph"] = (
                    galaxy_connection.workflows.export_workflow_json(
                        workflow["id"]
                    )
                )

                workflow_dict[workflow_engine.uuid].append(workflow_data)

    return workflow_dict


def parse_file_relationship_nesting(nested_structure, nesting_dict=None,
                                    nesting_level=0):
    """
    Recursive method to ensure that a ToolLaunchConfiguration's
    `file_relationships` string is a proper representation of a LIST/PAIR
    structure
    :raises: RuntimeError if an inappropriately configured `file_relationships`
     string is detected
    """
    nesting_info = {
        "types": set(),
        "contents": []
    }

    if nesting_dict is None:
        nesting_dict = {
            nesting_level: nesting_info
        }
    try:
        nesting_dict[nesting_level]
    except KeyError:
        nesting_dict[nesting_level] = nesting_info

    nesting_types = nesting_dict[nesting_level]["types"]
    nesting_contents = nesting_dict[nesting_level]["contents"]

    for item in nested_structure:
        nesting_types.add(type(item))
        nesting_contents.append(item)

    if len(nesting_types) != 1:
        raise RuntimeError(
            "LIST/PAIR structure is not balanced {}".format(nesting_contents)
        )
    if nesting_types == {str}:
        # If we reach a nesting level with all `str` we can return
        return

    if nesting_types not in [{list}, {tuple}]:
        raise RuntimeError(
            "The `file_relationships` defined didn't yield a valid "
            "LIST/PAIR nesting. {}".format(nesting_contents)
        )

    nesting_level += 1
    for item in nested_structure:
        parse_file_relationship_nesting(
            item, nesting_dict=nesting_dict, nesting_level=nesting_level
        )


def validate_tool_annotation(annotation_dictionary):
    """
    Validate incoming annotation data to ensure ToolDefinitions are created
    properly.
    :param annotation_dictionary: dict containing Tool annotation data
    """

    with open(
            os.path.join(
                settings.BASE_DIR,
                "refinery/tool_manager/schemas/ToolDefinition.json"
            )
    ) as f:
        schema = json.loads(f.read())
    annotation_to_validate = annotation_dictionary["annotation"]
    annotation_to_validate["name"] = annotation_dictionary["name"]
    annotation_to_validate["tool_type"] = annotation_dictionary["tool_type"]
    try:
        validate(
            annotation_to_validate,
            schema,
            resolver=JSON_SCHEMA_FILE_RESOLVER
        )
    except ValidationError as e:
        raise RuntimeError(
            "{}\n\n{}\n\n{}".format(
                ANNOTATION_ERROR_MESSAGE,
                e.message,
                ["{}".format(err.message) for err in e.context]
            )
        )


def validate_workflow_step_annotation(workflow_step_dictionary):
    """
    Validate incoming annotation data to ensure Workflow's Steps are annotated
    properly.
    :param workflow_step_dictionary: dict containing a Galaxy Workflow step's
    data
    """
    with open(
            os.path.join(
                settings.BASE_DIR,
                "refinery/tool_manager/schemas/WorkflowStep.json"
            )
    ) as f:
        schema = json.loads(f.read())
    try:
        validate(
            workflow_step_dictionary,
            schema,
            resolver=JSON_SCHEMA_FILE_RESOLVER
        )
    except ValidationError as e:
        raise RuntimeError(
            "{}{}".format(ANNOTATION_ERROR_MESSAGE, e)
        )


def validate_tool_launch_configuration(tool_launch_config):
    """
    Validate incoming Tool Launch Configurations
    :param tool_launch_config: json data containing a ToolLaunchConfiguration
    """
    with open(
        os.path.join(
            settings.BASE_DIR,
            "refinery/tool_manager/schemas/ToolLaunchConfig.json"
        )
    ) as f:
        schema = json.loads(f.read())
    try:
        validate(
            tool_launch_config,
            schema,
            resolver=JSON_SCHEMA_FILE_RESOLVER
        )
    except ValidationError as e:
        raise RuntimeError(
            "Tool launch configuration is not properly configured: {}".format(
                e
            )
        )<|MERGE_RESOLUTION|>--- conflicted
+++ resolved
@@ -261,11 +261,7 @@
     analysis = AnalysisFactory(
         uuid=str(uuid.uuid4()),
         summary="Galaxy workflow execution for: {}".format(tool.name),
-<<<<<<< HEAD
-        name="{} {} - {}".format(
-=======
         name="{} - {} - {}".format(
->>>>>>> 6898610a
             tool.get_tool_name(),
             get_aware_local_time().strftime("%Y/%m/%d %H:%M:%S"),
             tool.get_owner_username().title()
