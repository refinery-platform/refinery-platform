--- conflicted
+++ resolved
@@ -6,12 +6,8 @@
 from django.conf import settings
 from django.contrib import admin
 from django.db import transaction
-<<<<<<< HEAD
-
-from bioblend.galaxy.client import ConnectionError
-=======
 from django.utils import timezone
->>>>>>> a22872f8
+
 from jsonschema import RefResolver, ValidationError, validate
 
 from analysis_manager.utils import fetch_objects_required_for_analysis
