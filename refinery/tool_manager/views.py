import logging

from django.db import transaction
<<<<<<< HEAD
from django.http import HttpResponseBadRequest, HttpResponseServerError
=======
from django.http import HttpResponseBadRequest, HttpResponseForbidden
>>>>>>> 896d06b5

from guardian.shortcuts import get_objects_for_user
from rest_framework import status
from rest_framework.decorators import detail_route
from rest_framework.permissions import IsAuthenticated
from rest_framework.response import Response
from rest_framework.viewsets import ModelViewSet

from core.models import DataSet

from .models import Tool, ToolDefinition, VisualizationTool
from .serializers import ToolDefinitionSerializer, ToolSerializer
from .utils import create_tool, validate_tool_launch_configuration

logger = logging.getLogger(__name__)


class ToolManagerViewSetBase(ModelViewSet):
    def __init__(self, **kwargs):
        super(ToolManagerViewSetBase, self).__init__(**kwargs)
        self.data_set = None
        self.user_tools = []
        self.visualization_tools = None
        self.workflow_tools = None

    def list(self, request, *args, **kwargs):
        try:
            data_set_uuid = self.request.query_params[
                kwargs["data_set_uuid_lookup_name"]
            ]
        except (AttributeError, KeyError) as e:
            return HttpResponseBadRequest("Must specify a DataSet "
                                          "UUID: {}".format(e))

        try:
            self.data_set = DataSet.objects.get(uuid=data_set_uuid)
        except (DataSet.DoesNotExist, DataSet.MultipleObjectsReturned) as e:
            return HttpResponseBadRequest(
                "Couldn't fetch DataSet with UUID: {} {}"
                .format(data_set_uuid, e)
            )
        if self.request.user.has_perm('core.read_meta_dataset', self.data_set):
            self.visualization_tools = \
                self._get_tools_launched_on_requested_dataset("visualization")
            self.user_tools.extend(self.visualization_tools)

            self.workflow_tools = \
                self._get_tools_launched_on_requested_dataset("workflow")
            self.user_tools.extend(self.workflow_tools)
        else:
            return Response(
                "User is not authorized to access DataSet with UUID: {}"
                .format(self.data_set.uuid),
                status.HTTP_401_UNAUTHORIZED
            )
        return super(ToolManagerViewSetBase, self).list(request)

    def _get_tools_launched_on_requested_dataset(self, tool_type):
        tools = get_objects_for_user(
            self.request.user,
            "tool_manager.read_{}tool".format(tool_type)
        ).filter(dataset=self.data_set)
        return tools


class ToolDefinitionsViewSet(ToolManagerViewSetBase):
    """API endpoint that allows for ToolDefinitions to be fetched"""
    serializer_class = ToolDefinitionSerializer
    lookup_field = 'uuid'
    http_method_names = ['get']

    def get_queryset(self):
        if self.request.user.has_perm('core.share_dataset', self.data_set):
            return ToolDefinition.objects.all()

        elif self.request.user.has_perm('core.read_dataset', self.data_set):
            return ToolDefinition.objects.filter(
                tool_type=ToolDefinition.VISUALIZATION
            )

    def list(self, request, *args, **kwargs):
        return super(ToolDefinitionsViewSet, self).list(
            request,
            data_set_uuid_lookup_name="dataSetUuid"
        )


class ToolsViewSet(ToolManagerViewSetBase):
    """API endpoint that allows for Tools to be fetched and launched"""
    queryset = Tool.objects.all()
    serializer_class = ToolSerializer
    lookup_field = 'uuid'
    http_method_names = ['get', 'post']
    permission_classes = [IsAuthenticated]

    def list(self, request, *args, **kwargs):
        return super(ToolsViewSet, self).list(
            request,
            data_set_uuid_lookup_name="data_set_uuid"
        )

    def get_queryset(self):
        """
        This view returns a list of all the Tools that the currently
        authenticated user has read permissions on.
        """
        tool_type = self.request.query_params.get("tool_type")

        if not tool_type:
            return self.user_tools
        tool_types_to_tools = {
            ToolDefinition.VISUALIZATION.lower(): self.visualization_tools,
            ToolDefinition.WORKFLOW.lower(): self.workflow_tools
        }
        # get_queryset should return an iterable
        return tool_types_to_tools.get(tool_type.lower()) or []

    def create(self, request, *args, **kwargs):
        """
        Create and launch a Tool upon successful validation checks
        """

        try:
            validate_tool_launch_configuration(request.data)
        except RuntimeError as e:
            return HttpResponseBadRequest("Invalid tool launch "
                                          "configuration: {}".format(e))
        else:
            tool_launch_configuration = request.data
            try:
                with transaction.atomic():
                    tool = create_tool(tool_launch_configuration, request.user)
                    logger.debug("Successfully created Tool: %s", tool.name)
                    return tool.launch()
            except Exception as e:
                logger.error(e)
                return HttpResponseBadRequest(e)

    @detail_route(methods=['get'])
    def relaunch(self, request, *args, **kwargs):
        tool_uuid = kwargs.get("uuid")
        if not tool_uuid:
            return HttpResponseBadRequest("Relaunching a Tool requires a Tool "
                                          "UUID")
        try:
            tool = VisualizationTool.objects.get(uuid=tool_uuid)
        except (VisualizationTool.DoesNotExist,
                VisualizationTool.MultipleObjectsReturned) as e:
            return HttpResponseBadRequest(
                "Couldn't retrieve VisualizationTool with UUID: {}, {}"
                .format(tool_uuid, e)
            )

        if not request.user.has_perm('core.read_dataset', tool.dataset):
            return HttpResponseForbidden(
                "Requesting User does not have sufficient permissions to "
                "relaunch Tool with uuid: {}".format(tool_uuid)
            )

        if tool.is_running():
            return HttpResponseBadRequest("Can't relaunch a Tool that is "
                                          "currently running")
        try:
            return tool.launch()
        except Exception as e:
            logger.error(e)
            return HttpResponseServerError(e)<|MERGE_RESOLUTION|>--- conflicted
+++ resolved
@@ -1,11 +1,8 @@
 import logging
 
 from django.db import transaction
-<<<<<<< HEAD
-from django.http import HttpResponseBadRequest, HttpResponseServerError
-=======
-from django.http import HttpResponseBadRequest, HttpResponseForbidden
->>>>>>> 896d06b5
+from django.http import (HttpResponseBadRequest, HttpResponseForbidden,
+                         HttpResponseServerError)
 
 from guardian.shortcuts import get_objects_for_user
 from rest_framework import status
