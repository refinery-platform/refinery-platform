--- conflicted
+++ resolved
@@ -59,15 +59,9 @@
 
 galaxy_datasets_list = [
     {
-<<<<<<< HEAD
-        u'creating_job': u'1d1dbe75827398cd',
-        u'file_size': 406,
-        u'dataset_id': u'953f3a3e2982a4fa',
-=======
         u'creating_job': u'efwefwee75g27398cd',
         u'file_size': 406,
         u'dataset_id': u'gergg34g34g44',
->>>>>>> 57a949bb
         u'id': u'd32aba4ae7b4124a',
         u'state': u'ok',
         u'history_id': u'67ce804af6ec796b',
@@ -79,11 +73,7 @@
     {
         u'creating_job': u'1d1dbe75827398cd',
         u'file_size': 406,
-<<<<<<< HEAD
-        u'dataset_id': u'953f3a3e3982a4fa',
-=======
         u'dataset_id': u'34g34g34g3g34g3',
->>>>>>> 57a949bb
         u'id': u'd22aba4ae7b4124a',
         u'state': u'ok',
         u'history_id': u'67ce804af6ec796b',
@@ -93,15 +83,9 @@
         u'purged': False
     },
     {
-<<<<<<< HEAD
-         u'creating_job': u'1d1dbe75827398cd',
-         u'file_size': 406,
-         u'dataset_id': u'953f3a3e2982a4fa',
-=======
          u'creating_job': u'32456789rwjefvtg7',
          u'file_size': 406,
          u'dataset_id': u'4gh33gt34g34g',
->>>>>>> 57a949bb
          u'id': u'd32aba4ae7b4124a',
          u'state': u'ok',
          u'history_id': u'67ce804af6ec796b',
@@ -120,18 +104,12 @@
         {u'job_id': u'1d1dbe75827398cd', u'order_index': 1,
             u'workflow_step_id': u'507bf06c009b95ec',
             u'id': u'ae7005de11c97062'},
-<<<<<<< HEAD
-        {u'job_id': u'1d1dbe75827398cd', u'order_index': 1,
-            u'workflow_step_id': u'507bf06c009b95ec',
-            u'id': u'ae7005de11c97062'}
-=======
         {u'job_id': u'efwefwee75g27398cd', u'order_index': 1,
             u'workflow_step_id': u'507bg06c009b95ec',
             u'id': u'ae7005de11c97062'},
         {u'job_id': u'32456789rwjefvtg7', u'order_index': 1,
          u'workflow_step_id': u'507bg06c009b95ec',
          u'id': u'45765uytrerd2t4'}
->>>>>>> 57a949bb
     ],
     u'id': u'ddaca2bad6847b13'
 }
