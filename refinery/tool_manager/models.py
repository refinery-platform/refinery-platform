--- conflicted
+++ resolved
@@ -89,14 +89,10 @@
         if self.value_type in self.STRING_TYPES:
             return str(parameter_value)
         elif self.value_type == self.BOOLEAN:
-<<<<<<< HEAD
-            return parameter_value
-=======
             if type(parameter_value) == bool:
                 return parameter_value
             else:
                 return parameter_value.lower() == "true"
->>>>>>> b4d630cc
         elif self.value_type == self.INTEGER:
             return int(parameter_value)
         elif self.value_type == self.FLOAT:
@@ -436,11 +432,7 @@
                 self.container_name
             )
             return True
-<<<<<<< HEAD
-        except NotFound:
-=======
         except (ExpectedPortMissing, NotFound):
->>>>>>> b4d630cc
             return False
 
     def is_visualization(self):
