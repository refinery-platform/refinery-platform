import ast
import json
import logging
import re
from urlparse import urljoin
import uuid as uuid_lib

from django.conf import settings
from django.db import models
from django.db.models.signals import post_delete, post_save, pre_delete
from django.dispatch import receiver

import bioblend
from bioblend.galaxy.dataset_collections import (CollectionDescription,
                                                 CollectionElement,
                                                 HistoryDatasetElement)
from django_docker_engine.container_managers.docker_engine import \
    DockerEngineManagerError
from django_docker_engine.docker_utils import (DockerClientRunWrapper,
                                               DockerClientSpec,
                                               DockerContainerSpec)
from django_extensions.db.fields import UUIDField
from docker.errors import APIError, NotFound

from analysis_manager.models import AnalysisStatus
from analysis_manager.tasks import (_galaxy_file_import, get_taskset_result,
                                    run_analysis)
from analysis_manager.utils import create_analysis, validate_analysis_config
import constants
from core.models import (INPUT_CONNECTION, OUTPUT_CONNECTION, Analysis,
                         AnalysisNodeConnection, DataSet, OwnableResource,
                         Workflow)

from core.models import Event
from core.utils import build_absolute_url
from data_set_manager.models import Node
from data_set_manager.utils import (
    get_file_url_from_node_uuid, get_solr_response_json
)
from file_store.models import FileStoreItem, FileType

from .tasks import start_container

logger = logging.getLogger(__name__)


class Parameter(models.Model):
    """A Parameter is a representation of a tool parameter that will
    potentially be exposed and configurable upon a tool's
    configuration/launching step.
    """
    INTEGER = "INTEGER"
    STRING = "STRING"
    BOOLEAN = "BOOLEAN"
    FLOAT = "FLOAT"
    GENOME_BUILD = "GENOME_BUILD"
    ATTRIBUTE = "ATTRIBUTE"
    FILE = "FILE"

    STRING_TYPES = [FILE, ATTRIBUTE, GENOME_BUILD, STRING]

    VALUE_TYPES = (
        (INTEGER, "int"),
        (STRING, "str"),
        (BOOLEAN, "bool"),
        (FLOAT, "float"),
        (GENOME_BUILD, "genome build"),
        (ATTRIBUTE, "attribute"),
        (FILE, "file")
    )
    uuid = models.UUIDField(default=uuid_lib.uuid4, editable=False,
                            unique=True)
    name = models.TextField(max_length=100)
    description = models.TextField(max_length=500)
    is_user_adjustable = models.BooleanField(default=True)
    value_type = models.CharField(choices=VALUE_TYPES, max_length=25)
    default_value = models.TextField(max_length=100)

    def __str__(self):
        return "{}: {} - {}".format(self.value_type, self.name, self.uuid)

    def get_galaxy_workflow_step(self):
        try:
            return GalaxyParameter.objects.get(
                uuid=self.uuid
            ).galaxy_workflow_step
        except (GalaxyParameter.DoesNotExist,
                GalaxyParameter.MultipleObjectsReturned):
            return None

    def cast_param_value_to_proper_type(self, parameter_value):
        """Parameter values from the Tool Launch Configuration are all
        strings, but the invocation of Tools expect these values
        to be of a certain type."""
        if self.value_type in self.STRING_TYPES:
            return str(parameter_value)
        elif self.value_type == self.BOOLEAN:
            if type(parameter_value) == bool:
                return parameter_value
            else:
                return parameter_value.lower() == "true"
        elif self.value_type == self.INTEGER:
            return int(parameter_value)
        elif self.value_type == self.FLOAT:
            return float(parameter_value)
        else:
            return parameter_value


class GalaxyParameter(Parameter):
    """
    Extension of Parameter model with fields specific to Galaxy tool parameters
    """
    galaxy_workflow_step = models.IntegerField()


class FileRelationship(models.Model):
    """
    A File Relationship describes the structuring of files that is expected
    from a given tool.

    Note that a FileRelationship has a self-referential M2M which
    allows us to construct complex nestings. (useful for Galaxy WFs)
    """
    PAIR = "PAIR"
    LIST = "LIST"
    RELATIONSHIP_TYPES = (
        (PAIR, "pair"),
        (LIST, "list")
    )
    uuid = UUIDField(unique=True, auto=True)
    name = models.TextField(max_length=100)
    value_type = models.CharField(max_length=100, choices=RELATIONSHIP_TYPES)

    # NOTE: `symmetrical=False` is not very common. It's necessary for the
    # self-referential M2M below.
    # See: https://docs.djangoproject.com/en/1.7/ref/models/fields/#django
    # .db.models.ManyToManyField.symmetrical
    file_relationship = models.ManyToManyField(
        "self", symmetrical=False, blank=True)

    input_files = models.ManyToManyField("InputFile")

    def __str__(self):
        return "{}: {} - {}".format(self.value_type, self.name, self.uuid)


class InputFile(models.Model):
    """
    An Input file describes a file and allowed Refinery FileType(s) that we
    will associate with a tool as its expected input(s)
    """
    uuid = UUIDField(unique=True, auto=True)
    name = models.TextField(max_length=100)
    description = models.TextField(max_length=500)
    allowed_filetypes = models.ManyToManyField(FileType)

    def __str__(self):
        return "{}: {} {}".format(
            self.name, [f.name for f in self.allowed_filetypes.all()],
            self.uuid)


class ToolDefinition(models.Model):
    """
    A ToolDefinition is a generic representation of a tool that the
    RefineryPlatform can handle.

    More generally, any tools that we introduce to Refinery (Workflows,
    Visualizations, Other) will need to know about their expected inputs,
    outputs, and input file structuring.
    """
    EXTRA_DIRECTORIES = "extra_directories"
    PARAMETERS = "parameters"
    WORKFLOW = 'WORKFLOW'
    VISUALIZATION = 'VISUALIZATION'
    TOOL_TYPES = (
        (WORKFLOW, 'Workflow'),
        (VISUALIZATION, 'Visualization')
    )

    uuid = UUIDField(unique=True, auto=True)
    name = models.TextField(unique=True, max_length=100)
    description = models.TextField(max_length=500)
    tool_type = models.CharField(max_length=100, choices=TOOL_TYPES)
    file_relationship = models.ForeignKey(FileRelationship)
    parameters = models.ManyToManyField(Parameter)
    image_name = models.CharField(max_length=255, blank=True)
    mem_reservation_mb = models.IntegerField(default=10)
    annotation = models.TextField()
    workflow = models.ForeignKey(Workflow, null=True)

    def __str__(self):
        return "{}: {} {}".format(self.tool_type, self.name, self.uuid)

    def get_annotation(self):
        """
        Deserialize and fetch a ToolDefinition's annotation data that was
        used to create it.
        :return: a dict containing ToolDefinition annotation data
        """
        return json.loads(self.annotation)

    def get_extra_directories(self):
        """
        Fetch `extra_directories` from Visualization-based ToolDefinitions's
        annotation data.

        :return: a Visualization-based ToolDefinitions's `extra_directories`
        information
        :raises: KeyError, NotImplementedError
        """
        if self.tool_type == ToolDefinition.VISUALIZATION:
            try:
                return self.get_annotation()[self.EXTRA_DIRECTORIES]
            except KeyError:
                logger.error("ToolDefinition: %s's annotation is missing its "
                             "`%s` key.", self.name, self.EXTRA_DIRECTORIES)
                raise
        else:
            raise NotImplementedError(
                "Workflow-based tools don't utilize `{}`".format(
                    self.EXTRA_DIRECTORIES
                )
            )

    def get_parameters(self):
        return self.parameters.all()


@receiver(pre_delete, sender=ToolDefinition)
def delete_associated_objects(sender, instance, *args, **kwargs):
    """
    Delete related parameter and output_file objects upon ToolDefinition
    deletion.

    Set any associated Workflows to an inactive state
    """
    parameters = instance.parameters.all()
    for parameter in parameters:
        parameter.delete()

    # Set any associated Workflows to be inactive
    # this will remove the Workflow entries from the UI, but won't delete
    # any Analyses that were run from said Workflows
    workflow = instance.workflow
    if workflow:
        workflow.is_active = False
        workflow.save()


@receiver(post_delete, sender=ToolDefinition)
def delete_file_relationship(sender, instance, *args, **kwargs):
    """
    Delete related (topmost) FileRelationship object after ToolDefinition
    deletion.
    """
    instance.file_relationship.delete()


@receiver(pre_delete, sender=FileRelationship)
def delete_input_files_and_file_relationships(sender, instance, *args,
                                              **kwargs):
    """
    Delete all related nested file_relationships in a recursive manner.

    Due to the nature of the `pre_delete` signal, this approach will delete
    the bottom-most FileRelationship object first which is desired.
    """
    input_files = instance.input_files.all()
    for input_file in input_files:
        input_file.delete()

    file_relationships = instance.file_relationship.all()
    for file_relationship in file_relationships:
        file_relationship.delete()


class Tool(OwnableResource):
    """A Tool is a representation of the information it will take to launch
    and monitor a ToolDefinition
    """
    FILE_UUID_LIST = "file_uuid_list"
    FILE_RELATIONSHIPS = "file_relationships"
    FILE_RELATIONSHIPS_URLS = "{}_urls".format(FILE_RELATIONSHIPS)
    LAUNCH_WARNING = "Subclasses must implement `launch` method"
    REFINERY_FILE_UUID = "refinery_file_uuid"
    TOOL_LAUNCH_CONFIGURATION = "tool_launch_configuration"
    TOOL_API_ROOT = "/api/v2/tools/"

    dataset = models.ForeignKey(DataSet)
    analysis = models.OneToOneField(Analysis, blank=True, null=True)
    container_name = models.CharField(max_length=250, unique=True, null=True)
    tool_launch_configuration = models.TextField()
    tool_definition = models.ForeignKey(ToolDefinition)
    display_name = models.CharField(max_length=250, unique=True, null=True)

    class Meta:
        verbose_name = "tool"
        permissions = (
            ('read_%s' % verbose_name, 'Can read %s' % verbose_name),
        )

    def __str__(self):
        return "Tool: {}".format(self.get_tool_name())

    @property
    def django_docker_client(self):
        try:
            abs_url = build_absolute_url(self.container_input_json_url)
        except ValueError:
            logger.error('{} is not a relative url'.format(
                    str(self.container_input_json_url)
                )
            )
            return None
        except RuntimeError:
            logger.error('Could not build URL for {}'.format(
                    str(self.container_input_json_url)
                )
            )
            return None
        return DockerClientRunWrapper(
            DockerClientSpec(input_json_url=abs_url),
            mem_limit_mb=settings.DJANGO_DOCKER_ENGINE_MEM_LIMIT_MB
        )

    @property
    def detail_url(self):
        return self._create_detail_url()

    @property
    def relaunch_url(self):
        return self._create_detail_url("relaunch")

    @property
    def container_input_json_url(self):
        """Return the url that will expose a Tool's input data (as JSON) on
        GET requests
        """
        return self._create_detail_url("container_input_data")

    @property
    def formatted_creation_date(self):
        return self.creation_date.strftime('%m/%d/%Y %H:%M:%S')

    def _create_detail_url(self, detail_name=None):
        detail_url = urljoin(self.TOOL_API_ROOT, "{}/".format(self.uuid))
        if detail_name is None:
            return detail_url
        return urljoin(detail_url, "{}/".format(detail_name))

    def _get_owner_info_as_dict(self):
        user = self.get_owner()
        return {
            "username": user.username,
            "full_name": u"{} {}".format(user.first_name, user.last_name),
            "user_profile_uuid": str(user.profile.uuid)
        }

    def get_input_file_uuid_list(self):
        # Tools can't be created without the `file_uuid_list` existing so no
        # KeyError is being caught
        return self.get_tool_launch_config()[self.FILE_UUID_LIST]

    def get_file_relationships(self):
        return self.get_tool_launch_config()[self.FILE_RELATIONSHIPS]

    def get_file_relationships_urls(self):
        return ast.literal_eval(
            self.get_tool_launch_config()[self.FILE_RELATIONSHIPS_URLS]
        )

    def get_input_node_uuids(self):
        node_uuids = re.findall(constants.UUID_RE,
                                self.get_file_relationships())
        return node_uuids

    def _get_input_nodes(self):
        """Return a list of Node objects corresponding to the Node UUIDs we
        receive from the front-end when a WorkflowTool is launched.

        NOTE: There is no exception handling here since this method is
        within the scope of an atomic transaction.
        """
        return [
            Node.objects.get(uuid=uuid) for uuid in self.get_input_node_uuids()
        ]

    def _get_launch_parameters(self):
        return self.get_tool_launch_config()[ToolDefinition.PARAMETERS]

    def get_tool_launch_config(self):
        return json.loads(self.tool_launch_configuration)

    def get_tool_name(self):
        return self.tool_definition.name

    def get_tool_type(self):
        return self.tool_definition.tool_type

    def _get_analysis_config(self):
        """Construct and return an Analysis Configuration dict to be validated

        NOTE: there is no exception handling here since everything
        underneath Tool.launch() is inside of an atomic transaction.
        :return: analysis_config dict
        """
        return {
            "name": "{}".format(self),
            "study_uuid": self.dataset.get_latest_study().uuid,
            "tool_uuid": self.uuid,
            "user_id": self.get_owner().id,
            "workflow_uuid": self.tool_definition.workflow.uuid
        }

    def launch(self):
        raise NotImplementedError(Tool.LAUNCH_WARNING)

    def set_tool_launch_config(self, tool_launch_config):
        self.tool_launch_configuration = json.dumps(tool_launch_config)
        self.save()

    def update_file_relationships_with_urls(self):
        """Replace a Tool's Node uuids in its `file_relationships` string with
        their respective FileStoreItem's urls and assign this data to a new
        key in the tool launch config: `file_relationships_urls`.
        No error handling here since this method is only called in an atomic
        transaction.
        """
        tool_launch_config = self.get_tool_launch_config()
        node_uuids = self.get_input_node_uuids()

        # Add list of FileStoreItem UUIDs to our ToolLaunchConfig for later use
        tool_launch_config[self.FILE_UUID_LIST] = []

        # Copy `file_relationships` contents into `file_relationships_urls`
        tool_launch_config[self.FILE_RELATIONSHIPS_URLS] = (
            self.get_file_relationships()
        )
        for node_uuid in node_uuids:
            node = Node.objects.get(uuid=node_uuid)
            # Append file_uuid to list of FileStoreItem UUIDs
            tool_launch_config[self.FILE_UUID_LIST].append(node.file_item.uuid)
            file_url = get_file_url_from_node_uuid(node_uuid,
                                                   require_valid_url=True)
            tool_launch_config[self.FILE_RELATIONSHIPS_URLS] = (
                tool_launch_config[self.FILE_RELATIONSHIPS_URLS].replace(
                    node_uuid, "'{}'".format(file_url)
                )
            )
        self.set_tool_launch_config(tool_launch_config)

    def is_running(self):
        if self.is_workflow():
            return self.analysis.running()

        try:
            self.django_docker_client.lookup_container_url(
                self.container_name
            )
            return True
        except (DockerEngineManagerError, NotFound) as exc:
            logger.debug(exc)
            return False

    def is_visualization(self):
        return self.get_tool_type() == ToolDefinition.VISUALIZATION

    def is_workflow(self):
        return self.get_tool_type() == ToolDefinition.WORKFLOW

    def get_relative_container_url(self):
        """Construct & return the relative url of our Tool's container"""
        return "/{}/{}".format(settings.DJANGO_DOCKER_ENGINE_BASE_URL,
                               self.container_name)


class VisualizationToolError(StandardError):
    pass


class VisualizationTool(Tool):
    """
    VisualizationTools are Tools that are specific to
    launching and monitoring Dockerized visualizations
    """
    API_PREFIX = "api_prefix"
    FILE_URL = "file_url"
    AUXILIARY_FILE_LIST = "auxiliary_file_list"
    INPUT_NODE_INFORMATION = "node_info"
    NODE_SOLR_INFO = "node_solr_info"
    ALL_NODE_INFORMATION = "all_node_info"

    class Meta:
        verbose_name = "visualizationtool"
        permissions = (
            ('read_%s' % verbose_name, 'Can read %s' % verbose_name),
        )

    def get_container_input_dict(self):
        """Create a dictionary containing information that Dockerized
        Visualizations will have access to
        """
        return {
            self.API_PREFIX: self.get_relative_container_url() + "/",
            self.FILE_RELATIONSHIPS: self.get_file_relationships_urls(),
            ToolDefinition.PARAMETERS: self._get_visualization_parameters(),
            self.INPUT_NODE_INFORMATION: self._get_detailed_nodes_dict(
                self.get_input_node_uuids(),
                require_valid_urls=True  # Tool input nodes need valid urls
            ),
            # TODO: adding all of a DataSet's Node info seems excessive. Would
            #  be great if we had a VisualizationTool using all of this info
            self.ALL_NODE_INFORMATION: self._get_detailed_nodes_dict(
                self.dataset.get_node_uuids()
            ),
            ToolDefinition.EXTRA_DIRECTORIES:
                self.tool_definition.get_extra_directories()
        }

    def _check_input_node_limit(self):
        if len(self.get_input_node_uuids()) > \
                constants.REFINERY_SOLR_DOC_LIMIT:
            raise VisualizationToolError(
                'Input Node limit of: {} reached'.format(
                    constants.REFINERY_SOLR_DOC_LIMIT
                )
            )

    def create_container_spec(self):
        return DockerContainerSpec(
            image_name=self.tool_definition.image_name,
            mem_reservation_mb=self.tool_definition.mem_reservation_mb,
            container_name=self.container_name,
            labels={self.uuid: ToolDefinition.VISUALIZATION},
            extra_directories=self.tool_definition.get_extra_directories()
        )

    def _get_detailed_nodes_dict(self, node_uuid_list,
                                 require_valid_urls=False):
        """
        Create and return a dict with detailed information about all of our
        Nodes corresponding to the UUIDs in the given `node_uuid_list`.

        This detailed info contains:
            - Whatever we have in our Solr index for a given Node
            - A full url pointing to our Node's FileStoreItem's datafile
        """
        solr_response_json = get_solr_response_json(node_uuid_list)
        node_info = {
            node["uuid"]: {
                self.NODE_SOLR_INFO: node,
                self.FILE_URL: get_file_url_from_node_uuid(
                    node["uuid"],
                    require_valid_url=require_valid_urls
                ),
                self.AUXILIARY_FILE_LIST: [
                    get_file_url_from_node_uuid(
                        child.uuid, require_valid_url=require_valid_urls
                    ) for child in Node.objects.get(uuid=node["uuid"]).
                    get_auxiliary_nodes()
                ]
            }
            for node in solr_response_json["nodes"]
        }
        return node_info

    def _get_visualization_parameters(self):
        tool_parameters = []

        for parameter in self.tool_definition.get_parameters():
            tool_parameters.append(
                {
                    'uuid': str(parameter.uuid),
                    'description': parameter.description,
                    'default_value': parameter.cast_param_value_to_proper_type(
                        parameter.default_value
                    ),
                    'name': parameter.name,
                    'value': parameter.cast_param_value_to_proper_type(
                        self._get_edited_parameter_value(parameter)
                    ),
                    'value_type': parameter.value_type
                }
            )
        return tool_parameters

    def _get_edited_parameter_value(self, parameter_instance):
        ''' Return the `default_value` of a Parameter instance here unless a
        user has updated said Parameter's value in the UI before a Tool was
        launched'''
        launch_parameters = self._get_launch_parameters()
        edited_parameter_value = launch_parameters.get(
            str(parameter_instance.uuid)
        )

        if edited_parameter_value is not None:
            return edited_parameter_value
        else:
            return parameter_instance.default_value

    def launch(self):
        self._check_input_node_limit()
        # Pulls docker image if it doesn't exist yet, and launches container
        # asynchronously
        start_container.delay(self)


@receiver(post_save, sender=VisualizationTool)
def _visualization_saved(sender, instance, *args, **kwargs):
    # Once a VisualizationTool is created with a display_name there are no
    # further changes being made
    if instance.display_name and not Event.objects.filter(
        data_set=instance.dataset,
        user=instance.get_owner(),
        details=json.dumps({'display_name': instance.display_name}),
        type=Event.UPDATE,
        sub_type=Event.VISUALIZATION_CREATION
    ).exists():
        Event.record_data_set_visualization_creation(
            instance.dataset, instance.display_name
        )


@receiver(pre_delete, sender=VisualizationTool)
def remove_tool_container(sender, instance, *args, **kwargs):
    """
    Remove the Docker container instance corresponding to a
    VisualizationTool's launch.
    """
    try:
        instance.django_docker_client.purge_by_label(instance.uuid)
    except APIError as e:
        logger.error("Couldn't purge container for Tool with UUID: %s %s",
                     instance.uuid, e)


def handle_bioblend_exceptions(func):
    """Decorator to be used on functions that make calls using bioblend
       Set our Analysis to a FAILURE_STATE if we hit a bioblend ConnectionError
    """
    def func_wrapper(*args, **kwargs):
        try:
            return func(*args, **kwargs)
        except bioblend.ConnectionError as e:
            error_message = (
                "Error while interacting with bioblend: {}".format(e)
            )
            logger.error(error_message)
            args[0].analysis.cancel()
            return
    return func_wrapper


class WorkflowTool(Tool):
    """
    WorkflowTools are Tools that are specific to
    launching and monitoring Galaxy Workflows
    """
    ANALYSIS_GROUP = "analysis_group"
    COLLECTION_INFO = "collection_info"
    CREATING_JOB = "creating_job"
    DATA_COLLECTION_INPUT = "data_collection_input"
    FILE_RELATIONSHIPS_GALAXY = "{}_galaxy".format(Tool.FILE_RELATIONSHIPS)
    FILE_RELATIONSHIPS_NESTING = "file_relationships_nesting"
    FORWARD = "forward"
    GALAXY_DATA = "galaxy_data"
    GALAXY_DATASET_HISTORY_ID = "galaxy_dataset_history_id"
    GALAXY_IMPORT_HISTORY_DICT = "import_history_dict"
    GALAXY_LIBRARY_DICT = "library_dict"
    GALAXY_WORKFLOW_INVOCATION_DATA = "galaxy_workflow_invocation_data"
    GALAXY_TO_REFINERY_MAPPING_LIST = "galaxy_to_refinery_mapping_list"
    HISTORY_DATASET_COLLECTION_ASSOCIATION = "hdca"
    INPUT_DATASET = "Input Dataset"
    INPUT_DATASET_COLLECTION = "{} Collection".format(INPUT_DATASET)
    INPUT_STEP_NUMBER = 0
    LIST = "list"
    PAIRED = "paired"
    REVERSE = "reverse"
    TOOL_ID = "tool_id"
    WORKFLOW_OUTPUTS = "workflow_outputs"
    invocation = models.TextField(blank=True)

    class Meta:
        verbose_name = "workflowtool"
        permissions = (
            ('read_%s' % verbose_name, 'Can read %s' % verbose_name),
        )

    @property
    def galaxy_connection(self):
        return self.galaxy_instance.galaxy_connection()

    @property
    def galaxy_instance(self):
        return self.analysis.workflow.workflow_engine.instance

    @property
    def galaxy_collection_type(self, nesting_string=""):
        """
        Get the string representation of the Galaxy Dataset Collection type
        from a WorkflowTool's nested file_relationships.
        :param nesting_string: Placeholder string for recursive iterations to
        append to.
        :return: <String> in the following form: ^((list|paired):*)+[^:]+$
        """
        flattened_nesting = self._flatten_file_relationships_nesting()
        for index, file_relationship in enumerate(flattened_nesting):
            if isinstance(file_relationship, list):
                nesting_string += "{}:".format(WorkflowTool.LIST)
            if isinstance(file_relationship, tuple):
                nesting_string += "{}:".format(WorkflowTool.PAIRED)
        return nesting_string[:-1]

    @property
    def galaxy_import_history_id(self):
        return self.get_galaxy_dict()[self.GALAXY_IMPORT_HISTORY_DICT]["id"]

    @property
    def galaxy_workflow_history_id(self):
        return self.analysis.history_id

    def _associate_collection_elements(self, galaxy_element_data):
        """
        Handles the association of Galaxy objects with their parent elements
        :param galaxy_element_data: list of bioblend objects to associate
        with each other
        :return: <CollectionDescription>
        """
        if not len(galaxy_element_data) == 1:
            for index, galaxy_element in enumerate(galaxy_element_data):
                if type(galaxy_element) == CollectionDescription:
                    for prev_galaxy_element in galaxy_element_data[:index]:
                        if (type(prev_galaxy_element) ==
                                HistoryDatasetElement or
                                type(prev_galaxy_element) ==
                                CollectionElement):
                            galaxy_element.add(prev_galaxy_element)
                            galaxy_element_data.remove(prev_galaxy_element)
                            return self._associate_collection_elements(
                                galaxy_element_data
                            )
                if type(galaxy_element) == CollectionElement:
                    for prev_galaxy_element in galaxy_element_data[:index]:
                        if type(prev_galaxy_element) == HistoryDatasetElement:
                            galaxy_element.add(prev_galaxy_element)
                            galaxy_element_data.remove(prev_galaxy_element)
                            return self._associate_collection_elements(
                                galaxy_element_data
                            )
                        if (type(prev_galaxy_element) == CollectionElement and
                                prev_galaxy_element.type !=
                                galaxy_element.type):
                            galaxy_element.add(prev_galaxy_element)
                            galaxy_element_data.remove(prev_galaxy_element)
                            return self._associate_collection_elements(
                                galaxy_element_data
                            )
        else:
            assert len(galaxy_element_data) == 1, \
                "Only one element should be present in: {}".format(
                    galaxy_element_data
                )
            assert type(galaxy_element_data[0]) == CollectionDescription, \
                "Element: {} should be of type: CollectionDescription".format(
                    galaxy_element_data[0]
                )
            return galaxy_element_data[0]

    def _create_analysis(self):
        """Create the Analysis instance for our WorkflowTool's launch()"""
        analysis_config = self._get_analysis_config()
        validate_analysis_config(analysis_config)

        analysis = create_analysis(analysis_config)
        self.set_analysis(analysis.uuid)

        workflow_dict = self._get_workflow_dict()
        self.analysis.workflow_copy = workflow_dict
        self.analysis.workflow_steps_num = len(workflow_dict["steps"].keys())
        self.analysis.set_owner(self.get_owner())
        self.analysis.save()

        AnalysisStatus.objects.create(analysis=analysis)
        return analysis

    def create_analysis_input_node_connections(self):
        """Create the AnalysisNodeConnection objects corresponding to the input
        Nodes of a WorkflowTool launch
        """
        for node in self._get_input_nodes():
            AnalysisNodeConnection.objects.create(
                analysis=self.analysis, node=node, direction=INPUT_CONNECTION,
                name=node.file_item.datafile.name, step=self.INPUT_STEP_NUMBER,
                filename=self._get_analysis_node_connection_input_filename(),
                is_refinery_file=bool(node.file_item.datafile)
            )

    def create_output_node_connections_and_nodes(self):
        """Create the AnalysisNodeConnection objects corresponding to the
        output Nodes (Derived Data) of a WorkflowTool launch
        """
        exposed_dataset_list = self._get_galaxy_history_dataset_list()
        exposed_workflow_outputs = self._get_exposed_galaxy_datasets(
            exposed_dataset_list=exposed_dataset_list
        )
        connection_dataset_list = []
        connection_dataset_list_fields = [
            'file_ext', 'name', 'state', 'file_size', 'id'
        ]
        for galaxy_dataset in exposed_dataset_list:
            output_connection = AnalysisNodeConnection.objects.create(
                analysis=self.analysis, direction=OUTPUT_CONNECTION,
                name=self._get_creating_job_output_name(galaxy_dataset),
                subanalysis=self._get_analysis_group_number(galaxy_dataset),
                step=self._get_workflow_step(galaxy_dataset),
                filename=self._get_galaxy_dataset_filename(galaxy_dataset),
                filetype=galaxy_dataset["file_ext"],
                is_refinery_file=galaxy_dataset in exposed_workflow_outputs,
                galaxy_dataset_name=galaxy_dataset['name']
            )
<<<<<<< HEAD
            derived_data_file_node = \
                self.analysis.create_derived_data_file_node(
                    self.analysis.get_input_node_study(),
                    self.analysis.get_input_node_assay(),
                    output_connection
                )
            derived_data_file_node.name = galaxy_dataset['name']
            derived_data_file_node.type = galaxy_dataset['file_ext']
            derived_data_file_node.save()
            output_connection.node = derived_data_file_node
            output_connection.save()
            if galaxy_dataset in exposed_workflow_outputs:
                connection_dataset = {
                    field: galaxy_dataset[field]
                    for field in connection_dataset_list_fields
                }
                connection_dataset['node_uuid'] = derived_data_file_node.uuid
                connection_dataset_list += [connection_dataset]
=======
            if galaxy_dataset in exposed_workflow_outputs:
                connection_dataset_list += [
                    {
                        field: galaxy_dataset[field]
                        for field in connection_dataset_list_fields
                    }
                ]
>>>>>>> d60004df
        return connection_dataset_list

    def _create_collection_description(self):
        """
        Creates an appropriate bioblend.galaxy.CollectionDescription
        instance based off of the structure of our WorkflowTool's
        file_relationships.
        :return: bioblend.galaxy.CollectionDescription instance
        """
        file_relationship_nesting_list = (
            self._parse_file_relationships_nesting(
                # Please note the `*` unpacking operator used here
                *self.get_galaxy_file_relationships()
            )
        )
        analysis_group = 0
        galaxy_element_list = []
        workflow_is_collection_based = self._has_dataset_collection_input()

        # Toggle between the creation of `forward` and `reverse`
        # HistoryDatasetElements for `paired` CollectionElements
        reverse_read = False

        for nested_element in reversed(file_relationship_nesting_list):
            if isinstance(nested_element, dict):
                nested_element[self.ANALYSIS_GROUP] = analysis_group
                self._update_galaxy_to_refinery_file_mapping_list(
                    nested_element
                )

                element_name = nested_element[self.REFINERY_FILE_UUID]
                if self.galaxy_collection_type.split(":")[-1] == self.PAIRED:
                    if reverse_read:
                        element_name = self.REVERSE
                        reverse_read = False
                    else:
                        element_name = self.FORWARD
                        reverse_read = True
                else:
                    if not workflow_is_collection_based:
                        analysis_group += 1

                galaxy_element_list.append(
                    HistoryDatasetElement(
                        name=element_name,
                        id=nested_element[self.GALAXY_DATASET_HISTORY_ID]
                    )
                )
            elif isinstance(nested_element, list):
                if workflow_is_collection_based:
                    analysis_group += 1

                list_collection_element = CollectionElement(
                    name="{} collection {}".format(self.LIST,
                                                   uuid_lib.uuid4()),
                    type=self.LIST
                )
                list_collection_element.elements = []
                galaxy_element_list.append(list_collection_element)

            elif isinstance(nested_element, tuple):
                analysis_group += 1

                paired_collection_element = CollectionElement(
                    name="{} collection {}".format(self.PAIRED,
                                                   uuid_lib.uuid4()),
                    type=self.PAIRED
                )
                paired_collection_element.elements = []
                galaxy_element_list.append(paired_collection_element)

        collection_description = CollectionDescription(
            name="{} - {}".format(self.name, self.galaxy_collection_type),
            type=self.galaxy_collection_type
        )
        collection_description.elements = []
        galaxy_element_list.append(collection_description)

        return self._associate_collection_elements(galaxy_element_list)

    @handle_bioblend_exceptions
    def create_dataset_collection(self):
        """
        Creates a Galaxy DatasetCollection based off of the collection
        description returned by:
        `WorkflowTool._create_collection_description()`
        """
        collection_info = (
            self.galaxy_connection.histories.create_dataset_collection(
                history_id=self.galaxy_import_history_id,
                collection_description=self._create_collection_description()
            )
        )
        self.update_galaxy_data(self.COLLECTION_INFO, collection_info)

    @handle_bioblend_exceptions
    def create_galaxy_history(self):
        return self.galaxy_connection.histories.create_history(
            name="History for: {}".format(self)
        )

    @handle_bioblend_exceptions
    def create_galaxy_library(self):
        galaxy_library_dict = self.galaxy_connection.libraries.create_library(
            name="Library for: {}".format(self)
        )
        self.analysis.library_id = galaxy_library_dict["id"]
        self.analysis.save()
        return galaxy_library_dict

    def _create_workflow_inputs_dict(self):
        """
        Create and return the inputs dict expected from bioblend. See here:
        http://bioblend.readthedocs.io/en/latest/api_docs/galaxy/all.html
        #bioblend.galaxy.workflows.WorkflowClient.invoke_workflow
        for details on its structure.
        """
        return {
            '0': {
                'id': self.get_galaxy_dict()[self.COLLECTION_INFO]["id"],
                'src': self.HISTORY_DATASET_COLLECTION_ASSOCIATION
            }
        }

    def _create_workflow_parameters_dict(self):
        """
        Create and return the params dict expected from bioblend. See here:
        http://bioblend.readthedocs.io/en/latest/api_docs/galaxy/all.html
        #bioblend.galaxy.workflows.WorkflowClient.invoke_workflow
        for details on its structure.
        """
        params_dict = {}
        launch_parameters = self._get_launch_parameters()

        for galaxy_parameter_uuid in launch_parameters:
            try:
                galaxy_parameter = GalaxyParameter.objects.get(
                    uuid=galaxy_parameter_uuid
                )
            except(GalaxyParameter.DoesNotExist,
                   GalaxyParameter.MultipleObjectsReturned) as e:
                logger.error('Error locating the GalaxyParameter for uuid: %s '
                             ': %s', str(galaxy_parameter_uuid), e)
                raise type(e)(
                    'Error locating the GalaxyParameter for uuid: {}'.format(
                        str(galaxy_parameter_uuid)
                    )
                )
            else:
                workflow_step = galaxy_parameter.galaxy_workflow_step

                if params_dict.get(workflow_step) is None:
                    params_dict[workflow_step] = self._get_tool_inputs_dict(
                        workflow_step
                    )

                params_dict[workflow_step][galaxy_parameter.name] = (
                    galaxy_parameter.cast_param_value_to_proper_type(
                        launch_parameters[galaxy_parameter_uuid]
                    )
                )
        return params_dict

    def _flatten_file_relationships_nesting(self, nesting=None,
                                            structure=None):
        """
        Gets the `LIST`/`PAIR` structure of our file_relationships,
        but flattened into a list.
        :param nesting: Nested list/tuple file_relationships data structure
        from our tool launch config
        :param structure: list to store each level of nesting in
        :return: list containing a flattened representation of the nested
        list/tuple structure of a Tool's file_relationships
        """

        if nesting is None:
            nesting = self.get_galaxy_file_relationships()

        if structure is None:
            structure = []

        if isinstance(nesting, list):
            structure.append(nesting)
        if isinstance(nesting, tuple):
            structure.append(nesting)
        if isinstance(nesting, dict):
            return structure
        return self._flatten_file_relationships_nesting(
            nesting[0],
            structure=structure
        )

    def _get_analysis_group_number(self, galaxy_dataset_dict):
        """
        Fetch the Analysis Group Number (subanalysis) corresponding to the
        derived Galaxy Dataset from our Galaxy Workflow invocation.

        :param galaxy_dataset_dict: dict containing information about a
        Galaxy Dataset
        :return: <int> corresponding to said Galaxy Dataset's analysis group
        """
        refinery_input_file_id = self._get_refinery_input_file_id(
            galaxy_dataset_dict
        )
        refinery_to_galaxy_file_mappings = self._get_galaxy_file_mapping_list()

        analysis_groups = [
            refinery_to_galaxy_file_map[self.ANALYSIS_GROUP]
            for refinery_to_galaxy_file_map in refinery_to_galaxy_file_mappings
            if refinery_input_file_id == refinery_to_galaxy_file_map[
                self.GALAXY_DATASET_HISTORY_ID
            ]
        ]
        assert len(list(set(analysis_groups))) == 1, (
            "`analysis_groups` should only contain a single element."
        )
        analysis_group = analysis_groups[0]
        return analysis_group

    def _get_analysis_node_connection_input_filename(self):
        return (
            self.INPUT_DATASET_COLLECTION if
            self._has_dataset_collection_input()
            else self.INPUT_DATASET
        )

    @handle_bioblend_exceptions
    def _get_galaxy_dataset_job(self, galaxy_dataset_dict):
        return self.galaxy_connection.jobs.show_job(
            galaxy_dataset_dict[self.CREATING_JOB]
        )

    @staticmethod
    def _get_galaxy_dataset_filename(galaxy_dataset_dict):
        return "{}.{}".format(
            galaxy_dataset_dict["name"],
            galaxy_dataset_dict["file_ext"]
        )

    def _get_galaxy_file_mapping_list(self):
        return self.get_galaxy_dict()[self.GALAXY_TO_REFINERY_MAPPING_LIST]

    def get_galaxy_file_relationships(self):
        return ast.literal_eval(
            self.get_tool_launch_config(
            )[self.GALAXY_DATA][self.FILE_RELATIONSHIPS_GALAXY]
        )

    @handle_bioblend_exceptions
    def _get_galaxy_history_dataset_list(self):
        """
        Retrieve a list of Galaxy Datasets from the Galaxy History of our
        Galaxy Workflow invocation corresponding to all tool outputs in the
        Galaxy Workflow editor.
        """
        galaxy_dataset_list = (
            self.galaxy_connection.histories.show_matching_datasets(
                self.galaxy_workflow_history_id
            )
        )
        retained_datasets = [
            self._update_galaxy_dataset_name(galaxy_dataset)
            for galaxy_dataset in galaxy_dataset_list
            if not galaxy_dataset["purged"] and
            self._get_workflow_step(galaxy_dataset) > 0
        ]
        return retained_datasets

    def _get_exposed_galaxy_datasets(self, exposed_dataset_list=None):
        """
        Retrieve all Galaxy Datasets that correspond to an asterisked
        output in the Galaxy workflow editor.

        https://galaxyproject.org/learn/advanced-workflow
        /basic-editing/#hidden_datasets

        :return: A list of Galaxy Dataset dicts that correspond to
        outputs of the WorkflowTool's Galaxy Workflow that have been
        explicitly exposed
        """
        exposed_galaxy_datasets = []
        if exposed_dataset_list is None:
            exposed_dataset_list = self._get_galaxy_history_dataset_list()
        for galaxy_dataset in exposed_dataset_list:
            creating_job = self._get_galaxy_dataset_job(galaxy_dataset)

            # `tool_id` corresponds to the descriptive name of a galaxy
            # tool. Not a UUID-like string like one may think
            if "upload" not in creating_job["tool_id"]:
                workflow_step_key = str(
                    self._get_workflow_step(galaxy_dataset)
                )
                workflow_steps_dict = self._get_workflow_dict()["steps"]
                creating_job_output_name = (
                    self._get_creating_job_output_name(
                        galaxy_dataset, creating_job
                    )
                )
                workflow_step_output_names = [
                    workflow_output["output_name"] for workflow_output in
                    workflow_steps_dict[workflow_step_key][
                        self.WORKFLOW_OUTPUTS
                    ]
                ]
                if creating_job_output_name in workflow_step_output_names:
                    exposed_galaxy_datasets.append(galaxy_dataset)
        return exposed_galaxy_datasets

    def get_galaxy_dict(self):
        """
        Fetch the dict in a Tool's `tool_launch_config` under the
        `WorkflowTool.GALAXY_DATA` key
        """
        return self.get_tool_launch_config()[self.GALAXY_DATA]

    def get_galaxy_import_tasks(self):
        """Create and return a list of _galaxy_file_import() tasks"""
        return [
            _galaxy_file_import.subtask(
                (
                    self.analysis.uuid,
                    file_store_item_uuid,
                    self.get_galaxy_dict()[self.GALAXY_IMPORT_HISTORY_DICT],
                    self.get_galaxy_dict()[self.GALAXY_LIBRARY_DICT],
                )
            ) for file_store_item_uuid in self.get_input_file_uuid_list()
        ]

    @handle_bioblend_exceptions
    def _get_galaxy_dataset_provenance(self, galaxy_dataset_dict):
        return self.galaxy_connection.histories.show_dataset_provenance(
            self.galaxy_workflow_history_id,
            galaxy_dataset_dict["id"],
            follow=True
        )

    @handle_bioblend_exceptions
    def _get_galaxy_workflow_invocation(self):
        """
        Fetch our Galaxy Workflow's invocation data.
        """
        # separate if-then assignment needed to avoid using the dict stored
        # in self.invocation before .save() is called
        if self.invocation == '':
            invocation = self.galaxy_connection.workflows.show_invocation(
                self.galaxy_workflow_history_id,
                self.get_galaxy_dict()
                [self.GALAXY_WORKFLOW_INVOCATION_DATA]["id"]
            )
            self.invocation = json.dumps(invocation)
            self.save()
        else:
            invocation = json.loads(self.invocation)
        return invocation

    @handle_bioblend_exceptions
    def _get_refinery_input_file_id(self, galaxy_dataset_dict):
        """
        Retrieve the Galaxy Dataset id corresponding to the Refinery file
        that a Derived Dataset ultimately came from.
        This is done through a combination of WorkflowTools keeping track of
        which FileStoreItems correspond to which Datasets in our
        Galaxy History
        (see WorkflowTool._update_galaxy_to_refinery_file_mapping_list),
        and utilizing `bioblend.galaxy.histories.show_dataset_provenance` in a
        recursive manner to trace back to where any derived data came from.
        :param galaxy_dataset_dict: dict containing information about a
        Galaxy Dataset
        :return: id of the Galaxy Dataset corresponding to our
        `galaxy_dataset_dict`s Refinery input file
        """
        job_inputs = self.galaxy_connection.jobs.show_job(
            self._get_galaxy_dataset_provenance(galaxy_dataset_dict)["job_id"]
        )["inputs"]

        for key in job_inputs.keys():
            galaxy_dataset = job_inputs[key]
            galaxy_dataset_provenance = self._get_galaxy_dataset_provenance(
                galaxy_dataset
            )
            # If we reach a point where the tool in the provenance is an
            # `upload` tool, we can tell which Refinery FileStoreItem our
            # derived dataset came from
            if "upload" in galaxy_dataset_provenance[self.TOOL_ID]:
                return galaxy_dataset["id"]
            else:
                # Recursive call
                return self._get_refinery_input_file_id(galaxy_dataset)

    @handle_bioblend_exceptions
    def _get_tool_data(self, workflow_step):
        return self.galaxy_connection.tools.show_tool(
            self.galaxy_connection.workflows.show_workflow(
                self.get_workflow_internal_id()
            )["steps"][workflow_step][self.TOOL_ID],
            io_details=True
        )

    def _get_tool_inputs_dict(self, workflow_step):
        """
        Retrieve the valid input parameters for the Galaxy tool in our current
        Galaxy Workflow that corresponds to the given `workflow_step`
        """
        tool_data = self._get_tool_data(str(workflow_step))

        # we don't want to retrieve information about data inputs here
        tool_data_inputs = [
            param for param in tool_data["inputs"]
            if param["type"] not in ["data", "data_collection"]
        ]
        # The information from bioblend is returned as unicode strings,
        # but we need to cast to the proper types to invoke the workflow
        # with edited parameters
        cast_to_type = {
            "text": str,
            "integer": int,
            "float": float,
            "boolean": bool
        }
        tool_inputs_dict = {}
        for input_dict in tool_data_inputs:
            try:
                proper_parameter_value = (
                    cast_to_type[input_dict["type"]](input_dict["value"])
                )
            except KeyError as e:
                logger.error(e)
                proper_parameter_value = input_dict["value"]

            tool_inputs_dict[input_dict["name"]] = proper_parameter_value
        return tool_inputs_dict

    @handle_bioblend_exceptions
    def _get_workflow_dict(self):
        # separate if-then assignment needed to avoid using the dict stored
        # in workflow_copy before .save() is called
        self.analysis.refresh_from_db(fields=['workflow_copy'])
        if self.analysis.workflow_copy == u'' \
                or self.analysis.workflow_copy is None:
            workflow_copy = \
                self.galaxy_connection.workflows.export_workflow_dict(
                    self.get_workflow_internal_id()
                )
            self.analysis.workflow_copy = workflow_copy
            self.analysis.save()
        else:
            workflow_copy = ast.literal_eval(self.analysis.workflow_copy)
        return workflow_copy

    def get_workflow_internal_id(self):
        return self.tool_definition.workflow.internal_id

    def _get_workflow_step(self, galaxy_dataset_dict):
        for step in self._get_galaxy_workflow_invocation()["steps"]:
            if step["job_id"] == galaxy_dataset_dict[self.CREATING_JOB]:
                return step["order_index"]

        # If we reach this point and have no workflow_steps, this means that
        #  the galaxy dataset in question corresponds to an `upload` or
        # `input` step i.e. `0`
        return self.INPUT_STEP_NUMBER

    def _get_creating_job_output_name(self, galaxy_dataset_dict,
                                      creating_job=None):
        """
        Retrieve the specified output name from the creating Galaxy Job that
        corresponds to a Galaxy Dataset
        :param galaxy_dataset_dict: dict containing information about a
        Galaxy Dataset.
        :param creating_job: an optional argument to prevent repeat request
        This is useful if there are any post-job-actions in place to do
        renaming of said output dataset.

        :return: The proper output name of our galaxy dataset
        """
        if creating_job is None:
            creating_job = self._get_galaxy_dataset_job(galaxy_dataset_dict)
        creating_job_outputs = creating_job["outputs"]
        workflow_step_output_name = [
            output_name for output_name in creating_job_outputs.keys()
            if creating_job_outputs[output_name]["uuid"] ==
            galaxy_dataset_dict["uuid"]
        ]
        assert len(workflow_step_output_name) == 1, (
            "There should be one creating job output name for a "
            "Galaxy dataset. There were: {}".format(
                len(workflow_step_output_name)
            )
        )
        return workflow_step_output_name[0]

    def _has_dataset_collection_input(self):
        """
        Determine whether our Workflow's input step has a Galaxy Dataset
        Collection as input or not.
        :returns: Boolean
        """
        workflow_input_type = self._get_workflow_dict()["steps"]["0"]["type"]
        return workflow_input_type == self.DATA_COLLECTION_INPUT

    @handle_bioblend_exceptions
    def import_library_dataset_to_history(self, history_id,
                                          library_dataset_id):
        """
        Import a Galaxy DataSet from a Data Library into a History
        :param history_id: UUID string of the Galaxy History to interact with
        :param library_dataset_id: UUID string of the Galaxy Library DataSet
         to interact with
        """
        return self.galaxy_connection.histories.upload_dataset_from_library(
            history_id,
            library_dataset_id
        )

    @handle_bioblend_exceptions
    def invoke_workflow(self):
        """Invoke a WorflowTool's Galaxy Workflow"""
        return self.galaxy_connection.workflows.invoke_workflow(
            self.get_workflow_internal_id(),
            history_name="Workflow Run for {} {}".format(self.name, self.uuid),
            inputs=self._create_workflow_inputs_dict(),
            params=self._create_workflow_parameters_dict()
        )

    def launch(self):
        """
        Launch a workflow-based Tool
        :raises: RuntimeError
        """
        analysis = self._create_analysis()
        self.create_analysis_input_node_connections()

        # TODO: Might hit race condition if Analysis isn't created in 5 seconds
        run_analysis.apply_async((analysis.uuid,), countdown=5)

    def _parse_file_relationships_nesting(self, *args, **kwargs):
        """
        Create and return a list containing each level of nesting from our
        `file_relationships` structure
        """
        if not kwargs.get(self.FILE_RELATIONSHIPS_NESTING):
            kwargs[self.FILE_RELATIONSHIPS_NESTING] = []

        file_relationships_nesting = kwargs[self.FILE_RELATIONSHIPS_NESTING]
        for arg in args:
            if isinstance(arg, dict):
                file_relationships_nesting.append(arg)
                continue
            elif isinstance(arg, tuple):
                file_relationships_nesting.append(arg)
                self._parse_file_relationships_nesting(*list(arg), **kwargs)
            else:
                file_relationships_nesting.append(arg)
                self._parse_file_relationships_nesting(*arg, **kwargs)

        return file_relationships_nesting

    def set_analysis(self, analysis_uuid):
        """
        :param analysis_uuid: UUID of Analysis instance to associate with
        the Tool
        :raises: RuntimeError
        """
        try:
            self.analysis = Analysis.objects.get(uuid=analysis_uuid)
        except(Analysis.DoesNotExist, Analysis.MultipleObjectsReturned) as e:
            raise RuntimeError(e)
        else:
            self.save()

    def update_file_relationships_with_galaxy_history_data(self):
        """
        Replace a Tool's Node uuid in its `file_relationships` string with
        information about the file uploaded into a galaxy history that
        was fetched from said Node uuid and assign this data to a new
        key in the tool launch config: `file_relationships_galaxy`.
        No error handling here since this method is only called in an
        atomic transaction.
        """
        analysis_status = AnalysisStatus.objects.get(analysis=self.analysis)
        galaxy_dict = self.get_galaxy_dict()

        galaxy_to_refinery_mapping_list = get_taskset_result(
            analysis_status.galaxy_import_task_group_id
        ).join()

        for galaxy_to_refinery_dict in galaxy_to_refinery_mapping_list:
            node = Node.objects.get(
                uuid__in=self.get_input_node_uuids(),
                file_item=FileStoreItem.objects.get(
                    uuid=galaxy_to_refinery_dict[Tool.REFINERY_FILE_UUID]
                )
            )
            galaxy_dict[self.FILE_RELATIONSHIPS_GALAXY] = (
                # Note the `1` in the replace call below. We only want to
                # replace the first occurrence of Node UUIDs in case a workflow
                # is launched with the same Node multiple times
                galaxy_dict[self.FILE_RELATIONSHIPS_GALAXY].replace(
                    node.uuid, json.dumps(galaxy_to_refinery_dict), 1
                )
            )
        tool_launch_config = self.get_tool_launch_config()
        tool_launch_config[self.GALAXY_DATA] = galaxy_dict
        self.set_tool_launch_config(tool_launch_config)

    def update_galaxy_data(self, key, value):
        """
        Update a WorkflowTool's tool_launch_config dict under
        `WorkflowTool.GALAXY_DATA` with a new key/value pair
        """
        tool_launch_config = self.get_tool_launch_config()
        tool_launch_config[self.GALAXY_DATA][key] = value
        self.set_tool_launch_config(tool_launch_config)

    def _update_galaxy_to_refinery_file_mapping_list(
            self, galaxy_to_refinery_mapping_dict):
        """
        Update Tool Launch Config information with a
        `galaxy_to_refinery_mapping_dict`.
        This allows us to keep track of Datasets in our Galaxy history
        and which Refinery FileStoreItems they correspond to.
        """
        galaxy_to_refinery_mapping_list = self._get_galaxy_file_mapping_list()
        galaxy_to_refinery_mapping_list.append(galaxy_to_refinery_mapping_dict)
        self.update_galaxy_data(
            self.GALAXY_TO_REFINERY_MAPPING_LIST,
            galaxy_to_refinery_mapping_list
        )

    def _update_galaxy_dataset_name(self, galaxy_dataset_dict):
        """
        Update the name of a Galaxy Dataset if any Galaxy
        RenameDatasetActions are detected for it
        :param galaxy_dataset_dict: dict containing information about a
        Galaxy Dataset
        :return: galaxy_dataset_dict with an updated 'name' if a
        RenameDatasetAction was detected, otherwise the original galaxy
        dataset is returned
        """
        workflow_steps = self._get_workflow_dict()["steps"]
        workflow_step_number = str(
            self._get_workflow_step(galaxy_dataset_dict)
        )
        post_job_actions = workflow_steps[workflow_step_number].get(
            "post_job_actions"
        )
        if post_job_actions:
            rename_dataset_key = (
                "RenameDatasetAction{}".format(galaxy_dataset_dict["name"])
            )
            if rename_dataset_key in post_job_actions.keys():
                galaxy_dataset_dict["name"] = (
                    post_job_actions[
                        rename_dataset_key
                    ]["action_arguments"]["newname"]
                )
        return galaxy_dataset_dict

    @handle_bioblend_exceptions
    def upload_datafile_to_library_from_url(self, library_id, datafile_url):
        """
        Upload file from Refinery into a Galaxy Data Library from a
        specified url
        :param library_id: UUID string of the Galaxy Library to interact with
        :param datafile_url: <String> Full url pointing to a Refinery
        FileStoreItem datafile's source.
        """
        return self.galaxy_connection.libraries.upload_file_from_url(
            library_id,
            datafile_url
        )


@receiver(post_save, sender=WorkflowTool)
def _workflow_saved(sender, instance, *args, **kwargs):
    # Once a WorkflowTool is created with a display_name there are no
    # further changes being made
    if instance.display_name and not Event.objects.filter(
        data_set=instance.dataset,
        user=instance.get_owner(),
        details=json.dumps({'display_name': instance.display_name}),
        type=Event.UPDATE,
        sub_type=Event.ANALYSIS_CREATION
    ).exists():
        Event.record_data_set_analysis_creation(
            instance.dataset, instance.display_name
        )<|MERGE_RESOLUTION|>--- conflicted
+++ resolved
@@ -820,7 +820,6 @@
                 is_refinery_file=galaxy_dataset in exposed_workflow_outputs,
                 galaxy_dataset_name=galaxy_dataset['name']
             )
-<<<<<<< HEAD
             derived_data_file_node = \
                 self.analysis.create_derived_data_file_node(
                     self.analysis.get_input_node_study(),
@@ -839,15 +838,6 @@
                 }
                 connection_dataset['node_uuid'] = derived_data_file_node.uuid
                 connection_dataset_list += [connection_dataset]
-=======
-            if galaxy_dataset in exposed_workflow_outputs:
-                connection_dataset_list += [
-                    {
-                        field: galaxy_dataset[field]
-                        for field in connection_dataset_list_fields
-                    }
-                ]
->>>>>>> d60004df
         return connection_dataset_list
 
     def _create_collection_description(self):
