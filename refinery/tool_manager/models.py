--- conflicted
+++ resolved
@@ -1262,10 +1262,7 @@
     def _get_workflow_dict(self):
         # separate if-then assignment needed to avoid using the dict stored
         # in workflow_copy before .save() is called
-<<<<<<< HEAD
-=======
         self.analysis.refresh_from_db(fields=['workflow_copy'])
->>>>>>> 202443ea
         if self.analysis.workflow_copy == u'' \
                 or self.analysis.workflow_copy is None:
             workflow_copy = \
@@ -1275,10 +1272,7 @@
             self.analysis.workflow_copy = workflow_copy
             self.analysis.save()
         else:
-            if type(self.analysis.workflow_copy) in [str, unicode]:
-                workflow_copy = ast.literal_eval(self.analysis.workflow_copy)
-            else:
-                workflow_copy = self.analysis.workflow_copy
+            workflow_copy = ast.literal_eval(self.analysis.workflow_copy)
         return workflow_copy
 
     def get_workflow_internal_id(self):
