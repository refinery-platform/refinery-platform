--- conflicted
+++ resolved
@@ -848,25 +848,6 @@
             )
         return params_dict
 
-<<<<<<< HEAD
-    def create_workflow_file_downloads(self):
-        """
-        Create the proper WorkflowFilesDL objects from the list of Galaxy
-        Datasets in our Galaxy Workflow invocation's History and add them to
-        the M2M relation in our WorkflowTool's Analysis.
-        """
-        for galaxy_dataset in self._get_exposed_galaxy_datasets():
-            self.analysis.workflow_dl_files.add(
-                WorkflowFilesDL.objects.create(
-                    step_id=self._get_workflow_step(galaxy_dataset),
-                    filename=self._get_galaxy_dataset_filename(galaxy_dataset)
-                )
-            )
-
-        self.analysis.save()
-
-=======
->>>>>>> 3fda7a10
     def _flatten_file_relationships_nesting(self, nesting=None,
                                             structure=None):
         """
