import ast
import json
import logging
import re
from urlparse import urljoin
import uuid

from django.conf import settings
from django.db import models
from django.db.models.signals import post_delete, post_save, pre_delete
from django.dispatch import receiver

import bioblend
from bioblend.galaxy.dataset_collections import (CollectionDescription,
                                                 CollectionElement,
                                                 HistoryDatasetElement)
from django_docker_engine.container_managers.docker_engine import (
    ExpectedPortMissing, NoPortsOpen
)
from django_docker_engine.docker_utils import (DockerClientRunWrapper,
                                               DockerClientSpec,
                                               DockerContainerSpec)
from django_extensions.db.fields import UUIDField
from docker.errors import APIError, NotFound

from analysis_manager.models import AnalysisStatus
from analysis_manager.tasks import (_galaxy_file_import, get_taskset_result,
                                    run_analysis)
from analysis_manager.utils import create_analysis, validate_analysis_config
import constants
from core.models import (INPUT_CONNECTION, OUTPUT_CONNECTION, Analysis,
                         AnalysisNodeConnection, DataSet, OwnableResource,
                         Workflow)

from core.models import Event
from core.utils import get_absolute_url
from data_set_manager.models import Node
from data_set_manager.utils import (
    get_file_url_from_node_uuid, get_solr_response_json
)
from file_store.models import FileType

from .tasks import start_container

logger = logging.getLogger(__name__)


class Parameter(models.Model):
    """
    A Parameter is a representation of a tool parameter that will
    potentially be exposed and configurable upon a tool's
    configuration/launching step.
    """

    INTEGER = "INTEGER"
    STRING = "STRING"
    BOOLEAN = "BOOLEAN"
    FLOAT = "FLOAT"
    GENOME_BUILD = "GENOME_BUILD"
    ATTRIBUTE = "ATTRIBUTE"
    FILE = "FILE"

    STRING_TYPES = [FILE, ATTRIBUTE, GENOME_BUILD, STRING]

    VALUE_TYPES = (
        (INTEGER, "int"),
        (STRING, "str"),
        (BOOLEAN, "bool"),
        (FLOAT, "float"),
        (GENOME_BUILD, "genome build"),
        (ATTRIBUTE, "attribute"),
        (FILE, "file")
    )
    uuid = UUIDField(unique=True, auto=True)
    name = models.TextField(max_length=100)
    description = models.TextField(max_length=500)
    is_user_adjustable = models.BooleanField(default=True)
    value_type = models.CharField(choices=VALUE_TYPES, max_length=25)
    default_value = models.TextField(max_length=100)

    def __str__(self):
        return "{}: {} - {}".format(self.value_type, self.name, self.uuid)

    def get_galaxy_workflow_step(self):
        try:
            return GalaxyParameter.objects.get(
                uuid=self.uuid
            ).galaxy_workflow_step
        except (GalaxyParameter.DoesNotExist,
                GalaxyParameter.MultipleObjectsReturned):
            return None

    def cast_param_value_to_proper_type(self, parameter_value):
        """Parameter values from the Tool Launch Configuration are all
        strings, but the invocation of Tools expect these values
        to be of a certain type."""
        if self.value_type in self.STRING_TYPES:
            return str(parameter_value)
        elif self.value_type == self.BOOLEAN:
            if type(parameter_value) == bool:
                return parameter_value
            else:
                return parameter_value.lower() == "true"
        elif self.value_type == self.INTEGER:
            return int(parameter_value)
        elif self.value_type == self.FLOAT:
            return float(parameter_value)
        else:
            return parameter_value


class GalaxyParameter(Parameter):
    """
    Extension of Parameter model with fields specific to Galaxy tool parameters
    """
    galaxy_workflow_step = models.IntegerField()


class FileRelationship(models.Model):
    """
    A File Relationship describes the structuring of files that is expected
    from a given tool.

    Note that a FileRelationship has a self-referential M2M which
    allows us to construct complex nestings. (useful for Galaxy WFs)
    """
    PAIR = "PAIR"
    LIST = "LIST"
    RELATIONSHIP_TYPES = (
        (PAIR, "pair"),
        (LIST, "list")
    )
    uuid = UUIDField(unique=True, auto=True)
    name = models.TextField(max_length=100)
    value_type = models.CharField(max_length=100, choices=RELATIONSHIP_TYPES)

    # NOTE: `symmetrical=False` is not very common. It's necessary for the
    # self-referential M2M below.
    # See: https://docs.djangoproject.com/en/1.7/ref/models/fields/#django
    # .db.models.ManyToManyField.symmetrical
    file_relationship = models.ManyToManyField(
        "self", symmetrical=False, blank=True)

    input_files = models.ManyToManyField("InputFile")

    def __str__(self):
        return "{}: {} - {}".format(self.value_type, self.name, self.uuid)


class InputFile(models.Model):
    """
    An Input file describes a file and allowed Refinery FileType(s) that we
    will associate with a tool as its expected input(s)
    """
    uuid = UUIDField(unique=True, auto=True)
    name = models.TextField(max_length=100)
    description = models.TextField(max_length=500)
    allowed_filetypes = models.ManyToManyField(FileType)

    def __str__(self):
        return "{}: {} {}".format(
            self.name, [f.name for f in self.allowed_filetypes.all()],
            self.uuid)


class ToolDefinition(models.Model):
    """
    A ToolDefinition is a generic representation of a tool that the
    RefineryPlatform can handle.

    More generally, any tools that we introduce to Refinery (Workflows,
    Visualizations, Other) will need to know about their expected inputs,
    outputs, and input file structuring.
    """
    EXTRA_DIRECTORIES = "extra_directories"
    PARAMETERS = "parameters"
    WORKFLOW = 'WORKFLOW'
    VISUALIZATION = 'VISUALIZATION'
    TOOL_TYPES = (
        (WORKFLOW, 'Workflow'),
        (VISUALIZATION, 'Visualization')
    )

    uuid = UUIDField(unique=True, auto=True)
    name = models.TextField(unique=True, max_length=100)
    description = models.TextField(max_length=500)
    tool_type = models.CharField(max_length=100, choices=TOOL_TYPES)
    file_relationship = models.ForeignKey(FileRelationship)
    parameters = models.ManyToManyField(Parameter)
    image_name = models.CharField(max_length=255, blank=True)
    annotation = models.TextField()
    workflow = models.ForeignKey(Workflow, null=True)

    def __str__(self):
        return "{}: {} {}".format(self.tool_type, self.name, self.uuid)

    def get_annotation(self):
        """
        Deserialize and fetch a ToolDefinition's annotation data that was
        used to create it.
        :return: a dict containing ToolDefinition annotation data
        """
        return json.loads(self.annotation)

    def get_extra_directories(self):
        """
        Fetch `extra_directories` from Visualization-based ToolDefinitions's
        annotation data.

        :return: a Visualization-based ToolDefinitions's `extra_directories`
        information
        :raises: KeyError, NotImplementedError
        """
        if self.tool_type == ToolDefinition.VISUALIZATION:
            try:
                return self.get_annotation()[self.EXTRA_DIRECTORIES]
            except KeyError:
                logger.error("ToolDefinition: %s's annotation is missing its "
                             "`%s` key.", self.name, self.EXTRA_DIRECTORIES)
                raise
        else:
            raise NotImplementedError(
                "Workflow-based tools don't utilize `{}`".format(
                    self.EXTRA_DIRECTORIES
                )
            )

    def get_parameters(self):
        return self.parameters.all()


@receiver(pre_delete, sender=ToolDefinition)
def delete_associated_objects(sender, instance, *args, **kwargs):
    """
    Delete related parameter and output_file objects upon ToolDefinition
    deletion.

    Set any associated Workflows to an inactive state
    """
    parameters = instance.parameters.all()
    for parameter in parameters:
        parameter.delete()

    # Set any associated Workflows to be inactive
    # this will remove the Workflow entries from the UI, but won't delete
    # any Analyses that were run from said Workflows
    workflow = instance.workflow
    if workflow:
        workflow.is_active = False
        workflow.save()


@receiver(post_delete, sender=ToolDefinition)
def delete_file_relationship(sender, instance, *args, **kwargs):
    """
    Delete related (topmost) FileRelationship object after ToolDefinition
    deletion.
    """
    instance.file_relationship.delete()


@receiver(pre_delete, sender=FileRelationship)
def delete_input_files_and_file_relationships(sender, instance, *args,
                                              **kwargs):
    """
    Delete all related nested file_relationships in a recursive manner.

    Due to the nature of the `pre_delete` signal, this approach will delete
    the bottom-most FileRelationship object first which is desired.
    """
    input_files = instance.input_files.all()
    for input_file in input_files:
        input_file.delete()

    file_relationships = instance.file_relationship.all()
    for file_relationship in file_relationships:
        file_relationship.delete()


class Tool(OwnableResource):
    """
    A Tool is a representation of the information it will take to launch
    and monitor a ToolDefinition
    """
    FILE_UUID_LIST = "file_uuid_list"
    FILE_RELATIONSHIPS = "file_relationships"
    FILE_RELATIONSHIPS_URLS = "{}_urls".format(FILE_RELATIONSHIPS)
    LAUNCH_WARNING = "Subclasses must implement `launch` method"
    REFINERY_FILE_UUID = "refinery_file_uuid"
    TOOL_LAUNCH_CONFIGURATION = "tool_launch_configuration"
    TOOL_API_ROOT = "/api/v2/tools/"

    dataset = models.ForeignKey(DataSet)
    analysis = models.OneToOneField(Analysis, blank=True, null=True)
    container_name = models.CharField(
        max_length=250,
        unique=True,
        null=True
    )
    tool_launch_configuration = models.TextField()
    tool_definition = models.ForeignKey(ToolDefinition)
    display_name = models.CharField(
        max_length=250,
        unique=True,
        null=True
    )

    class Meta:
        verbose_name = "tool"
        permissions = (
            ('read_%s' % verbose_name, 'Can read %s' % verbose_name),
        )

    def __str__(self):
        return "Tool: {}".format(self.get_tool_name())

    @property
    def django_docker_client(self):
        return DockerClientRunWrapper(
            DockerClientSpec(
                settings.DJANGO_DOCKER_ENGINE_DATA_DIR,
                input_json_url=get_absolute_url(self.container_input_json_url)
            )
        )

    @property
    def relaunch_url(self):
        return urljoin(self.TOOL_API_ROOT, "{}/relaunch/".format(self.uuid))

    @property
    def container_input_json_url(self):
        """
        Return the url that will expose a Tool's input data (as JSON) on
        GET requests
        """
        return urljoin(
            self.TOOL_API_ROOT,
            "{}/container_input_data/".format(self.uuid)
        )

    def _get_owner_info_as_dict(self):
        user = self.get_owner()
        return {
            "username": user.username,
            "full_name": "{} {}".format(user.first_name, user.last_name),
            "user_profile_uuid": user.profile.uuid
        }

    def get_input_file_uuid_list(self):
        # Tools can't be created without the `file_uuid_list` existing so no
        # KeyError is being caught
        return self.get_tool_launch_config()[self.FILE_UUID_LIST]

    def get_file_relationships(self):
        return self.get_tool_launch_config()[self.FILE_RELATIONSHIPS]

    def get_file_relationships_urls(self):
        return ast.literal_eval(
            self.get_tool_launch_config()[self.FILE_RELATIONSHIPS_URLS]
        )

    def get_input_node_uuids(self):
        node_uuids = re.findall(constants.UUID_RE,
                                self.get_file_relationships())
        return node_uuids

    def _get_input_nodes(self):
        """
        Return a list of Node objects corresponding to the Node UUIDs we
        receive from the front-end when a WorkflowTool is launched.

        NOTE: There is no exception handling here since this method is
        within the scope of an atomic transaction.
        """
        return [
            Node.objects.get(uuid=uuid) for uuid in self.get_input_node_uuids()
        ]

    def _get_launch_parameters(self):
        return self.get_tool_launch_config()[ToolDefinition.PARAMETERS]

    def get_tool_launch_config(self):
        return json.loads(self.tool_launch_configuration)

    def get_tool_name(self):
        return self.tool_definition.name

    def get_tool_type(self):
        return self.tool_definition.tool_type

    def _get_analysis_config(self):
        """
        Construct  and return an Analysis Configuration dict to be validated.

        NOTE: there is no exception handling here since everything
        underneath Tool.launch() is inside of an atomic transaction.
        :return: analysis_config dict
        """
        return {
            "name": "{}".format(self),
            "study_uuid": self.dataset.get_latest_study().uuid,
            "tool_uuid": self.uuid,
            "user_id": self.get_owner().id,
            "workflow_uuid": self.tool_definition.workflow.uuid
        }

    def launch(self):
        raise NotImplementedError(Tool.LAUNCH_WARNING)

    def set_tool_launch_config(self, tool_launch_config):
        self.tool_launch_configuration = json.dumps(tool_launch_config)
        self.save()

    def update_file_relationships_with_urls(self):
        """
        Replace a Tool's Node uuids in its `file_relationships` string with
        their respective FileStoreItem's urls and assign this data to a new
        key in the tool launch config: `file_relationships_urls`.
        No error handling here since this method is only called in an atomic
        transaction.
        """

        tool_launch_config = self.get_tool_launch_config()
        node_uuids = self.get_input_node_uuids()

        # Add list of FileStoreItem UUIDs to our ToolLaunchConfig for later use
        tool_launch_config[self.FILE_UUID_LIST] = []

        # Copy `file_relationships` contents into `file_relationships_urls`
        tool_launch_config[self.FILE_RELATIONSHIPS_URLS] = (
            self.get_file_relationships()
        )
        for node_uuid in node_uuids:
            node = Node.objects.get(uuid=node_uuid)

            # Append file_uuid to list of FileStoreItem UUIDs
            tool_launch_config[self.FILE_UUID_LIST].append(node.file_uuid)

            file_url = get_file_url_from_node_uuid(
                node_uuid,
                require_valid_url=True
            )
            tool_launch_config[self.FILE_RELATIONSHIPS_URLS] = (
                tool_launch_config[self.FILE_RELATIONSHIPS_URLS].replace(
                    node_uuid, "'{}'".format(file_url)
                )
            )
        self.set_tool_launch_config(tool_launch_config)

    def is_running(self):
        if self.is_workflow():
            return self.analysis.running()

        try:
            self.django_docker_client.lookup_container_url(
                self.container_name
            )
            return True
        except (ExpectedPortMissing, NotFound, NoPortsOpen):
            return False

    def is_visualization(self):
        return self.get_tool_type() == ToolDefinition.VISUALIZATION

    def is_workflow(self):
        return self.get_tool_type() == ToolDefinition.WORKFLOW

    def get_relative_container_url(self):
        """
        Construct & return the relative url of our Tool's container
        """
        return "/{}/{}".format(
            settings.DJANGO_DOCKER_ENGINE_BASE_URL,
            self.container_name
        )


class VisualizationToolError(StandardError):
    pass


class VisualizationTool(Tool):
    """
    VisualizationTools are Tools that are specific to
    launching and monitoring Dockerized visualizations
    """
    API_PREFIX = "api_prefix"
    FILE_URL = "file_url"
    INPUT_NODE_INFORMATION = "node_info"
    NODE_SOLR_INFO = "node_solr_info"
    ALL_NODE_INFORMATION = "all_node_info"

    class Meta:
        verbose_name = "visualizationtool"
        permissions = (
            ('read_%s' % verbose_name, 'Can read %s' % verbose_name),
        )

    def get_container_input_dict(self):
        """
        Create a dictionary containing information that Dockerized
        Visualizations will have access to
        """
        return {
            self.API_PREFIX: self.get_relative_container_url() + "/",
            self.FILE_RELATIONSHIPS: self.get_file_relationships_urls(),
            ToolDefinition.PARAMETERS: self._get_visualization_parameters(),
            self.INPUT_NODE_INFORMATION: self._get_detailed_nodes_dict(
                self.get_input_node_uuids(),
                require_valid_urls=True  # Tool input nodes need valid urls
            ),
            # TODO: adding all of a DataSet's Node info seems excessive. Would
            #  be great if we had a VisualizationTool using all of this info
            self.ALL_NODE_INFORMATION: self._get_detailed_nodes_dict(
                self.dataset.get_node_uuids()
            ),
            ToolDefinition.EXTRA_DIRECTORIES:
                self.tool_definition.get_extra_directories()
        }

    def _check_input_node_limit(self):
        if len(self.get_input_node_uuids()) > \
                constants.REFINERY_SOLR_DOC_LIMIT:
            raise VisualizationToolError(
                'Input Node limit of: {} reached'.format(
                    constants.REFINERY_SOLR_DOC_LIMIT
                )
            )

    def create_container_spec(self):
        return DockerContainerSpec(
            image_name=self.tool_definition.image_name,
            container_name=self.container_name,
            labels={self.uuid: ToolDefinition.VISUALIZATION},
            extra_directories=self.tool_definition.get_extra_directories()
        )

    def _check_max_running_containers(self):
        max_containers = settings.DJANGO_DOCKER_ENGINE_MAX_CONTAINERS
        if len(self.django_docker_client.list()) >= max_containers:
            raise VisualizationToolError('Max containers')

    def _get_detailed_nodes_dict(self, node_uuid_list,
                                 require_valid_urls=False):
        """
        Create and return a dict with detailed information about all of our
        Nodes corresponding to the UUIDs in the given `node_uuid_list`.

        This detailed info contains:
            - Whatever we have in our Solr index for a given Node
            - A full url pointing to our Node's FileStoreItem's datafile
        """
        solr_response_json = get_solr_response_json(node_uuid_list)
        node_info = {
            node["uuid"]: {
                self.NODE_SOLR_INFO: node,
                self.FILE_URL: get_file_url_from_node_uuid(
                    node["uuid"],
                    require_valid_url=require_valid_urls
                )
            }
            for node in solr_response_json["nodes"]
        }
        return node_info

    def _get_visualization_parameters(self):
        tool_parameters = []

        for parameter in self.tool_definition.get_parameters():
            tool_parameters.append(
                {
                    "uuid": parameter.uuid,
                    "description": parameter.description,
                    "default_value": parameter.cast_param_value_to_proper_type(
                        parameter.default_value
                    ),
                    "name": parameter.name,
                    "value": parameter.cast_param_value_to_proper_type(
                        self._get_edited_parameter_value(parameter)
                    ),
                    "value_type": parameter.value_type
                }
            )
        return tool_parameters

    def _get_edited_parameter_value(self, parameter_instance):
        ''' Return the `default_value` of a Parameter instance here unless a
        user has updated said Parameter's value in the UI before a Tool was
        launched'''
        launch_parameters = self._get_launch_parameters()
        edited_parameter_value = launch_parameters.get(
            parameter_instance.uuid
        )

        if edited_parameter_value is not None:
            return edited_parameter_value
        else:
            return parameter_instance.default_value

    def launch(self):
        """Launch a visualization-based Tool"""
        self._check_max_running_containers()
        self._check_input_node_limit()

        # Pulls docker image if it doesn't exist yet, and launches container
        # asynchronously
        start_container.delay(self)

<<<<<<< HEAD
        Event.record_data_set_visualization_creation(
            self.data_set, self.display_name
        )
=======

@receiver(post_save, sender=VisualizationTool)
def _visualization_saved(sender, instance, *args, **kwargs):
    # TODO: Distinguish creation from modification?
    Event.record_dataset_visualization_creation(
        instance.dataset, instance.display_name
    )


@receiver(pre_delete, sender=VisualizationTool)
def remove_tool_container(sender, instance, *args, **kwargs):
    """
    Remove the Docker container instance corresponding to a
    VisualizationTool's launch.
    """
    try:
        instance.django_docker_client.purge_by_label(instance.uuid)
    except APIError as e:
        logger.error("Couldn't purge container for Tool with UUID: %s %s",
                     instance.uuid, e)
>>>>>>> 0f43888b


def handle_bioblend_exceptions(func):
    """Decorator to be used on functions that make calls using bioblend
       Set our Analysis to a FAILURE_STATE if we hit a bioblend ConnectionError
    """
    def func_wrapper(*args, **kwargs):
        try:
            return func(*args, **kwargs)
        except bioblend.ConnectionError as e:
            error_message = (
                "Error while interacting with bioblend: {}".format(e)
            )
            logger.error(error_message)
            args[0].analysis.cancel()
            return
    return func_wrapper


class WorkflowTool(Tool):
    """
    WorkflowTools are Tools that are specific to
    launching and monitoring Galaxy Workflows
    """
    ANALYSIS_GROUP = "analysis_group"
    COLLECTION_INFO = "collection_info"
    CREATING_JOB = "creating_job"
    DATA_COLLECTION_INPUT = "data_collection_input"
    FILE_RELATIONSHIPS_GALAXY = "{}_galaxy".format(Tool.FILE_RELATIONSHIPS)
    FILE_RELATIONSHIPS_NESTING = "file_relationships_nesting"
    FORWARD = "forward"
    GALAXY_DATA = "galaxy_data"
    GALAXY_DATASET_HISTORY_ID = "galaxy_dataset_history_id"
    GALAXY_IMPORT_HISTORY_DICT = "import_history_dict"
    GALAXY_LIBRARY_DICT = "library_dict"
    GALAXY_WORKFLOW_INVOCATION_DATA = "galaxy_workflow_invocation_data"
    GALAXY_TO_REFINERY_MAPPING_LIST = "galaxy_to_refinery_mapping_list"
    HISTORY_DATASET_COLLECTION_ASSOCIATION = "hdca"
    INPUT_DATASET = "Input Dataset"
    INPUT_DATASET_COLLECTION = "{} Collection".format(INPUT_DATASET)
    INPUT_STEP_NUMBER = 0
    LIST = "list"
    PAIRED = "paired"
    REVERSE = "reverse"
    TOOL_ID = "tool_id"
    WORKFLOW_OUTPUTS = "workflow_outputs"

    class Meta:
        verbose_name = "workflowtool"
        permissions = (
            ('read_%s' % verbose_name, 'Can read %s' % verbose_name),
        )

    @property
    def galaxy_connection(self):
        return self.galaxy_instance.galaxy_connection()

    @property
    def galaxy_instance(self):
        return self.analysis.workflow.workflow_engine.instance

    @property
    def galaxy_collection_type(self, nesting_string=""):
        """
        Get the string representation of the Galaxy Dataset Collection type
        from a WorkflowTool's nested file_relationships.
        :param nesting_string: Placeholder string for recursive iterations to
        append to.
        :return: <String> in the following form: ^((list|paired):*)+[^:]+$
        """
        flattened_nesting = self._flatten_file_relationships_nesting()
        for index, file_relationship in enumerate(flattened_nesting):
            if isinstance(file_relationship, list):
                nesting_string += "{}:".format(WorkflowTool.LIST)
            if isinstance(file_relationship, tuple):
                nesting_string += "{}:".format(WorkflowTool.PAIRED)
        return nesting_string[:-1]

    @property
    def galaxy_import_history_id(self):
        return self.get_galaxy_dict()[self.GALAXY_IMPORT_HISTORY_DICT]["id"]

    @property
    def galaxy_workflow_history_id(self):
        return self.analysis.history_id

    def _associate_collection_elements(self, galaxy_element_data):
        """
        Handles the association of Galaxy objects with their parent elements
        :param galaxy_element_data: list of bioblend objects to associate
        with each other
        :return: <CollectionDescription>
        """
        if not len(galaxy_element_data) == 1:
            for index, galaxy_element in enumerate(galaxy_element_data):
                if type(galaxy_element) == CollectionDescription:
                    for prev_galaxy_element in galaxy_element_data[:index]:
                        if (type(prev_galaxy_element) ==
                                HistoryDatasetElement or
                                type(prev_galaxy_element) ==
                                CollectionElement):
                            galaxy_element.add(prev_galaxy_element)
                            galaxy_element_data.remove(prev_galaxy_element)
                            return self._associate_collection_elements(
                                galaxy_element_data
                            )
                if type(galaxy_element) == CollectionElement:
                    for prev_galaxy_element in galaxy_element_data[:index]:
                        if type(prev_galaxy_element) == HistoryDatasetElement:
                            galaxy_element.add(prev_galaxy_element)
                            galaxy_element_data.remove(prev_galaxy_element)
                            return self._associate_collection_elements(
                                galaxy_element_data
                            )
                        if (type(prev_galaxy_element) == CollectionElement and
                                prev_galaxy_element.type !=
                                galaxy_element.type):
                            galaxy_element.add(prev_galaxy_element)
                            galaxy_element_data.remove(prev_galaxy_element)
                            return self._associate_collection_elements(
                                galaxy_element_data
                            )
        else:
            assert len(galaxy_element_data) == 1, \
                "Only one element should be present in: {}".format(
                    galaxy_element_data
                )
            assert type(galaxy_element_data[0]) == CollectionDescription, \
                "Element: {} should be of type: CollectionDescription".format(
                    galaxy_element_data[0]
                )
            return galaxy_element_data[0]

    def _create_analysis(self):
        """Create the Analysis instance for our WorkflowTool's launch()"""
        analysis_config = self._get_analysis_config()
        validate_analysis_config(analysis_config)

        analysis = create_analysis(analysis_config)
        self.set_analysis(analysis.uuid)

        workflow_dict = self._get_workflow_dict()
        self.analysis.workflow_copy = workflow_dict
        self.analysis.workflow_steps_num = len(workflow_dict["steps"].keys())
        self.analysis.set_owner(self.get_owner())
        self.analysis.save()

        AnalysisStatus.objects.create(analysis=analysis)
        return analysis

    def create_analysis_input_node_connections(self):
        """
        Create the AnalysisNodeConnection objects corresponding to the input
        Nodes of a WorkflowTool launch.
        """
        for node in self._get_input_nodes():
            file_store_item = node.get_file_store_item()

            AnalysisNodeConnection.objects.create(
                analysis=self.analysis,
                node=node,
                direction=INPUT_CONNECTION,
                name=file_store_item.datafile.name,
                step=self.INPUT_STEP_NUMBER,
                filename=self._get_analysis_node_connection_input_filename(),
                is_refinery_file=file_store_item.is_local()
            )

    def create_analysis_output_node_connections(self):
        """
        Create the AnalysisNodeConnection objects corresponding to the output
        Nodes (Derived Data) of a WorkflowTool launch.
        """
        exposed_workflow_outputs = self._get_exposed_galaxy_datasets()
        for galaxy_dataset in self._get_galaxy_history_dataset_list():
            AnalysisNodeConnection.objects.create(
                analysis=self.analysis,
                direction=OUTPUT_CONNECTION,
                name=self._get_creating_job_output_name(galaxy_dataset),
                subanalysis=self._get_analysis_group_number(galaxy_dataset),
                step=self._get_workflow_step(galaxy_dataset),
                filename=self._get_galaxy_dataset_filename(galaxy_dataset),
                filetype=galaxy_dataset["file_ext"],
                is_refinery_file=galaxy_dataset in exposed_workflow_outputs,
                galaxy_dataset_name=galaxy_dataset["name"]
            )

    def _create_collection_description(self):
        """
        Creates an appropriate bioblend.galaxy.CollectionDescription
        instance based off of the structure of our WorkflowTool's
        file_relationships.
        :return: bioblend.galaxy.CollectionDescription instance
        """
        file_relationship_nesting_list = (
            self._parse_file_relationships_nesting(
                # Please note the `*` unpacking operator used here
                *self.get_galaxy_file_relationships()
            )
        )
        analysis_group = 0
        galaxy_element_list = []
        workflow_is_collection_based = self._has_dataset_collection_input()

        # Toggle between the creation of `forward` and `reverse`
        # HistoryDatasetElements for `paired` CollectionElements
        reverse_read = False

        for nested_element in reversed(file_relationship_nesting_list):
            if isinstance(nested_element, dict):
                nested_element[self.ANALYSIS_GROUP] = analysis_group
                self._update_galaxy_to_refinery_file_mapping_list(
                    nested_element
                )

                element_name = nested_element[self.REFINERY_FILE_UUID]
                if self.galaxy_collection_type.split(":")[-1] == self.PAIRED:
                    if reverse_read:
                        element_name = self.REVERSE
                        reverse_read = False
                    else:
                        element_name = self.FORWARD
                        reverse_read = True
                else:
                    if not workflow_is_collection_based:
                        analysis_group += 1

                galaxy_element_list.append(
                    HistoryDatasetElement(
                        name=element_name,
                        id=nested_element[self.GALAXY_DATASET_HISTORY_ID]
                    )
                )
            elif isinstance(nested_element, list):
                if workflow_is_collection_based:
                    analysis_group += 1

                list_collection_element = CollectionElement(
                    name="{} collection {}".format(self.LIST, uuid.uuid4()),
                    type=self.LIST
                )
                list_collection_element.elements = []
                galaxy_element_list.append(list_collection_element)

            elif isinstance(nested_element, tuple):
                analysis_group += 1

                paired_collection_element = CollectionElement(
                    name="{} collection {}".format(self.PAIRED, uuid.uuid4()),
                    type=self.PAIRED
                )
                paired_collection_element.elements = []
                galaxy_element_list.append(paired_collection_element)

        collection_description = CollectionDescription(
            name="{} - {}".format(self.name, self.galaxy_collection_type),
            type=self.galaxy_collection_type
        )
        collection_description.elements = []
        galaxy_element_list.append(collection_description)

        return self._associate_collection_elements(galaxy_element_list)

    @handle_bioblend_exceptions
    def create_dataset_collection(self):
        """
        Creates a Galaxy DatasetCollection based off of the collection
        description returned by:
        `WorkflowTool._create_collection_description()`
        """
        collection_info = (
            self.galaxy_connection.histories.create_dataset_collection(
                history_id=self.galaxy_import_history_id,
                collection_description=self._create_collection_description()
            )
        )
        self.update_galaxy_data(self.COLLECTION_INFO, collection_info)

    @handle_bioblend_exceptions
    def create_galaxy_history(self):
        return self.galaxy_connection.histories.create_history(
            name="History for: {}".format(self)
        )

    @handle_bioblend_exceptions
    def create_galaxy_library(self):
        galaxy_library_dict = self.galaxy_connection.libraries.create_library(
            name="Library for: {}".format(self)
        )
        self.analysis.library_id = galaxy_library_dict["id"]
        self.analysis.save()
        return galaxy_library_dict

    def _create_workflow_inputs_dict(self):
        """
        Create and return the inputs dict expected from bioblend. See here:
        http://bioblend.readthedocs.io/en/latest/api_docs/galaxy/all.html
        #bioblend.galaxy.workflows.WorkflowClient.invoke_workflow
        for details on its structure.
        """
        return {
            '0': {
                'id': self.get_galaxy_dict()[self.COLLECTION_INFO]["id"],
                'src': self.HISTORY_DATASET_COLLECTION_ASSOCIATION
            }
        }

    def _create_workflow_parameters_dict(self):
        """
        Create and return the params dict expected from bioblend. See here:
        http://bioblend.readthedocs.io/en/latest/api_docs/galaxy/all.html
        #bioblend.galaxy.workflows.WorkflowClient.invoke_workflow
        for details on its structure.
        """
        params_dict = {}
        launch_parameters = self._get_launch_parameters()

        for galaxy_parameter_uuid in launch_parameters:
            galaxy_parameter = GalaxyParameter.objects.get(
                uuid=galaxy_parameter_uuid
            )
            workflow_step = galaxy_parameter.galaxy_workflow_step

            if params_dict.get(workflow_step) is None:
                params_dict[workflow_step] = self._get_tool_inputs_dict(
                    workflow_step
                )

            params_dict[workflow_step][galaxy_parameter.name] = (
                galaxy_parameter.cast_param_value_to_proper_type(
                    launch_parameters[galaxy_parameter_uuid]
                )
            )
        return params_dict

    def _flatten_file_relationships_nesting(self, nesting=None,
                                            structure=None):
        """
        Gets the `LIST`/`PAIR` structure of our file_relationships,
        but flattened into a list.
        :param nesting: Nested list/tuple file_relationships data structure
        from our tool launch config
        :param structure: list to store each level of nesting in
        :return: list containing a flattened representation of the nested
        list/tuple structure of a Tool's file_relationships
        """

        if nesting is None:
            nesting = self.get_galaxy_file_relationships()

        if structure is None:
            structure = []

        if isinstance(nesting, list):
            structure.append(nesting)
        if isinstance(nesting, tuple):
            structure.append(nesting)
        if isinstance(nesting, dict):
            return structure
        return self._flatten_file_relationships_nesting(
            nesting[0],
            structure=structure
        )

    def _get_analysis_group_number(self, galaxy_dataset_dict):
        """
        Fetch the Analysis Group Number (subanalysis) corresponding to the
        derived Galaxy Dataset from our Galaxy Workflow invocation.

        :param galaxy_dataset_dict: dict containing information about a
        Galaxy Dataset
        :return: <int> corresponding to said Galaxy Dataset's analysis group
        """
        refinery_input_file_id = self._get_refinery_input_file_id(
            galaxy_dataset_dict
        )
        refinery_to_galaxy_file_mappings = self._get_galaxy_file_mapping_list()

        analysis_groups = [
            refinery_to_galaxy_file_map[self.ANALYSIS_GROUP]
            for refinery_to_galaxy_file_map in refinery_to_galaxy_file_mappings
            if refinery_input_file_id == refinery_to_galaxy_file_map[
                self.GALAXY_DATASET_HISTORY_ID
            ]
        ]
        assert len(list(set(analysis_groups))) == 1, (
            "`analysis_groups` should only contain a single element."
        )
        analysis_group = analysis_groups[0]
        return analysis_group

    def _get_analysis_node_connection_input_filename(self):
        return (
            self.INPUT_DATASET_COLLECTION if
            self._has_dataset_collection_input()
            else self.INPUT_DATASET
        )

    @handle_bioblend_exceptions
    def get_galaxy_dataset_download_list(self):
        """
        Return a list of dicts containing information about Galaxy Datasets
        in our Workflow invocation's history if said Datasets correspond to a
        user-defined `workflow_output`.
        """
        exposed_galaxy_datasets = self._get_exposed_galaxy_datasets()
        exposed_galaxy_dataset_ids = [
            galaxy_dataset["id"] for galaxy_dataset in exposed_galaxy_datasets
        ]

        history_file_list = self.galaxy_instance.get_history_file_list(
            self.analysis.history_id
        )
        retained_download_list = [
            galaxy_dataset for galaxy_dataset in history_file_list
            if galaxy_dataset["dataset_id"] in exposed_galaxy_dataset_ids
        ]
        assert len(retained_download_list) >= 1, \
            "There should be at least one dataset to download from Galaxy."
        return retained_download_list

    @handle_bioblend_exceptions
    def _get_galaxy_dataset_job(self, galaxy_dataset_dict):
        return self.galaxy_connection.jobs.show_job(
            galaxy_dataset_dict[self.CREATING_JOB]
        )

    @staticmethod
    def _get_galaxy_dataset_filename(galaxy_dataset_dict):
        return "{}.{}".format(
            galaxy_dataset_dict["name"],
            galaxy_dataset_dict["file_ext"]
        )

    def _get_galaxy_file_mapping_list(self):
        return self.get_galaxy_dict()[self.GALAXY_TO_REFINERY_MAPPING_LIST]

    def get_galaxy_file_relationships(self):
        return ast.literal_eval(
            self.get_tool_launch_config(
            )[self.GALAXY_DATA][self.FILE_RELATIONSHIPS_GALAXY]
        )

    @handle_bioblend_exceptions
    def _get_galaxy_history_dataset_list(self):
        """
        Retrieve a list of Galaxy Datasets from the Galaxy History of our
        Galaxy Workflow invocation corresponding to all tool outputs in the
        Galaxy Workflow editor.
        """
        galaxy_dataset_list = (
            self.galaxy_connection.histories.show_matching_datasets(
                self.galaxy_workflow_history_id
            )
        )
        retained_datasets = [
            self._update_galaxy_dataset_name(galaxy_dataset)
            for galaxy_dataset in galaxy_dataset_list
            if not galaxy_dataset["purged"] and
            self._get_workflow_step(galaxy_dataset) > 0
        ]
        return retained_datasets

    def _get_exposed_galaxy_datasets(self):
        """
        Retrieve all Galaxy Datasets that correspond to an asterisked
        output in the Galaxy workflow editor.

        https://galaxyproject.org/learn/advanced-workflow
        /basic-editing/#hidden_datasets

        :return: A list of Galaxy Dataset dicts that correspond to
        outputs of the WorkflowTool's Galaxy Workflow that have been
        explicitly exposed
        """
        exposed_galaxy_datasets = []
        for galaxy_dataset in self._get_galaxy_history_dataset_list():
            creating_job = self._get_galaxy_dataset_job(galaxy_dataset)

            # `tool_id` corresponds to the descriptive name of a galaxy
            # tool. Not a UUID-like string like one may think
            if "upload" not in creating_job["tool_id"]:
                workflow_step_key = str(
                    self._get_workflow_step(galaxy_dataset)
                )
                workflow_steps_dict = self._get_workflow_dict()["steps"]
                creating_job_output_name = (
                    self._get_creating_job_output_name(galaxy_dataset)
                )
                workflow_step_output_names = [
                    workflow_output["output_name"] for workflow_output in
                    workflow_steps_dict[workflow_step_key][
                        self.WORKFLOW_OUTPUTS
                    ]
                ]
                if creating_job_output_name in workflow_step_output_names:
                    exposed_galaxy_datasets.append(galaxy_dataset)
        return exposed_galaxy_datasets

    def get_galaxy_dict(self):
        """
        Fetch the dict in a Tool's `tool_launch_config` under the
        `WorkflowTool.GALAXY_DATA` key
        """
        return self.get_tool_launch_config()[self.GALAXY_DATA]

    def get_galaxy_import_tasks(self):
        """Create and return a list of _galaxy_file_import() tasks"""
        return [
            _galaxy_file_import.subtask(
                (
                    self.analysis.uuid,
                    file_store_item_uuid,
                    self.get_galaxy_dict()[self.GALAXY_IMPORT_HISTORY_DICT],
                    self.get_galaxy_dict()[self.GALAXY_LIBRARY_DICT],
                )
            ) for file_store_item_uuid in self.get_input_file_uuid_list()
        ]

    @handle_bioblend_exceptions
    def _get_galaxy_dataset_provenance(self, galaxy_dataset_dict):
        return self.galaxy_connection.histories.show_dataset_provenance(
            self.galaxy_workflow_history_id,
            galaxy_dataset_dict["id"],
            follow=True
        )

    @handle_bioblend_exceptions
    def _get_galaxy_workflow_invocation(self):
        """
        Fetch our Galaxy Workflow's invocation data.
        """
        return self.galaxy_connection.workflows.show_invocation(
            self.galaxy_workflow_history_id,
            self.get_galaxy_dict()[self.GALAXY_WORKFLOW_INVOCATION_DATA]["id"]
        )

    @handle_bioblend_exceptions
    def _get_refinery_input_file_id(self, galaxy_dataset_dict):
        """
        Retrieve the Galaxy Dataset id corresponding to the Refinery file
        that a Derived Dataset ultimately came from.
        This is done through a combination of WorkflowTools keeping track of
        which FileStoreItems correspond to which Datasets in our
        Galaxy History
        (see WorkflowTool._update_galaxy_to_refinery_file_mapping_list),
        and utilizing `bioblend.galaxy.histories.show_dataset_provenance` in a
        recursive manner to trace back to where any derived data came from.
        :param galaxy_dataset_dict: dict containing information about a
        Galaxy Dataset
        :return: id of the Galaxy Dataset corresponding to our
        `galaxy_dataset_dict`s Refinery input file
        """
        job_inputs = self.galaxy_connection.jobs.show_job(
            self._get_galaxy_dataset_provenance(galaxy_dataset_dict)["job_id"]
        )["inputs"]

        for key in job_inputs.keys():
            galaxy_dataset = job_inputs[key]
            galaxy_dataset_provenance = self._get_galaxy_dataset_provenance(
                galaxy_dataset
            )
            # If we reach a point where the tool in the provenance is an
            # `upload` tool, we can tell which Refinery FileStoreItem our
            # derived dataset came from
            if "upload" in galaxy_dataset_provenance[self.TOOL_ID]:
                return galaxy_dataset["id"]
            else:
                # Recursive call
                return self._get_refinery_input_file_id(galaxy_dataset)

    @handle_bioblend_exceptions
    def _get_tool_data(self, workflow_step):
        return self.galaxy_connection.tools.show_tool(
            self.galaxy_connection.workflows.show_workflow(
                self.get_workflow_internal_id()
            )["steps"][workflow_step][self.TOOL_ID],
            io_details=True
        )

    def _get_tool_inputs_dict(self, workflow_step):
        """
        Retrieve the valid input parameters for the Galaxy tool in our current
        Galaxy Workflow that corresponds to the given `workflow_step`
        """
        tool_data = self._get_tool_data(str(workflow_step))

        # we don't want to retrieve information about data inputs here
        tool_data_inputs = [
            param for param in tool_data["inputs"]
            if param["type"] not in ["data", "data_collection"]
        ]
        # The information from bioblend is returned as unicode strings,
        # but we need to cast to the proper types to invoke the workflow
        # with edited parameters
        cast_to_type = {
            "text": str,
            "integer": int,
            "float": float,
            "boolean": bool
        }
        tool_inputs_dict = {}
        for input_dict in tool_data_inputs:
            try:
                proper_parameter_value = (
                    cast_to_type[input_dict["type"]](input_dict["value"])
                )
            except KeyError as e:
                logger.error(e)
                proper_parameter_value = input_dict["value"]

            tool_inputs_dict[input_dict["name"]] = proper_parameter_value
        return tool_inputs_dict

    @handle_bioblend_exceptions
    def _get_workflow_dict(self):
        return self.galaxy_connection.workflows.export_workflow_dict(
            self.get_workflow_internal_id()
        )

    def get_workflow_internal_id(self):
        return self.tool_definition.workflow.internal_id

    def _get_workflow_step(self, galaxy_dataset_dict):
        for step in self._get_galaxy_workflow_invocation()["steps"]:
            if step["job_id"] == galaxy_dataset_dict[self.CREATING_JOB]:
                    return step["order_index"]

        # If we reach this point and have no workflow_steps, this means that
        #  the galaxy dataset in question corresponds to an `upload` or
        # `input` step i.e. `0`
        return self.INPUT_STEP_NUMBER

    def _get_creating_job_output_name(self, galaxy_dataset_dict):
        """
        Retrieve the specified output name from the creating Galaxy Job that
        corresponds to a Galaxy Dataset
        :param galaxy_dataset_dict: dict containing information about a
        Galaxy Dataset.

        This is useful if there are any post-job-actions in place to do
        renaming of said output dataset.

        :return: The proper output name of our galaxy dataset
        """
        creating_job = self._get_galaxy_dataset_job(galaxy_dataset_dict)
        creating_job_outputs = creating_job["outputs"]
        workflow_step_output_name = [
            output_name for output_name in creating_job_outputs.keys()
            if creating_job_outputs[output_name]["uuid"] ==
            galaxy_dataset_dict["uuid"]
        ]
        assert len(workflow_step_output_name) == 1, (
            "There should be one creating job output name for a "
            "Galaxy dataset. There were: {}".format(
                len(workflow_step_output_name)
            )
        )
        return workflow_step_output_name[0]

    def _has_dataset_collection_input(self):
        """
        Determine whether our Workflow's input step has a Galaxy Dataset
        Collection as input or not.
        :returns: Boolean
        """
        workflow_input_type = self._get_workflow_dict()["steps"]["0"]["type"]
        return workflow_input_type == self.DATA_COLLECTION_INPUT

    @handle_bioblend_exceptions
    def import_library_dataset_to_history(self, history_id,
                                          library_dataset_id):
        """
        Import a Galaxy DataSet from a Data Library into a History
        :param history_id: UUID string of the Galaxy History to interact with
        :param library_dataset_id: UUID string of the Galaxy Library DataSet
         to interact with
        """
        return self.galaxy_connection.histories.upload_dataset_from_library(
            history_id,
            library_dataset_id
        )

    @handle_bioblend_exceptions
    def invoke_workflow(self):
        """Invoke a WorflowTool's Galaxy Workflow"""
        return self.galaxy_connection.workflows.invoke_workflow(
            self.get_workflow_internal_id(),
            history_name="Workflow Run for {} {}".format(self.name, self.uuid),
            inputs=self._create_workflow_inputs_dict(),
            params=self._create_workflow_parameters_dict()
        )

    def launch(self):
        """
        Launch a workflow-based Tool
        :raises: RuntimeError
        """
        analysis = self._create_analysis()
        self.create_analysis_input_node_connections()

        # TODO: Might hit race condition if Analysis isn't created in 5 seconds
        run_analysis.apply_async((analysis.uuid,), countdown=5)

    def _parse_file_relationships_nesting(self, *args, **kwargs):
        """
        Create and return a list containing each level of nesting from our
        `file_relationships` structure
        """
        if not kwargs.get(self.FILE_RELATIONSHIPS_NESTING):
            kwargs[self.FILE_RELATIONSHIPS_NESTING] = []

        file_relationships_nesting = kwargs[self.FILE_RELATIONSHIPS_NESTING]
        for arg in args:
            if isinstance(arg, dict):
                file_relationships_nesting.append(arg)
                continue
            elif isinstance(arg, tuple):
                file_relationships_nesting.append(arg)
                self._parse_file_relationships_nesting(*list(arg), **kwargs)
            else:
                file_relationships_nesting.append(arg)
                self._parse_file_relationships_nesting(*arg, **kwargs)

        return file_relationships_nesting

    def set_analysis(self, analysis_uuid):
        """
        :param analysis_uuid: UUID of Analysis instance to associate with
        the Tool
        :raises: RuntimeError
        """
        try:
            self.analysis = Analysis.objects.get(uuid=analysis_uuid)
        except(Analysis.DoesNotExist, Analysis.MultipleObjectsReturned) as e:
            raise RuntimeError(e)
        else:
            self.save()

    def update_file_relationships_with_galaxy_history_data(self):
        """
        Replace a Tool's Node uuid in its `file_relationships` string with
        information about the file uploaded into a galaxy history that
        was fetched from said Node uuid and assign this data to a new
        key in the tool launch config: `file_relationships_galaxy`.
        No error handling here since this method is only called in an
        atomic transaction.
        """
        analysis_status = AnalysisStatus.objects.get(analysis=self.analysis)
        galaxy_dict = self.get_galaxy_dict()

        galaxy_to_refinery_mapping_list = get_taskset_result(
            analysis_status.galaxy_import_task_group_id
        ).join()

        for galaxy_to_refinery_dict in galaxy_to_refinery_mapping_list:
            node = Node.objects.get(
                uuid__in=self.get_input_node_uuids(),
                file_uuid=galaxy_to_refinery_dict[Tool.REFINERY_FILE_UUID]
            )
            galaxy_dict[self.FILE_RELATIONSHIPS_GALAXY] = (
                # Note the `1` in the replace call below. We only want to
                # replace the first occurrence of Node UUIDs in case a workflow
                # is launched with the same Node multiple times
                galaxy_dict[self.FILE_RELATIONSHIPS_GALAXY].replace(
                    node.uuid, json.dumps(galaxy_to_refinery_dict), 1
                )
            )
        tool_launch_config = self.get_tool_launch_config()
        tool_launch_config[self.GALAXY_DATA] = galaxy_dict
        self.set_tool_launch_config(tool_launch_config)

    def update_galaxy_data(self, key, value):
        """
        Update a WorkflowTool's tool_launch_config dict under
        `WorkflowTool.GALAXY_DATA` with a new key/value pair
        """
        tool_launch_config = self.get_tool_launch_config()
        tool_launch_config[self.GALAXY_DATA][key] = value
        self.set_tool_launch_config(tool_launch_config)

    def _update_galaxy_to_refinery_file_mapping_list(
            self, galaxy_to_refinery_mapping_dict):
        """
        Update Tool Launch Config information with a
        `galaxy_to_refinery_mapping_dict`.
        This allows us to keep track of Datasets in our Galaxy history
        and which Refinery FileStoreItems they correspond to.
        """
        galaxy_to_refinery_mapping_list = self._get_galaxy_file_mapping_list()
        galaxy_to_refinery_mapping_list.append(galaxy_to_refinery_mapping_dict)
        self.update_galaxy_data(
            self.GALAXY_TO_REFINERY_MAPPING_LIST,
            galaxy_to_refinery_mapping_list
        )

    def _update_galaxy_dataset_name(self, galaxy_dataset_dict):
        """
        Update the name of a Galaxy Dataset if any Galaxy
        RenameDatasetActions are detected for it
        :param galaxy_dataset_dict: dict containing information about a
        Galaxy Dataset
        :return: galaxy_dataset_dict with an updated 'name' if a
        RenameDatasetAction was detected, otherwise the original galaxy
        dataset is returned
        """
        workflow_steps = self._get_workflow_dict()["steps"]
        workflow_step_number = str(
            self._get_workflow_step(galaxy_dataset_dict)
        )
        post_job_actions = workflow_steps[workflow_step_number].get(
            "post_job_actions"
        )
        if post_job_actions:
            rename_dataset_key = (
                "RenameDatasetAction{}".format(galaxy_dataset_dict["name"])
            )
            if rename_dataset_key in post_job_actions.keys():
                galaxy_dataset_dict["name"] = (
                    post_job_actions[
                        rename_dataset_key
                    ]["action_arguments"]["newname"]
                )
        return galaxy_dataset_dict

    @handle_bioblend_exceptions
    def upload_datafile_to_library_from_url(self, library_id, datafile_url):
        """
        Upload file from Refinery into a Galaxy Data Library from a
        specified url
        :param library_id: UUID string of the Galaxy Library to interact with
        :param datafile_url: <String> Full url pointing to a Refinery
        FileStoreItem datafile's source.
        """
        return self.galaxy_connection.libraries.upload_file_from_url(
            library_id,
            datafile_url
        )


@receiver(post_save, sender=WorkflowTool)
def _workflow_saved(sender, instance, *args, **kwargs):
    # TODO: Distinguish creation from modification?
    Event.record_dataset_analysis_creation(
        instance.dataset, instance.display_name
    )<|MERGE_RESOLUTION|>--- conflicted
+++ resolved
@@ -606,16 +606,11 @@
         # asynchronously
         start_container.delay(self)
 
-<<<<<<< HEAD
-        Event.record_data_set_visualization_creation(
-            self.data_set, self.display_name
-        )
-=======
 
 @receiver(post_save, sender=VisualizationTool)
 def _visualization_saved(sender, instance, *args, **kwargs):
     # TODO: Distinguish creation from modification?
-    Event.record_dataset_visualization_creation(
+    Event.record_data_set_visualization_creation(
         instance.dataset, instance.display_name
     )
 
@@ -631,7 +626,6 @@
     except APIError as e:
         logger.error("Couldn't purge container for Tool with UUID: %s %s",
                      instance.uuid, e)
->>>>>>> 0f43888b
 
 
 def handle_bioblend_exceptions(func):
@@ -1475,6 +1469,6 @@
 @receiver(post_save, sender=WorkflowTool)
 def _workflow_saved(sender, instance, *args, **kwargs):
     # TODO: Distinguish creation from modification?
-    Event.record_dataset_analysis_creation(
+    Event.record_data_set_analysis_creation(
         instance.dataset, instance.display_name
     )