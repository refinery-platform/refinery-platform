--- conflicted
+++ resolved
@@ -270,19 +270,11 @@
     A Tool is a representation of the information it will take to launch a
     Refinery-based Tool
     """
-<<<<<<< HEAD
-    dataset = models.ForeignKey(DataSet, blank=True, null=True)
-=======
     dataset = models.ForeignKey(DataSet)
->>>>>>> 77597a44
     analysis = models.OneToOneField(Analysis, blank=True, null=True)
     container_name = models.CharField(
         max_length=250,
         unique=True,
-<<<<<<< HEAD
-        blank=True,
-=======
->>>>>>> 77597a44
         null=True
     )
     tool_launch_configuration = models.TextField()
@@ -366,11 +358,7 @@
         """
 
         analysis_config = {
-<<<<<<< HEAD
-            "custom_name": "Analysis: {}".format(self.__str__()),
-=======
             "custom_name": "Analysis: {}".format(self),
->>>>>>> 77597a44
             "studyUuid": self.dataset.get_latest_study().uuid,
             "toolUuid": self.uuid,
             "user_id": self.get_owner().id,
@@ -379,10 +367,7 @@
         validate_analysis_config(analysis_config)
 
         analysis = create_analysis(analysis_config)
-<<<<<<< HEAD
-=======
         self.set_analysis(analysis.uuid)
->>>>>>> 77597a44
         AnalysisStatus.objects.create(analysis=analysis)
 
         # Run the analysis task
