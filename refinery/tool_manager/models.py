--- conflicted
+++ resolved
@@ -466,10 +466,7 @@
     GALAXY_WORKFLOW_INVOCATION_DATA = "galaxy_workflow_invocation_data"
     GALAXY_TO_REFINERY_MAPPING_LIST = "galaxy_to_refinery_mapping_list"
     HISTORY_DATASET_COLLECTION_ASSOCIATION = "hdca"
-<<<<<<< HEAD
     INPUT_DATASET_COLLECTION = "Input Dataset Collection"
-=======
->>>>>>> e769fb1f
     LIST = "list"
     PAIRED = "paired"
     REVERSE = "reverse"
@@ -608,11 +605,7 @@
                 is_refinery_file=True
             )
 
-<<<<<<< HEAD
-    def _create_collection_description(self, analysis_group=0):
-=======
     def _create_collection_description(self):
->>>>>>> e769fb1f
         """
         Creates an appropriate bioblend.galaxy.CollectionDescription
         instance based off of the structure of our WorkflowTool's
@@ -625,10 +618,7 @@
                 *self.get_galaxy_file_relationships()
             )
         )
-<<<<<<< HEAD
-=======
         analysis_group = 0
->>>>>>> e769fb1f
         galaxy_element_list = []
         workflow_is_collection_based = self._has_dataset_collection_input()
 
@@ -814,17 +804,6 @@
         Galaxy Dataset
         :return: <int> corresponding to said Galaxy Dataset's analysis group
         """
-<<<<<<< HEAD
-        galaxy_dataset_id = self._get_refinery_input_file_id(
-            galaxy_dataset_dict
-        )
-        for refinery_file_mapping in self._get_galaxy_file_mapping_list():
-            refinery_input_file_id = refinery_file_mapping[
-                self.GALAXY_DATASET_HISTORY_ID
-            ]
-            if refinery_input_file_id == galaxy_dataset_id:
-                return refinery_file_mapping[self.ANALYSIS_GROUP]
-=======
         refinery_input_file_id = self._get_refinery_input_file_id(
             galaxy_dataset_dict
         )
@@ -845,7 +824,6 @@
             matching_refinery_to_galaxy_file_mappings[0][self.ANALYSIS_GROUP]
         )
         return analysis_group_number
->>>>>>> e769fb1f
 
     @staticmethod
     def _get_galaxy_dataset_filename(galaxy_dataset_dict):
@@ -960,10 +938,7 @@
             if "upload" in galaxy_dataset_provenance[self.TOOL_ID]:
                 return galaxy_dataset["id"]
             else:
-<<<<<<< HEAD
-=======
                 # Recursive call
->>>>>>> e769fb1f
                 return self._get_refinery_input_file_id(galaxy_dataset)
 
     @handle_bioblend_exceptions
