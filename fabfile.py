--- conflicted
+++ resolved
@@ -86,14 +86,9 @@
     env.shell_before = "export DJANGO_SETTINGS_MODULE=config.settings.*"
     env.shell_after = \
         "export DJANGO_SETTINGS_MODULE=config.settings.{}".format(mode)
-<<<<<<< HEAD
-    env.apache_before = "wsgi.*.py"
-    env.apache_after = "wsgi_{}.py".format(mode)
-=======
     env.apache_before = "WSGIScriptAlias .*"
     env.apache_after = "WSGIScriptAlias / {}/config/wsgi_{}.py".format(
         env.refinery_app_dir, mode)
->>>>>>> 4d62db71
 
     # stop supervisord and Apache
     with prefix("workon {refinery_virtualenv_name}".format(**env)):
@@ -104,11 +99,7 @@
     sed("{}/.profile".format(home_dir), before=env.shell_before,
         after=env.shell_after, backup='')
     # update WSGIScriptAlias value
-<<<<<<< HEAD
-    sed('/etc/apache2/sites-available/001-refinery.conf',
-=======
     sed('/etc/apache2/sites-available/25-refinery.conf',
->>>>>>> 4d62db71
         before=env.apache_before, after=env.apache_after, backup='',
         use_sudo=True)
     # update static files
